--- conflicted
+++ resolved
@@ -107,25 +107,14 @@
                 logger.LogInformation("Old migration style migration.xml detected. Migrate now.");
                 try
                 {
-<<<<<<< HEAD
                     var dbContext = await _dbContextFactory.CreateDbContextAsync().ConfigureAwait(false);
                     await using (dbContext.ConfigureAwait(false))
-=======
-                    var historyRepository = dbContext.GetService<IHistoryRepository>();
-                    var appliedMigrations = await dbContext.Database.GetAppliedMigrationsAsync().ConfigureAwait(false);
-                    var oldMigrations = Migrations
-                        .SelectMany(e => e.Where(e => e.Metadata.Key is not null)) // only consider migrations that have the key set as its the reference marker for legacy migrations.
-                        .Where(e => migrationOptions.Applied.Any(f => f.Id.Equals(e.Metadata.Key!.Value)))
-                        .Where(e => !appliedMigrations.Contains(e.BuildCodeMigrationId()))
-                        .ToArray();
-                    var startupScripts = oldMigrations.Select(e => (Migration: e.Metadata, Script: historyRepository.GetInsertScript(new HistoryRow(e.BuildCodeMigrationId(), GetJellyfinVersion()))));
-                    foreach (var item in startupScripts)
->>>>>>> a7bb3ea2
                     {
                         var historyRepository = dbContext.GetService<IHistoryRepository>();
                         var appliedMigrations = await dbContext.Database.GetAppliedMigrationsAsync().ConfigureAwait(false);
-                        var oldMigrations = Migrations.SelectMany(e => e)
-                            .Where(e => migrationOptions.Applied.Any(f => f.Id.Equals(e.Metadata.Key!.Value))) // this is a legacy migration that will always have its own ID.
+                        var oldMigrations = Migrations
+                            .SelectMany(e => e.Where(e => e.Metadata.Key is not null)) // only consider migrations that have the key set as its the reference marker for legacy migrations.
+                            .Where(e => migrationOptions.Applied.Any(f => f.Id.Equals(e.Metadata.Key!.Value)))
                             .Where(e => !appliedMigrations.Contains(e.BuildCodeMigrationId()))
                             .ToArray();
                         var startupScripts = oldMigrations.Select(e => (Migration: e.Metadata, Script: historyRepository.GetInsertScript(new HistoryRow(e.BuildCodeMigrationId(), GetJellyfinVersion()))));
@@ -139,7 +128,7 @@
                         File.Move(migrationConfigPath, Path.ChangeExtension(migrationConfigPath, ".xml.backup"), true);
                     }
                 }
-                catch (System.Exception ex)
+                catch (Exception ex)
                 {
                     logger.LogCritical(ex, "Failed to apply migrations");
                     throw;
