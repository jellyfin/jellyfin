--- conflicted
+++ resolved
@@ -17,7 +17,6 @@
 using Microsoft.EntityFrameworkCore;
 using Microsoft.EntityFrameworkCore.Infrastructure;
 using Microsoft.EntityFrameworkCore.Migrations;
-using Microsoft.Extensions.DependencyInjection;
 using Microsoft.Extensions.Logging;
 
 namespace Jellyfin.Server.Migrations;
@@ -30,44 +29,35 @@
     private const string DbFilename = "library.db";
     private readonly IDbContextFactory<JellyfinDbContext> _dbContextFactory;
     private readonly ILoggerFactory _loggerFactory;
-<<<<<<< HEAD
     private readonly IStartupLogger _startupLogger;
-=======
     private readonly IBackupService? _backupService;
     private readonly IJellyfinDatabaseProvider? _jellyfinDatabaseProvider;
     private readonly IApplicationPaths _applicationPaths;
     private (string? LibraryDb, string? JellyfinDb, BackupManifestDto? FullBackup) _backupKey;
->>>>>>> 916e897e
 
     /// <summary>
     /// Initializes a new instance of the <see cref="JellyfinMigrationService"/> class.
     /// </summary>
     /// <param name="dbContextFactory">Provides access to the jellyfin database.</param>
     /// <param name="loggerFactory">The logger factory.</param>
-<<<<<<< HEAD
     /// <param name="startupLogger">The startup logger for Startup UI intigration.</param>
-    public JellyfinMigrationService(IDbContextFactory<JellyfinDbContext> dbContextFactory, ILoggerFactory loggerFactory, IStartupLogger startupLogger)
-    {
-        _dbContextFactory = dbContextFactory;
-        _loggerFactory = loggerFactory;
-        _startupLogger = startupLogger;
-=======
     /// <param name="applicationPaths">Application paths for library.db backup.</param>
     /// <param name="backupService">The jellyfin backup service.</param>
     /// <param name="jellyfinDatabaseProvider">The jellyfin database provider.</param>
     public JellyfinMigrationService(
         IDbContextFactory<JellyfinDbContext> dbContextFactory,
         ILoggerFactory loggerFactory,
+        IStartupLogger startupLogger,
         IApplicationPaths applicationPaths,
         IBackupService? backupService = null,
         IJellyfinDatabaseProvider? jellyfinDatabaseProvider = null)
     {
         _dbContextFactory = dbContextFactory;
         _loggerFactory = loggerFactory;
+        _startupLogger = startupLogger;
         _backupService = backupService;
         _jellyfinDatabaseProvider = jellyfinDatabaseProvider;
         _applicationPaths = applicationPaths;
->>>>>>> 916e897e
 #pragma warning disable CS0618 // Type or member is obsolete
         Migrations = [.. typeof(IMigrationRoutine).Assembly.GetTypes().Where(e => typeof(IMigrationRoutine).IsAssignableFrom(e) || typeof(IAsyncMigrationRoutine).IsAssignableFrom(e))
             .Select(e => (Type: e, Metadata: e.GetCustomAttribute<JellyfinMigrationAttribute>(), Backup: e.GetCustomAttributes<JellyfinMigrationBackupAttribute>()))
@@ -213,17 +203,14 @@
                 }
                 catch (Exception ex)
                 {
-<<<<<<< HEAD
                     migrationLogger.LogCritical("Error: {Error}", ex.Message);
                     migrationLogger.LogError(ex, "Migration {Name} failed", item.Key);
-=======
-                    logger.LogCritical(ex, "Migration {Name} failed, migration service will attempt to roll back.", item.Key);
 
                     if (_backupKey != default && _backupService is not null && _jellyfinDatabaseProvider is not null)
                     {
                         if (_backupKey.LibraryDb is not null)
                         {
-                            logger.LogInformation("Attempt to rollback librarydb.");
+                            migrationLogger.LogInformation("Attempt to rollback librarydb.");
                             try
                             {
                                 var libraryDbPath = Path.Combine(_applicationPaths.DataPath, DbFilename);
@@ -231,38 +218,37 @@
                             }
                             catch (Exception inner)
                             {
-                                logger.LogCritical(inner, "Could not rollback {LibraryPath}. Manual intervention might be required to restore a operational state.", _backupKey.LibraryDb);
+                                migrationLogger.LogCritical(inner, "Could not rollback {LibraryPath}. Manual intervention might be required to restore a operational state.", _backupKey.LibraryDb);
                             }
                         }
 
                         if (_backupKey.JellyfinDb is not null)
                         {
-                            logger.LogInformation("Attempt to rollback JellyfinDb.");
+                            migrationLogger.LogInformation("Attempt to rollback JellyfinDb.");
                             try
                             {
                                 await _jellyfinDatabaseProvider.RestoreBackupFast(_backupKey.JellyfinDb, CancellationToken.None).ConfigureAwait(false);
                             }
                             catch (Exception inner)
                             {
-                                logger.LogCritical(inner, "Could not rollback {LibraryPath}. Manual intervention might be required to restore a operational state.", _backupKey.JellyfinDb);
+                                migrationLogger.LogCritical(inner, "Could not rollback {LibraryPath}. Manual intervention might be required to restore a operational state.", _backupKey.JellyfinDb);
                             }
                         }
 
                         if (_backupKey.FullBackup is not null)
                         {
-                            logger.LogInformation("Attempt to rollback from backup.");
+                            migrationLogger.LogInformation("Attempt to rollback from backup.");
                             try
                             {
                                 await _backupService.RestoreBackupAsync(_backupKey.FullBackup.Path).ConfigureAwait(false);
                             }
                             catch (Exception inner)
                             {
-                                logger.LogCritical(inner, "Could not rollback from backup {Backup}. Manual intervention might be required to restore a operational state.", _backupKey.FullBackup.Path);
+                                migrationLogger.LogCritical(inner, "Could not rollback from backup {Backup}. Manual intervention might be required to restore a operational state.", _backupKey.FullBackup.Path);
                             }
                         }
                     }
 
->>>>>>> 916e897e
                     throw;
                 }
             }
