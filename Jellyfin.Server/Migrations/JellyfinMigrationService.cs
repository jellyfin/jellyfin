using System;
using System.Collections.Generic;
using System.Globalization;
using System.IO;
using System.Linq;
using System.Reflection;
using System.Threading;
using System.Threading.Tasks;
using Emby.Server.Implementations.Serialization;
using Jellyfin.Database.Implementations;
using Jellyfin.Server.Implementations.SystemBackupService;
using Jellyfin.Server.Migrations.Stages;
using Jellyfin.Server.ServerSetupApp;
using MediaBrowser.Common.Configuration;
using MediaBrowser.Controller.SystemBackupService;
using MediaBrowser.Model.Configuration;
using Microsoft.EntityFrameworkCore;
using Microsoft.EntityFrameworkCore.Infrastructure;
using Microsoft.EntityFrameworkCore.Migrations;
using Microsoft.EntityFrameworkCore.Storage;
using Microsoft.Extensions.Logging;

namespace Jellyfin.Server.Migrations;

/// <summary>
/// Handles Migration of the Jellyfin data structure.
/// </summary>
internal class JellyfinMigrationService
{
    private const string DbFilename = "library.db";
    private readonly IDbContextFactory<JellyfinDbContext> _dbContextFactory;
    private readonly ILoggerFactory _loggerFactory;
    private readonly IStartupLogger _startupLogger;
    private readonly IBackupService? _backupService;
    private readonly IJellyfinDatabaseProvider? _jellyfinDatabaseProvider;
    private readonly IApplicationPaths _applicationPaths;
    private (string? LibraryDb, string? JellyfinDb, BackupManifestDto? FullBackup) _backupKey;

    /// <summary>
    /// Initializes a new instance of the <see cref="JellyfinMigrationService"/> class.
    /// </summary>
    /// <param name="dbContextFactory">Provides access to the jellyfin database.</param>
    /// <param name="loggerFactory">The logger factory.</param>
    /// <param name="startupLogger">The startup logger for Startup UI intigration.</param>
    /// <param name="applicationPaths">Application paths for library.db backup.</param>
    /// <param name="backupService">The jellyfin backup service.</param>
    /// <param name="jellyfinDatabaseProvider">The jellyfin database provider.</param>
    public JellyfinMigrationService(
        IDbContextFactory<JellyfinDbContext> dbContextFactory,
        ILoggerFactory loggerFactory,
        IStartupLogger<JellyfinMigrationService> startupLogger,
        IApplicationPaths applicationPaths,
        IBackupService? backupService = null,
        IJellyfinDatabaseProvider? jellyfinDatabaseProvider = null)
    {
        _dbContextFactory = dbContextFactory;
        _loggerFactory = loggerFactory;
        _startupLogger = startupLogger;
        _backupService = backupService;
        _jellyfinDatabaseProvider = jellyfinDatabaseProvider;
        _applicationPaths = applicationPaths;
#pragma warning disable CS0618 // Type or member is obsolete
        Migrations = [.. typeof(IMigrationRoutine).Assembly.GetTypes().Where(e => typeof(IMigrationRoutine).IsAssignableFrom(e) || typeof(IAsyncMigrationRoutine).IsAssignableFrom(e))
            .Select(e => (Type: e, Metadata: e.GetCustomAttribute<JellyfinMigrationAttribute>(), Backup: e.GetCustomAttributes<JellyfinMigrationBackupAttribute>()))
            .Where(e => e.Metadata is not null)
            .GroupBy(e => e.Metadata!.Stage)
            .Select(f =>
            {
                var stage = new MigrationStage(f.Key);
                foreach (var item in f)
                {
                    JellyfinMigrationBackupAttribute? backupMetadata = null;
                    if (item.Backup?.Any() == true)
                    {
                        backupMetadata = item.Backup.Aggregate(MergeBackupAttributes);
                    }

                    stage.Add(new(item.Type, item.Metadata!, backupMetadata));
                }

                return stage;
            })];
#pragma warning restore CS0618 // Type or member is obsolete
    }

    private interface IInternalMigration
    {
        Task PerformAsync(IStartupLogger logger);
    }

    private HashSet<MigrationStage> Migrations { get; set; }

    public async Task CheckFirstTimeRunAndMigration(IApplicationPaths appPaths)
    {
        var logger = _startupLogger.With(_loggerFactory.CreateLogger<JellyfinMigrationService>()).BeginGroup($"Migration Startup");
        logger.LogInformation("Initialise Migration service.");
        var xmlSerializer = new MyXmlSerializer();
        var serverConfig = File.Exists(appPaths.SystemConfigurationFilePath)
            ? (ServerConfiguration)xmlSerializer.DeserializeFromFile(typeof(ServerConfiguration), appPaths.SystemConfigurationFilePath)!
            : new ServerConfiguration();
        if (!serverConfig.IsStartupWizardCompleted)
        {
            logger.LogInformation("System initialisation detected. Seed data.");
            var flatApplyMigrations = Migrations.SelectMany(e => e.Where(f => !f.Metadata.RunMigrationOnSetup)).ToArray();

            var dbContext = await _dbContextFactory.CreateDbContextAsync().ConfigureAwait(false);
            await using (dbContext.ConfigureAwait(false))
            {
                var databaseCreator = dbContext.Database.GetService<IDatabaseCreator>() as IRelationalDatabaseCreator
                    ?? throw new InvalidOperationException("Jellyfin does only support relational databases.");
                if (!await databaseCreator.ExistsAsync().ConfigureAwait(false))
                {
                    await databaseCreator.CreateAsync().ConfigureAwait(false);
                }

                var historyRepository = dbContext.GetService<IHistoryRepository>();

                await historyRepository.CreateIfNotExistsAsync().ConfigureAwait(false);
                var appliedMigrations = await dbContext.Database.GetAppliedMigrationsAsync().ConfigureAwait(false);
                var startupScripts = flatApplyMigrations
                    .Where(e => !appliedMigrations.Any(f => f != e.BuildCodeMigrationId()))
                    .Select(e => (Migration: e.Metadata, Script: historyRepository.GetInsertScript(new HistoryRow(e.BuildCodeMigrationId(), GetJellyfinVersion()))))
                    .ToArray();
                foreach (var item in startupScripts)
                {
                    logger.LogInformation("Seed migration {Key}-{Name}.", item.Migration.Key, item.Migration.Name);
                    await dbContext.Database.ExecuteSqlRawAsync(item.Script).ConfigureAwait(false);
                }
            }

            logger.LogInformation("Migration system initialisation completed.");
        }

        // migrate any existing migration.xml files
        var migrationConfigPath = Path.Join(appPaths.ConfigurationDirectoryPath, "migrations.xml");
        var migrationOptions = File.Exists(migrationConfigPath)
                ? (MigrationOptions)xmlSerializer.DeserializeFromFile(typeof(MigrationOptions), migrationConfigPath)!
                : null;
        if (migrationOptions != null && migrationOptions.Applied.Count > 0)
        {
<<<<<<< HEAD
            logger.LogInformation("Old migration style migration.xml detected. Migrate now.");
            try
=======
            // migrate any existing migration.xml files
            var migrationConfigPath = Path.Join(appPaths.ConfigurationDirectoryPath, "migrations.xml");
            var migrationOptions = File.Exists(migrationConfigPath)
                 ? (MigrationOptions)xmlSerializer.DeserializeFromFile(typeof(MigrationOptions), migrationConfigPath)!
                 : null;
            if (migrationOptions is not null && migrationOptions.Applied.Count > 0)
>>>>>>> d483c3ef
            {
                var dbContext = await _dbContextFactory.CreateDbContextAsync().ConfigureAwait(false);
                await using (dbContext.ConfigureAwait(false))
                {
                    var historyRepository = dbContext.GetService<IHistoryRepository>();
                    var appliedMigrations = await dbContext.Database.GetAppliedMigrationsAsync().ConfigureAwait(false);
                    var lastOldAppliedMigration = Migrations
                        .SelectMany(e => e.Where(e => e.Metadata.Key is not null)) // only consider migrations that have the key set as its the reference marker for legacy migrations.
                        .Where(e => migrationOptions.Applied.Any(f => f.Id.Equals(e.Metadata.Key!.Value)))
                        .Where(e => !appliedMigrations.Contains(e.BuildCodeMigrationId()))
                        .OrderBy(e => e.BuildCodeMigrationId())
                        .Last(); // this is the latest migration applied in the old migration.xml

                    IReadOnlyList<CodeMigration> oldMigrations = [
                        .. Migrations
                        .SelectMany(e => e)
                        .OrderBy(e => e.BuildCodeMigrationId())
                        .TakeWhile(e => e.BuildCodeMigrationId() != lastOldAppliedMigration.BuildCodeMigrationId()),
                        lastOldAppliedMigration
                    ];
                    // those are all migrations that had to run in the old migration system, even if not noted in the migration.xml file.

                    var startupScripts = oldMigrations.Select(e => (Migration: e.Metadata, Script: historyRepository.GetInsertScript(new HistoryRow(e.BuildCodeMigrationId(), GetJellyfinVersion()))));
                    foreach (var item in startupScripts)
                    {
                        logger.LogInformation("Migrate migration {Key}-{Name}.", item.Migration.Key, item.Migration.Name);
                        await dbContext.Database.ExecuteSqlRawAsync(item.Script).ConfigureAwait(false);
                    }

                    logger.LogInformation("Rename old migration.xml to migration.xml.backup");
                    File.Move(migrationConfigPath, Path.ChangeExtension(migrationConfigPath, ".xml.backup"), true);
                }
            }
            catch (Exception ex)
            {
                logger.LogCritical(ex, "Failed to apply migrations");
                throw;
            }
        }
    }

    public async Task MigrateStepAsync(JellyfinMigrationStageTypes stage, IServiceProvider? serviceProvider)
    {
        var logger = _startupLogger.With(_loggerFactory.CreateLogger<JellyfinMigrationService>()).BeginGroup($"Migrate stage {stage}.");
        ICollection<CodeMigration> migrationStage = (Migrations.FirstOrDefault(e => e.Stage == stage) as ICollection<CodeMigration>) ?? [];

        var dbContext = await _dbContextFactory.CreateDbContextAsync().ConfigureAwait(false);
        await using (dbContext.ConfigureAwait(false))
        {
            var historyRepository = dbContext.GetService<IHistoryRepository>();
            var migrationsAssembly = dbContext.GetService<IMigrationsAssembly>();
            var appliedMigrations = await historyRepository.GetAppliedMigrationsAsync().ConfigureAwait(false);
            var pendingCodeMigrations = migrationStage
                .Where(e => appliedMigrations.All(f => f.MigrationId != e.BuildCodeMigrationId()))
                .Select(e => (Key: e.BuildCodeMigrationId(), Migration: new InternalCodeMigration(e, serviceProvider, dbContext)))
                .ToArray();

            (string Key, InternalDatabaseMigration Migration)[] pendingDatabaseMigrations = [];
            if (stage is JellyfinMigrationStageTypes.CoreInitialisation)
            {
                pendingDatabaseMigrations = migrationsAssembly.Migrations.Where(f => appliedMigrations.All(e => e.MigrationId != f.Key))
                   .Select(e => (Key: e.Key, Migration: new InternalDatabaseMigration(e, dbContext)))
                   .ToArray();
            }

            (string Key, IInternalMigration Migration)[] pendingMigrations = [.. pendingCodeMigrations, .. pendingDatabaseMigrations];
            logger.LogInformation("There are {Pending} migrations for stage {Stage}.", pendingCodeMigrations.Length, stage);
            var migrations = pendingMigrations.OrderBy(e => e.Key).ToArray();

            foreach (var item in migrations)
            {
                var migrationLogger = logger.With(_loggerFactory.CreateLogger(item.Migration.GetType().Name)).BeginGroup($"{item.Key}");
                try
                {
                    migrationLogger.LogInformation("Perform migration {Name}", item.Key);
                    await item.Migration.PerformAsync(migrationLogger).ConfigureAwait(false);
                    migrationLogger.LogInformation("Migration {Name} was successfully applied", item.Key);
                }
                catch (Exception ex)
                {
                    migrationLogger.LogCritical("Error: {Error}", ex.Message);
                    migrationLogger.LogError(ex, "Migration {Name} failed", item.Key);

                    if (_backupKey != default && _backupService is not null && _jellyfinDatabaseProvider is not null)
                    {
                        if (_backupKey.LibraryDb is not null)
                        {
                            migrationLogger.LogInformation("Attempt to rollback librarydb.");
                            try
                            {
                                var libraryDbPath = Path.Combine(_applicationPaths.DataPath, DbFilename);
                                File.Move(_backupKey.LibraryDb, libraryDbPath, true);
                            }
                            catch (Exception inner)
                            {
                                migrationLogger.LogCritical(inner, "Could not rollback {LibraryPath}. Manual intervention might be required to restore a operational state.", _backupKey.LibraryDb);
                            }
                        }

                        if (_backupKey.JellyfinDb is not null)
                        {
                            migrationLogger.LogInformation("Attempt to rollback JellyfinDb.");
                            try
                            {
                                await _jellyfinDatabaseProvider.RestoreBackupFast(_backupKey.JellyfinDb, CancellationToken.None).ConfigureAwait(false);
                            }
                            catch (Exception inner)
                            {
                                migrationLogger.LogCritical(inner, "Could not rollback {LibraryPath}. Manual intervention might be required to restore a operational state.", _backupKey.JellyfinDb);
                            }
                        }

                        if (_backupKey.FullBackup is not null)
                        {
                            migrationLogger.LogInformation("Attempt to rollback from backup.");
                            try
                            {
                                await _backupService.RestoreBackupAsync(_backupKey.FullBackup.Path).ConfigureAwait(false);
                            }
                            catch (Exception inner)
                            {
                                migrationLogger.LogCritical(inner, "Could not rollback from backup {Backup}. Manual intervention might be required to restore a operational state.", _backupKey.FullBackup.Path);
                            }
                        }
                    }

                    throw;
                }
            }
        }
    }

    private static string GetJellyfinVersion()
    {
        return Assembly.GetEntryAssembly()!.GetName().Version!.ToString();
    }

    public async Task CleanupSystemAfterMigration(ILogger logger)
    {
        if (_backupKey != default)
        {
            if (_backupKey.LibraryDb is not null)
            {
                logger.LogInformation("Attempt to cleanup librarydb backup.");
                try
                {
                    File.Delete(_backupKey.LibraryDb);
                }
                catch (Exception inner)
                {
                    logger.LogCritical(inner, "Could not cleanup {LibraryPath}.", _backupKey.LibraryDb);
                }
            }

            if (_backupKey.JellyfinDb is not null && _jellyfinDatabaseProvider is not null)
            {
                logger.LogInformation("Attempt to cleanup JellyfinDb backup.");
                try
                {
                    await _jellyfinDatabaseProvider.DeleteBackup(_backupKey.JellyfinDb).ConfigureAwait(false);
                }
                catch (Exception inner)
                {
                    logger.LogCritical(inner, "Could not cleanup {LibraryPath}.", _backupKey.JellyfinDb);
                }
            }

            if (_backupKey.FullBackup is not null)
            {
                logger.LogInformation("Attempt to cleanup from migration backup.");
                try
                {
                    File.Delete(_backupKey.FullBackup.Path);
                }
                catch (Exception inner)
                {
                    logger.LogCritical(inner, "Could not cleanup backup {Backup}.", _backupKey.FullBackup.Path);
                }
            }
        }
    }

    public async Task PrepareSystemForMigration(ILogger logger)
    {
        logger.LogInformation("Prepare system for possible migrations");
        JellyfinMigrationBackupAttribute backupInstruction;
        IReadOnlyList<HistoryRow> appliedMigrations;
        var dbContext = await _dbContextFactory.CreateDbContextAsync().ConfigureAwait(false);
        await using (dbContext.ConfigureAwait(false))
        {
            var historyRepository = dbContext.GetService<IHistoryRepository>();
            var migrationsAssembly = dbContext.GetService<IMigrationsAssembly>();
            appliedMigrations = await historyRepository.GetAppliedMigrationsAsync().ConfigureAwait(false);
            backupInstruction = new JellyfinMigrationBackupAttribute()
            {
                JellyfinDb = migrationsAssembly.Migrations.Any(f => appliedMigrations.All(e => e.MigrationId != f.Key))
            };
        }

        backupInstruction = Migrations.SelectMany(e => e)
           .Where(e => appliedMigrations.All(f => f.MigrationId != e.BuildCodeMigrationId()))
           .Select(e => e.BackupRequirements)
           .Where(e => e is not null)
           .Aggregate(backupInstruction, MergeBackupAttributes!);

        if (backupInstruction.LegacyLibraryDb)
        {
            logger.LogInformation("A migration will attempt to modify the library.db, will attempt to backup the file now.");
            // for legacy migrations that still operates on the library.db
            var libraryDbPath = Path.Combine(_applicationPaths.DataPath, DbFilename);
            if (File.Exists(libraryDbPath))
            {
                for (int i = 1; ; i++)
                {
                    var bakPath = string.Format(CultureInfo.InvariantCulture, "{0}.bak{1}", libraryDbPath, i);
                    if (!File.Exists(bakPath))
                    {
                        try
                        {
                            logger.LogInformation("Backing up {Library} to {BackupPath}", DbFilename, bakPath);
                            File.Copy(libraryDbPath, bakPath);
                            _backupKey = (bakPath, _backupKey.JellyfinDb, _backupKey.FullBackup);
                            logger.LogInformation("{Library} backed up to {BackupPath}", DbFilename, bakPath);
                            break;
                        }
                        catch (Exception ex)
                        {
                            logger.LogError(ex, "Cannot make a backup of {Library} at path {BackupPath}", DbFilename, bakPath);
                            throw;
                        }
                    }
                }

                logger.LogInformation("{Library} has been backed up as {BackupPath}", DbFilename, _backupKey.LibraryDb);
            }
            else
            {
                logger.LogError("Cannot make a backup of {Library} at path {BackupPath} because file could not be found at {LibraryPath}", DbFilename, libraryDbPath, _applicationPaths.DataPath);
            }
        }

        if (backupInstruction.JellyfinDb && _jellyfinDatabaseProvider is not null)
        {
            logger.LogInformation("A migration will attempt to modify the jellyfin.db, will attempt to backup the file now.");
            _backupKey = (_backupKey.LibraryDb, await _jellyfinDatabaseProvider.MigrationBackupFast(CancellationToken.None).ConfigureAwait(false), _backupKey.FullBackup);
            logger.LogInformation("Jellyfin database has been backed up as {BackupPath}", _backupKey.JellyfinDb);
        }

        if (_backupService is not null && (backupInstruction.Metadata || backupInstruction.Subtitles || backupInstruction.Trickplay))
        {
            logger.LogInformation("A migration will attempt to modify system resources. Will attempt to create backup now.");
            _backupKey = (_backupKey.LibraryDb, _backupKey.JellyfinDb, await _backupService.CreateBackupAsync(new BackupOptionsDto()
            {
                Metadata = backupInstruction.Metadata,
                Subtitles = backupInstruction.Subtitles,
                Trickplay = backupInstruction.Trickplay,
                Database = false // database backups are explicitly handled by the provider itself as the backup service requires parity with the current model
            }).ConfigureAwait(false));
            logger.LogInformation("Pre-Migration backup successfully created as {BackupKey}", _backupKey.FullBackup.Path);
        }
    }

    private static JellyfinMigrationBackupAttribute MergeBackupAttributes(JellyfinMigrationBackupAttribute left, JellyfinMigrationBackupAttribute right)
    {
        return new JellyfinMigrationBackupAttribute()
        {
            JellyfinDb = left!.JellyfinDb || right!.JellyfinDb,
            LegacyLibraryDb = left.LegacyLibraryDb || right!.LegacyLibraryDb,
            Metadata = left.Metadata || right!.Metadata,
            Subtitles = left.Subtitles || right!.Subtitles,
            Trickplay = left.Trickplay || right!.Trickplay
        };
    }

    private class InternalCodeMigration : IInternalMigration
    {
        private readonly CodeMigration _codeMigration;
        private readonly IServiceProvider? _serviceProvider;
        private JellyfinDbContext _dbContext;

        public InternalCodeMigration(CodeMigration codeMigration, IServiceProvider? serviceProvider, JellyfinDbContext dbContext)
        {
            _codeMigration = codeMigration;
            _serviceProvider = serviceProvider;
            _dbContext = dbContext;
        }

        public async Task PerformAsync(IStartupLogger logger)
        {
            await _codeMigration.Perform(_serviceProvider, logger, CancellationToken.None).ConfigureAwait(false);

            var historyRepository = _dbContext.GetService<IHistoryRepository>();
            var createScript = historyRepository.GetInsertScript(new HistoryRow(_codeMigration.BuildCodeMigrationId(), GetJellyfinVersion()));
            await _dbContext.Database.ExecuteSqlRawAsync(createScript).ConfigureAwait(false);
        }
    }

    private class InternalDatabaseMigration : IInternalMigration
    {
        private readonly JellyfinDbContext _jellyfinDbContext;
        private KeyValuePair<string, TypeInfo> _databaseMigrationInfo;

        public InternalDatabaseMigration(KeyValuePair<string, TypeInfo> databaseMigrationInfo, JellyfinDbContext jellyfinDbContext)
        {
            _databaseMigrationInfo = databaseMigrationInfo;
            _jellyfinDbContext = jellyfinDbContext;
        }

        public async Task PerformAsync(IStartupLogger logger)
        {
            var migrator = _jellyfinDbContext.GetService<IMigrator>();
            await migrator.MigrateAsync(_databaseMigrationInfo.Key).ConfigureAwait(false);
        }
    }
}<|MERGE_RESOLUTION|>--- conflicted
+++ resolved
@@ -136,19 +136,10 @@
         var migrationOptions = File.Exists(migrationConfigPath)
                 ? (MigrationOptions)xmlSerializer.DeserializeFromFile(typeof(MigrationOptions), migrationConfigPath)!
                 : null;
-        if (migrationOptions != null && migrationOptions.Applied.Count > 0)
-        {
-<<<<<<< HEAD
+        if (migrationOptions is not null && migrationOptions.Applied.Count > 0)
+        {
             logger.LogInformation("Old migration style migration.xml detected. Migrate now.");
             try
-=======
-            // migrate any existing migration.xml files
-            var migrationConfigPath = Path.Join(appPaths.ConfigurationDirectoryPath, "migrations.xml");
-            var migrationOptions = File.Exists(migrationConfigPath)
-                 ? (MigrationOptions)xmlSerializer.DeserializeFromFile(typeof(MigrationOptions), migrationConfigPath)!
-                 : null;
-            if (migrationOptions is not null && migrationOptions.Applied.Count > 0)
->>>>>>> d483c3ef
             {
                 var dbContext = await _dbContextFactory.CreateDbContextAsync().ConfigureAwait(false);
                 await using (dbContext.ConfigureAwait(false))
