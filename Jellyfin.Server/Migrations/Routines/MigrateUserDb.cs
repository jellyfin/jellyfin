--- conflicted
+++ resolved
@@ -75,11 +75,7 @@
                 if (row.GetInt32(0) == 0)
                 {
                     _logger.LogWarning("Table 'LocalUsersv2' doesn't exist in {UserDbPath}, nothing to migrate", userDbPath);
-<<<<<<< HEAD
-                    return;
-=======
                     break;
->>>>>>> bfb40b3b
                 }
             }
 
