--- conflicted
+++ resolved
@@ -65,19 +65,6 @@
             using (var connection = new SqliteConnection($"Filename={activityLogPath}"))
             {
                 connection.Open();
-                var tableQuery = connection.Query("SELECT count(*) FROM sqlite_master WHERE type='table' AND name='ActivityLog';");
-                foreach (var row in tableQuery)
-                {
-                    if (row.GetInt32(0) == 0)
-                    {
-                        _logger.LogWarning("Table 'ActivityLog' doesn't exist in {ActivityLogPath}, nothing to migrate", activityLogPath);
-<<<<<<< HEAD
-                        return;
-=======
-                        break;
->>>>>>> bfb40b3b
-                    }
-                }
 
                 using var userDbConnection = new SqliteConnection($"Filename={Path.Combine(dataPath, "users.db")}");
                 userDbConnection.Open();
