using System;
using System.Linq;
using MediaBrowser.Common.Configuration;
using Microsoft.Extensions.DependencyInjection;
using Microsoft.Extensions.Logging;

namespace Jellyfin.Server.Migrations
{
    /// <summary>
    /// The class that knows which migrations to apply and how to apply them.
    /// </summary>
    public sealed class MigrationRunner
    {
        /// <summary>
        /// The list of known migrations, in order of applicability.
        /// </summary>
        private static readonly Type[] _migrationTypes =
        {
<<<<<<< HEAD
            new Routines.DisableTranscodingThrottling(),
            new Routines.CreateUserLoggingConfigFile(),
            new Routines.MigrateActivityLogDb()
=======
            typeof(Routines.DisableTranscodingThrottling),
            typeof(Routines.CreateUserLoggingConfigFile),
            typeof(Routines.MigrateActivityLogDb),
            typeof(Routines.RemoveDuplicateExtras)
>>>>>>> 8c49259a
        };

        /// <summary>
        /// Run all needed migrations.
        /// </summary>
        /// <param name="host">CoreAppHost that hosts current version.</param>
        /// <param name="loggerFactory">Factory for making the logger.</param>
        public static void Run(CoreAppHost host, ILoggerFactory loggerFactory)
        {
            var logger = loggerFactory.CreateLogger<MigrationRunner>();
            var migrations = _migrationTypes
                .Select(m => ActivatorUtilities.CreateInstance(host.ServiceProvider, m))
                .OfType<IMigrationRoutine>()
                .ToArray();
            var migrationOptions = ((IConfigurationManager)host.ServerConfigurationManager).GetConfiguration<MigrationOptions>(MigrationsListStore.StoreKey);

            if (!host.ServerConfigurationManager.Configuration.IsStartupWizardCompleted && migrationOptions.Applied.Count == 0)
            {
                // If startup wizard is not finished, this is a fresh install.
                // Don't run any migrations, just mark all of them as applied.
                logger.LogInformation("Marking all known migrations as applied because this is a fresh install");
                migrationOptions.Applied.AddRange(migrations.Select(m => (m.Id, m.Name)));
                host.ServerConfigurationManager.SaveConfiguration(MigrationsListStore.StoreKey, migrationOptions);
                return;
            }

            var appliedMigrationIds = migrationOptions.Applied.Select(m => m.Id).ToHashSet();

            for (var i = 0; i < migrations.Length; i++)
            {
                var migrationRoutine = migrations[i];
                if (appliedMigrationIds.Contains(migrationRoutine.Id))
                {
                    logger.LogDebug("Skipping migration '{Name}' since it is already applied", migrationRoutine.Name);
                    continue;
                }

                logger.LogInformation("Applying migration '{Name}'", migrationRoutine.Name);

                try
                {
                    migrationRoutine.Perform();
                }
                catch (Exception ex)
                {
                    logger.LogError(ex, "Could not apply migration '{Name}'", migrationRoutine.Name);
                    throw;
                }

                // Mark the migration as completed
                logger.LogInformation("Migration '{Name}' applied successfully", migrationRoutine.Name);
                migrationOptions.Applied.Add((migrationRoutine.Id, migrationRoutine.Name));
                host.ServerConfigurationManager.SaveConfiguration(MigrationsListStore.StoreKey, migrationOptions);
                logger.LogDebug("Migration '{Name}' marked as applied in configuration.", migrationRoutine.Name);
            }
        }
    }
}<|MERGE_RESOLUTION|>--- conflicted
+++ resolved
@@ -16,16 +16,9 @@
         /// </summary>
         private static readonly Type[] _migrationTypes =
         {
-<<<<<<< HEAD
             new Routines.DisableTranscodingThrottling(),
             new Routines.CreateUserLoggingConfigFile(),
             new Routines.MigrateActivityLogDb()
-=======
-            typeof(Routines.DisableTranscodingThrottling),
-            typeof(Routines.CreateUserLoggingConfigFile),
-            typeof(Routines.MigrateActivityLogDb),
-            typeof(Routines.RemoveDuplicateExtras)
->>>>>>> 8c49259a
         };
 
         /// <summary>
