--- conflicted
+++ resolved
@@ -49,11 +49,7 @@
             typeof(Routines.FixAudioData),
             typeof(Routines.MoveTrickplayFiles),
             typeof(Routines.RemoveDuplicatePlaylistChildren),
-<<<<<<< HEAD
-            typeof(Routines.ChangeTypeOfTypedBaseItemsOwnerIdToGuid)
-=======
             typeof(Routines.MigrateLibraryDb),
->>>>>>> cc284afb
         };
 
         /// <summary>
