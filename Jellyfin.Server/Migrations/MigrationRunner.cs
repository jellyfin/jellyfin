using System;
using System.Collections.Generic;
using System.IO;
using System.Linq;
using Emby.Server.Implementations;
using Emby.Server.Implementations.Serialization;
using Jellyfin.LiveTv.Guide;
using MediaBrowser.Common.Configuration;
using MediaBrowser.Model.Configuration;
using Microsoft.Extensions.DependencyInjection;
using Microsoft.Extensions.Logging;

namespace Jellyfin.Server.Migrations
{
    /// <summary>
    /// The class that knows which migrations to apply and how to apply them.
    /// </summary>
    public sealed class MigrationRunner
    {
        /// <summary>
        /// The list of known pre-startup migrations, in order of applicability.
        /// </summary>
        private static readonly Type[] _preStartupMigrationTypes =
        {
            typeof(PreStartupRoutines.CreateNetworkConfiguration),
            typeof(PreStartupRoutines.MigrateMusicBrainzTimeout),
            typeof(PreStartupRoutines.MigrateNetworkConfiguration),
            typeof(PreStartupRoutines.MigrateEncodingOptions)
        };

        /// <summary>
        /// The list of known migrations, in order of applicability.
        /// </summary>
        private static readonly Type[] _migrationTypes =
        {
            typeof(Routines.DisableTranscodingThrottling),
            typeof(Routines.CreateUserLoggingConfigFile),
            typeof(Routines.MigrateActivityLogDb),
            typeof(Routines.RemoveDuplicateExtras),
            typeof(Routines.AddDefaultPluginRepository),
            typeof(Routines.MigrateUserDb),
            typeof(Routines.ReaddDefaultPluginRepository),
            typeof(Routines.MigrateDisplayPreferencesDb),
            typeof(Routines.RemoveDownloadImagesInAdvance),
            typeof(Routines.MigrateAuthenticationDb),
            typeof(Routines.FixPlaylistOwner),
            typeof(Routines.MigrateRatingLevels),
            typeof(Routines.AddDefaultCastReceivers),
            typeof(Routines.UpdateDefaultPluginRepository),
            typeof(Routines.FixAudioData),
            typeof(Routines.MoveTrickplayFiles),
            typeof(Routines.RemoveDuplicatePlaylistChildren)
        };

        private static readonly Guid _downgradeCheckMigration = Guid.Parse("5C4B82A2-F053-4009-BD05-B6FCAD82F14C");

        /// <summary>
        /// Run all needed migrations.
        /// </summary>
        /// <param name="host">CoreAppHost that hosts current version.</param>
        /// <param name="loggerFactory">Factory for making the logger.</param>
        public static void Run(CoreAppHost host, ILoggerFactory loggerFactory)
        {
            var logger = loggerFactory.CreateLogger<MigrationRunner>();
            var migrations = _migrationTypes
                .Select(m => ActivatorUtilities.CreateInstance(host.ServiceProvider, m))
                .OfType<IMigrationRoutine>()
                .ToArray();

            var migrationOptions = host.ConfigurationManager.GetConfiguration<MigrationOptions>(MigrationsListStore.StoreKey);
            HandleStartupWizardCondition(migrations, migrationOptions, host.ConfigurationManager.Configuration.IsStartupWizardCompleted, logger);
            PerformMigrations(migrations, migrationOptions, options => host.ConfigurationManager.SaveConfiguration(MigrationsListStore.StoreKey, options), logger);
        }

        /// <summary>
        /// Run all needed pre-startup migrations.
        /// </summary>
        /// <param name="appPaths">Application paths.</param>
        /// <param name="loggerFactory">Factory for making the logger.</param>
        public static void RunPreStartup(ServerApplicationPaths appPaths, ILoggerFactory loggerFactory)
        {
            var logger = loggerFactory.CreateLogger<MigrationRunner>();
            var migrations = _preStartupMigrationTypes
                .Select(m => Activator.CreateInstance(m, appPaths, loggerFactory))
                .OfType<IMigrationRoutine>()
                .ToArray();

            var xmlSerializer = new MyXmlSerializer();
            var migrationConfigPath = Path.Join(appPaths.ConfigurationDirectoryPath, MigrationsListStore.StoreKey.ToLowerInvariant() + ".xml");
            var migrationOptions = File.Exists(migrationConfigPath)
                 ? (MigrationOptions)xmlSerializer.DeserializeFromFile(typeof(MigrationOptions), migrationConfigPath)!
                 : new MigrationOptions();

            // 10.10 specific EFCore migration check.
<<<<<<< HEAD
            if (migrationOptions.Applied.Any(f => f.Id.Equals(_downgradeCheckMigration)))
=======
            if (migrationOptions.Applied.Any(f => f.Id.ToString("D").Equals("36445464-849f-429f-9ad0-bb130efa0664", StringComparison.InvariantCulture) || f.Name == "MigrateLibraryDbData"))
>>>>>>> 26d3b909
            {
                throw new InvalidOperationException("You cannot downgrade your jellyfin install from the library.db migration.");
            }

            // We have to deserialize it manually since the configuration manager may overwrite it
            var serverConfig = File.Exists(appPaths.SystemConfigurationFilePath)
                ? (ServerConfiguration)xmlSerializer.DeserializeFromFile(typeof(ServerConfiguration), appPaths.SystemConfigurationFilePath)!
                : new ServerConfiguration();

            HandleStartupWizardCondition(migrations, migrationOptions, serverConfig.IsStartupWizardCompleted, logger);
            PerformMigrations(migrations, migrationOptions, options => xmlSerializer.SerializeToFile(options, migrationConfigPath), logger);
        }

        private static void HandleStartupWizardCondition(IEnumerable<IMigrationRoutine> migrations, MigrationOptions migrationOptions, bool isStartWizardCompleted, ILogger logger)
        {
            if (isStartWizardCompleted)
            {
                return;
            }

            // If startup wizard is not finished, this is a fresh install.
            var onlyOldInstalls = migrations.Where(m => !m.PerformOnNewInstall).ToArray();
            logger.LogInformation("Marking following migrations as applied because this is a fresh install: {@OnlyOldInstalls}", onlyOldInstalls.Select(m => m.Name));
            migrationOptions.Applied.AddRange(onlyOldInstalls.Select(m => (m.Id, m.Name)));
        }

        private static void PerformMigrations(IMigrationRoutine[] migrations, MigrationOptions migrationOptions, Action<MigrationOptions> saveConfiguration, ILogger logger)
        {
            // save already applied migrations, and skip them thereafter
            saveConfiguration(migrationOptions);
            var appliedMigrationIds = migrationOptions.Applied.Select(m => m.Id).ToHashSet();

            for (var i = 0; i < migrations.Length; i++)
            {
                var migrationRoutine = migrations[i];
                if (appliedMigrationIds.Contains(migrationRoutine.Id))
                {
                    logger.LogDebug("Skipping migration '{Name}' since it is already applied", migrationRoutine.Name);
                    continue;
                }

                logger.LogInformation("Applying migration '{Name}'", migrationRoutine.Name);

                try
                {
                    migrationRoutine.Perform();
                }
                catch (Exception ex)
                {
                    logger.LogError(ex, "Could not apply migration '{Name}'", migrationRoutine.Name);
                    throw;
                }

                // Mark the migration as completed
                logger.LogInformation("Migration '{Name}' applied successfully", migrationRoutine.Name);
                migrationOptions.Applied.Add((migrationRoutine.Id, migrationRoutine.Name));
                saveConfiguration(migrationOptions);
                logger.LogDebug("Migration '{Name}' marked as applied in configuration.", migrationRoutine.Name);
            }
        }
    }
}<|MERGE_RESOLUTION|>--- conflicted
+++ resolved
@@ -52,7 +52,7 @@
             typeof(Routines.RemoveDuplicatePlaylistChildren)
         };
 
-        private static readonly Guid _downgradeCheckMigration = Guid.Parse("5C4B82A2-F053-4009-BD05-B6FCAD82F14C");
+        private static readonly Guid _downgradeCheckMigration = Guid.Parse("36445464-849f-429f-9ad0-bb130efa0664");
 
         /// <summary>
         /// Run all needed migrations.
@@ -92,11 +92,7 @@
                  : new MigrationOptions();
 
             // 10.10 specific EFCore migration check.
-<<<<<<< HEAD
             if (migrationOptions.Applied.Any(f => f.Id.Equals(_downgradeCheckMigration)))
-=======
-            if (migrationOptions.Applied.Any(f => f.Id.ToString("D").Equals("36445464-849f-429f-9ad0-bb130efa0664", StringComparison.InvariantCulture) || f.Name == "MigrateLibraryDbData"))
->>>>>>> 26d3b909
             {
                 throw new InvalidOperationException("You cannot downgrade your jellyfin install from the library.db migration.");
             }
