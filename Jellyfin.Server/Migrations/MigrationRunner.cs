--- conflicted
+++ resolved
@@ -54,11 +54,8 @@
             typeof(Routines.FixAudioData),
             typeof(Routines.RemoveDuplicatePlaylistChildren),
             typeof(Routines.MigrateLibraryDb),
-<<<<<<< HEAD
             typeof(Routines.MigrateRatingLevels),
-=======
             typeof(Routines.MoveTrickplayFiles),
->>>>>>> 2ace8803
         };
 
         /// <summary>
