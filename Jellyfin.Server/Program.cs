using System;
using System.Collections.Generic;
using System.Diagnostics;
using System.Globalization;
using System.IO;
using System.Linq;
using System.Reflection;
using System.Threading;
using System.Threading.Tasks;
using CommandLine;
using Emby.Server.Implementations;
using Emby.Server.Implementations.Configuration;
using Emby.Server.Implementations.Serialization;
using Jellyfin.Database.Implementations;
using Jellyfin.Server.Extensions;
using Jellyfin.Server.Helpers;
using Jellyfin.Server.Implementations.DatabaseConfiguration;
using Jellyfin.Server.Implementations.Extensions;
using Jellyfin.Server.Implementations.FullSystemBackup;
using Jellyfin.Server.Implementations.StorageHelpers;
using Jellyfin.Server.Implementations.SystemBackupService;
using Jellyfin.Server.Migrations;
using Jellyfin.Server.ServerSetupApp;
using MediaBrowser.Common.Configuration;
using MediaBrowser.Common.Net;
using MediaBrowser.Controller;
using Microsoft.AspNetCore.Hosting;
using Microsoft.EntityFrameworkCore;
using Microsoft.Extensions.Configuration;
using Microsoft.Extensions.DependencyInjection;
using Microsoft.Extensions.Hosting;
using Microsoft.Extensions.Logging;
using Microsoft.Extensions.Logging.Abstractions;
using Serilog;
using Serilog.Extensions.Logging;
using static MediaBrowser.Controller.Extensions.ConfigurationExtensions;
using ILogger = Microsoft.Extensions.Logging.ILogger;

namespace Jellyfin.Server
{
    /// <summary>
    /// Class containing the entry point of the application.
    /// </summary>
    public static class Program
    {
        /// <summary>
        /// The name of logging configuration file containing application defaults.
        /// </summary>
        public const string LoggingConfigFileDefault = "logging.default.json";

        /// <summary>
        /// The name of the logging configuration file containing the system-specific override settings.
        /// </summary>
        public const string LoggingConfigFileSystem = "logging.json";

        private static readonly SerilogLoggerFactory _loggerFactory = new SerilogLoggerFactory();
        private static SetupServer? _setupServer;
        private static CoreAppHost? _appHost;
        private static IHost? _jellyfinHost = null;
        private static long _startTimestamp;
        private static ILogger _logger = NullLogger.Instance;
        private static bool _restartOnShutdown;
<<<<<<< HEAD
        private static IStartupLogger? _migrationLogger;
=======
        private static string? _restoreFromBackup;
>>>>>>> 9d601f8e

        /// <summary>
        /// The entry point of the application.
        /// </summary>
        /// <param name="args">The command line arguments passed.</param>
        /// <returns><see cref="Task" />.</returns>
        public static Task Main(string[] args)
        {
            static Task ErrorParsingArguments(IEnumerable<Error> errors)
            {
                Environment.ExitCode = 1;
                return Task.CompletedTask;
            }

            // Parse the command line arguments and either start the app or exit indicating error
            return Parser.Default.ParseArguments<StartupOptions>(args)
                .MapResult(StartApp, ErrorParsingArguments);
        }

        private static async Task StartApp(StartupOptions options)
        {
            _restoreFromBackup = options.RestoreArchive;
            _startTimestamp = Stopwatch.GetTimestamp();
            ServerApplicationPaths appPaths = StartupHelpers.CreateApplicationPaths(options);
            appPaths.MakeSanityCheckOrThrow();

            // $JELLYFIN_LOG_DIR needs to be set for the logger configuration manager
            Environment.SetEnvironmentVariable("JELLYFIN_LOG_DIR", appPaths.LogDirectoryPath);

            // Enable cl-va P010 interop for tonemapping on Intel VAAPI
            Environment.SetEnvironmentVariable("NEOReadDebugKeys", "1");
            Environment.SetEnvironmentVariable("EnableExtendedVaFormats", "1");

            await StartupHelpers.InitLoggingConfigFile(appPaths).ConfigureAwait(false);

            // Create an instance of the application configuration to use for application startup
            IConfiguration startupConfig = CreateAppConfiguration(options, appPaths);
            StartupHelpers.InitializeLoggingFramework(startupConfig, appPaths);
            _setupServer = new SetupServer(static () => _jellyfinHost?.Services?.GetService<INetworkManager>(), appPaths, static () => _appHost, _loggerFactory, startupConfig);
            await _setupServer.RunAsync().ConfigureAwait(false);
            _logger = _loggerFactory.CreateLogger("Main");

            // Use the logging framework for uncaught exceptions instead of std error
            AppDomain.CurrentDomain.UnhandledException += (_, e)
                => _logger.LogCritical((Exception)e.ExceptionObject, "Unhandled Exception");

            _logger.LogInformation(
                "Jellyfin version: {Version}",
                Assembly.GetEntryAssembly()!.GetName().Version!.ToString(3));

            StartupHelpers.LogEnvironmentInfo(_logger, appPaths);

            // If hosting the web client, validate the client content path
            if (startupConfig.HostWebClient())
            {
                var webContentPath = appPaths.WebPath;
                if (!Directory.Exists(webContentPath) || !Directory.EnumerateFiles(webContentPath).Any())
                {
                    _logger.LogError(
                        "The server is expected to host the web client, but the provided content directory is either " +
                        "invalid or empty: {WebContentPath}. If you do not want to host the web client with the " +
                        "server, you may set the '--nowebclient' command line flag, or set" +
                        "'{ConfigKey}=false' in your config settings",
                        webContentPath,
                        HostWebClientKey);
                    Environment.ExitCode = 1;
                    return;
                }
            }

            StorageHelper.TestCommonPathsForStorageCapacity(appPaths, StartupLogger.Logger.With(_loggerFactory.CreateLogger<Startup>()).BeginGroup($"Storage Check"));

            StartupHelpers.PerformStaticInitialization();

            await ApplyStartupMigrationAsync(appPaths, startupConfig).ConfigureAwait(false);

            do
            {
                await StartServer(appPaths, options, startupConfig).ConfigureAwait(false);

                if (_restartOnShutdown)
                {
                    _startTimestamp = Stopwatch.GetTimestamp();
                    await _setupServer.StopAsync().ConfigureAwait(false);
                    await _setupServer.RunAsync().ConfigureAwait(false);
                }
            } while (_restartOnShutdown);

            _setupServer.Dispose();
        }

        private static async Task StartServer(IServerApplicationPaths appPaths, StartupOptions options, IConfiguration startupConfig)
        {
            using CoreAppHost appHost = new CoreAppHost(
                            appPaths,
                            _loggerFactory,
                            options,
                            startupConfig);
            _appHost = appHost;
            var configurationCompleted = false;
            try
            {
                _jellyfinHost = Host.CreateDefaultBuilder()
                    .UseConsoleLifetime()
                    .ConfigureServices(services => appHost.Init(services))
                    .ConfigureWebHostDefaults(webHostBuilder =>
                    {
                        webHostBuilder.ConfigureWebHostBuilder(appHost, startupConfig, appPaths, _logger);
                        if (bool.TryParse(Environment.GetEnvironmentVariable("JELLYFIN_ENABLE_IIS"), out var iisEnabled) && iisEnabled)
                        {
                            _logger.LogCritical("UNSUPPORTED HOSTING ENVIRONMENT Microsoft Internet Information Services. The option to run Jellyfin on IIS is an unsupported and untested feature. Only use at your own discretion.");
                            webHostBuilder.UseIIS();
                        }
                    })
                    .ConfigureAppConfiguration(config => config.ConfigureAppConfiguration(options, appPaths, startupConfig))
                    .UseSerilog()
                    .ConfigureServices(e => e.AddTransient<IStartupLogger, StartupLogger>().AddSingleton<IServiceCollection>(e))
                    .Build();

                // Re-use the host service provider in the app host since ASP.NET doesn't allow a custom service collection.
                appHost.ServiceProvider = _jellyfinHost.Services;
                PrepareDatabaseProvider(appHost.ServiceProvider);

                if (!string.IsNullOrWhiteSpace(_restoreFromBackup))
                {
                    await appHost.ServiceProvider.GetService<IBackupService>()!.RestoreBackupAsync(_restoreFromBackup).ConfigureAwait(false);
                    _restoreFromBackup = null;
                    _restartOnShutdown = true;
                    return;
                }

                await ApplyCoreMigrationsAsync(appHost.ServiceProvider, Migrations.Stages.JellyfinMigrationStageTypes.CoreInitialisaition).ConfigureAwait(false);

                await appHost.InitializeServices(startupConfig).ConfigureAwait(false);

                await ApplyCoreMigrationsAsync(appHost.ServiceProvider, Migrations.Stages.JellyfinMigrationStageTypes.AppInitialisation).ConfigureAwait(false);

                try
                {
                    configurationCompleted = true;
                    await _setupServer!.StopAsync().ConfigureAwait(false);
                    await _jellyfinHost.StartAsync().ConfigureAwait(false);

                    if (!OperatingSystem.IsWindows() && startupConfig.UseUnixSocket())
                    {
                        var socketPath = StartupHelpers.GetUnixSocketPath(startupConfig, appPaths);

                        StartupHelpers.SetUnixSocketPermissions(startupConfig, socketPath, _logger);
                    }
                }
                catch (Exception)
                {
                    _logger.LogError("Kestrel failed to start! This is most likely due to an invalid address or port bind - correct your bind configuration in network.xml and try again");
                    throw;
                }

                await appHost.RunStartupTasksAsync().ConfigureAwait(false);

                _logger.LogInformation("Startup complete {Time:g}", Stopwatch.GetElapsedTime(_startTimestamp));

                await _jellyfinHost.WaitForShutdownAsync().ConfigureAwait(false);
                _restartOnShutdown = appHost.ShouldRestart;
                _restoreFromBackup = appHost.RestoreBackupPath;
            }
            catch (Exception ex)
            {
                _restartOnShutdown = false;
                _logger.LogCritical(ex, "Error while starting server");
                if (_setupServer!.IsAlive && !configurationCompleted)
                {
                    _setupServer!.SoftStop();
                    await Task.Delay(TimeSpan.FromMinutes(10)).ConfigureAwait(false);
                    await _setupServer!.StopAsync().ConfigureAwait(false);
                }
            }
            finally
            {
                // Don't throw additional exception if startup failed.
                if (appHost.ServiceProvider is not null)
                {
                    _logger.LogInformation("Running query planner optimizations in the database... This might take a while");

                    var databaseProvider = appHost.ServiceProvider.GetRequiredService<IJellyfinDatabaseProvider>();
                    using var shutdownSource = new CancellationTokenSource();
                    shutdownSource.CancelAfter((int)TimeSpan.FromSeconds(60).TotalMicroseconds);
                    await databaseProvider.RunShutdownTask(shutdownSource.Token).ConfigureAwait(false);
                }

                _appHost = null;
                _jellyfinHost?.Dispose();
            }
        }

        /// <summary>
        /// [Internal]Runs the startup Migrations.
        /// </summary>
        /// <remarks>
        /// Not intended to be used other then by jellyfin and its tests.
        /// </remarks>
        /// <param name="appPaths">Application Paths.</param>
        /// <param name="startupConfig">Startup Config.</param>
        /// <returns>A task.</returns>
        public static async Task ApplyStartupMigrationAsync(ServerApplicationPaths appPaths, IConfiguration startupConfig)
        {
            _migrationLogger = StartupLogger.Logger.BeginGroup($"Migration Service");
            var startupConfigurationManager = new ServerConfigurationManager(appPaths, _loggerFactory, new MyXmlSerializer());
            startupConfigurationManager.AddParts([new DatabaseConfigurationFactory()]);
            var migrationStartupServiceProvider = new ServiceCollection()
                .AddLogging(d => d.AddSerilog())
                .AddJellyfinDbContext(startupConfigurationManager, startupConfig)
                .AddSingleton<IApplicationPaths>(appPaths)
                .AddSingleton<ServerApplicationPaths>(appPaths)
                .AddSingleton<IStartupLogger>(_migrationLogger);

            migrationStartupServiceProvider.AddSingleton(migrationStartupServiceProvider);
            var startupService = migrationStartupServiceProvider.BuildServiceProvider();

            PrepareDatabaseProvider(startupService);

            var jellyfinMigrationService = ActivatorUtilities.CreateInstance<JellyfinMigrationService>(startupService);
            await jellyfinMigrationService.CheckFirstTimeRunOrMigration(appPaths).ConfigureAwait(false);
            await jellyfinMigrationService.MigrateStepAsync(Migrations.Stages.JellyfinMigrationStageTypes.PreInitialisation, startupService).ConfigureAwait(false);
        }

        /// <summary>
        /// [Internal]Runs the Jellyfin migrator service with the Core stage.
        /// </summary>
        /// <remarks>
        /// Not intended to be used other then by jellyfin and its tests.
        /// </remarks>
        /// <param name="serviceProvider">The service provider.</param>
        /// <param name="jellyfinMigrationStage">The stage to run.</param>
        /// <returns>A task.</returns>
        public static async Task ApplyCoreMigrationsAsync(IServiceProvider serviceProvider, Migrations.Stages.JellyfinMigrationStageTypes jellyfinMigrationStage)
        {
            var jellyfinMigrationService = ActivatorUtilities.CreateInstance<JellyfinMigrationService>(serviceProvider, _migrationLogger!);
            await jellyfinMigrationService.MigrateStepAsync(jellyfinMigrationStage, serviceProvider).ConfigureAwait(false);
        }

        /// <summary>
        /// Create the application configuration.
        /// </summary>
        /// <param name="commandLineOpts">The command line options passed to the program.</param>
        /// <param name="appPaths">The application paths.</param>
        /// <returns>The application configuration.</returns>
        public static IConfiguration CreateAppConfiguration(StartupOptions commandLineOpts, IApplicationPaths appPaths)
        {
            return new ConfigurationBuilder()
                .ConfigureAppConfiguration(commandLineOpts, appPaths)
                .Build();
        }

        private static IConfigurationBuilder ConfigureAppConfiguration(
            this IConfigurationBuilder config,
            StartupOptions commandLineOpts,
            IApplicationPaths appPaths,
            IConfiguration? startupConfig = null)
        {
            // Use the swagger API page as the default redirect path if not hosting the web client
            var inMemoryDefaultConfig = ConfigurationOptions.DefaultConfiguration;
            if (startupConfig is not null && !startupConfig.HostWebClient())
            {
                inMemoryDefaultConfig[DefaultRedirectKey] = "api-docs/swagger";
            }

            return config
                .SetBasePath(appPaths.ConfigurationDirectoryPath)
                .AddInMemoryCollection(inMemoryDefaultConfig)
                .AddJsonFile(LoggingConfigFileDefault, optional: false, reloadOnChange: true)
                .AddJsonFile(LoggingConfigFileSystem, optional: true, reloadOnChange: true)
                .AddEnvironmentVariables("JELLYFIN_")
                .AddInMemoryCollection(commandLineOpts.ConvertToConfig());
        }

        private static void PrepareDatabaseProvider(IServiceProvider services)
        {
            var factory = services.GetRequiredService<IDbContextFactory<JellyfinDbContext>>();
            var provider = services.GetRequiredService<IJellyfinDatabaseProvider>();
            provider.DbContextFactory = factory;
        }
    }
}<|MERGE_RESOLUTION|>--- conflicted
+++ resolved
@@ -60,11 +60,8 @@
         private static long _startTimestamp;
         private static ILogger _logger = NullLogger.Instance;
         private static bool _restartOnShutdown;
-<<<<<<< HEAD
         private static IStartupLogger? _migrationLogger;
-=======
         private static string? _restoreFromBackup;
->>>>>>> 9d601f8e
 
         /// <summary>
         /// The entry point of the application.
