using System;
using System.Collections.Generic;
using System.Diagnostics;
using System.Globalization;
using System.IO;
using System.Linq;
using System.Reflection;
using System.Threading;
using System.Threading.Tasks;
using CommandLine;
using Emby.Server.Implementations;
using Emby.Server.Implementations.Configuration;
using Emby.Server.Implementations.Serialization;
using Jellyfin.Database.Implementations;
using Jellyfin.Server.Extensions;
using Jellyfin.Server.Helpers;
using Jellyfin.Server.Implementations.DatabaseConfiguration;
using Jellyfin.Server.Implementations.Extensions;
using Jellyfin.Server.Implementations.StorageHelpers;
<<<<<<< HEAD
using Jellyfin.Server.Implementations.SystemBackupService;
=======
using Jellyfin.Server.Migrations;
>>>>>>> e66c76fc
using Jellyfin.Server.ServerSetupApp;
using MediaBrowser.Common.Configuration;
using MediaBrowser.Common.Net;
using MediaBrowser.Controller;
using Microsoft.AspNetCore.Hosting;
<<<<<<< HEAD
using Microsoft.EntityFrameworkCore;
=======
>>>>>>> e66c76fc
using Microsoft.Extensions.Configuration;
using Microsoft.Extensions.DependencyInjection;
using Microsoft.Extensions.Hosting;
using Microsoft.Extensions.Logging;
using Microsoft.Extensions.Logging.Abstractions;
using Serilog;
using Serilog.Extensions.Logging;
using static MediaBrowser.Controller.Extensions.ConfigurationExtensions;
using ILogger = Microsoft.Extensions.Logging.ILogger;

namespace Jellyfin.Server
{
    /// <summary>
    /// Class containing the entry point of the application.
    /// </summary>
    public static class Program
    {
        /// <summary>
        /// The name of logging configuration file containing application defaults.
        /// </summary>
        public const string LoggingConfigFileDefault = "logging.default.json";

        /// <summary>
        /// The name of the logging configuration file containing the system-specific override settings.
        /// </summary>
        public const string LoggingConfigFileSystem = "logging.json";

        private static readonly SerilogLoggerFactory _loggerFactory = new SerilogLoggerFactory();
        private static SetupServer? _setupServer;
        private static CoreAppHost? _appHost;
        private static IHost? _jellyfinHost = null;
        private static long _startTimestamp;
        private static ILogger _logger = NullLogger.Instance;
        private static bool _restartOnShutdown;
        private static string? _restoreFromBackup;

        /// <summary>
        /// The entry point of the application.
        /// </summary>
        /// <param name="args">The command line arguments passed.</param>
        /// <returns><see cref="Task" />.</returns>
        public static Task Main(string[] args)
        {
            static Task ErrorParsingArguments(IEnumerable<Error> errors)
            {
                Environment.ExitCode = 1;
                return Task.CompletedTask;
            }

            // Parse the command line arguments and either start the app or exit indicating error
            return Parser.Default.ParseArguments<StartupOptions>(args)
                .MapResult(StartApp, ErrorParsingArguments);
        }

        private static async Task StartApp(StartupOptions options)
        {
            _restoreFromBackup = options.RestoreArchive;
            _startTimestamp = Stopwatch.GetTimestamp();
            ServerApplicationPaths appPaths = StartupHelpers.CreateApplicationPaths(options);
            appPaths.MakeSanityCheckOrThrow();

            // $JELLYFIN_LOG_DIR needs to be set for the logger configuration manager
            Environment.SetEnvironmentVariable("JELLYFIN_LOG_DIR", appPaths.LogDirectoryPath);

            // Enable cl-va P010 interop for tonemapping on Intel VAAPI
            Environment.SetEnvironmentVariable("NEOReadDebugKeys", "1");
            Environment.SetEnvironmentVariable("EnableExtendedVaFormats", "1");

            await StartupHelpers.InitLoggingConfigFile(appPaths).ConfigureAwait(false);

            // Create an instance of the application configuration to use for application startup
            IConfiguration startupConfig = CreateAppConfiguration(options, appPaths);
            _setupServer = new SetupServer(static () => _jellyfinHost?.Services?.GetService<INetworkManager>(), appPaths, static () => _appHost, _loggerFactory, startupConfig);
            await _setupServer.RunAsync().ConfigureAwait(false);
            StartupHelpers.InitializeLoggingFramework(startupConfig, appPaths);
            _logger = _loggerFactory.CreateLogger("Main");

            // Use the logging framework for uncaught exceptions instead of std error
            AppDomain.CurrentDomain.UnhandledException += (_, e)
                => _logger.LogCritical((Exception)e.ExceptionObject, "Unhandled Exception");

            _logger.LogInformation(
                "Jellyfin version: {Version}",
                Assembly.GetEntryAssembly()!.GetName().Version!.ToString(3));

            StartupHelpers.LogEnvironmentInfo(_logger, appPaths);

            // If hosting the web client, validate the client content path
            if (startupConfig.HostWebClient())
            {
                var webContentPath = appPaths.WebPath;
                if (!Directory.Exists(webContentPath) || !Directory.EnumerateFiles(webContentPath).Any())
                {
                    _logger.LogError(
                        "The server is expected to host the web client, but the provided content directory is either " +
                        "invalid or empty: {WebContentPath}. If you do not want to host the web client with the " +
                        "server, you may set the '--nowebclient' command line flag, or set" +
                        "'{ConfigKey}=false' in your config settings",
                        webContentPath,
                        HostWebClientKey);
                    Environment.ExitCode = 1;
                    return;
                }
            }

            StorageHelper.TestCommonPathsForStorageCapacity(appPaths, _loggerFactory.CreateLogger<Startup>());

            StartupHelpers.PerformStaticInitialization();

            await ApplyStartupMigrationAsync(appPaths, startupConfig).ConfigureAwait(false);

            do
            {
                await StartServer(appPaths, options, startupConfig).ConfigureAwait(false);

                if (_restartOnShutdown)
                {
                    _startTimestamp = Stopwatch.GetTimestamp();
                    await _setupServer.StopAsync().ConfigureAwait(false);
                    await _setupServer.RunAsync().ConfigureAwait(false);
                }
            } while (_restartOnShutdown);

            _setupServer.Dispose();
        }

        private static async Task StartServer(IServerApplicationPaths appPaths, StartupOptions options, IConfiguration startupConfig)
        {
            using CoreAppHost appHost = new CoreAppHost(
                            appPaths,
                            _loggerFactory,
                            options,
                            startupConfig);
            _appHost = appHost;
            try
            {
                _jellyfinHost = Host.CreateDefaultBuilder()
                    .UseConsoleLifetime()
                    .ConfigureServices(services => appHost.Init(services))
                    .ConfigureWebHostDefaults(webHostBuilder =>
                    {
                        webHostBuilder.ConfigureWebHostBuilder(appHost, startupConfig, appPaths, _logger);
                        if (bool.TryParse(Environment.GetEnvironmentVariable("JELLYFIN_ENABLE_IIS"), out var iisEnabled) && iisEnabled)
                        {
                            _logger.LogCritical("UNSUPPORTED HOSTING ENVIRONMENT Microsoft Internet Information Services. The option to run Jellyfin on IIS is an unsupported and untested feature. Only use at your own discretion.");
                            webHostBuilder.UseIIS();
                        }
                    })
                    .ConfigureAppConfiguration(config => config.ConfigureAppConfiguration(options, appPaths, startupConfig))
                    .UseSerilog()
                    .Build();

                // Re-use the host service provider in the app host since ASP.NET doesn't allow a custom service collection.
                appHost.ServiceProvider = _jellyfinHost.Services;
                await ApplyCoreMigrationsAsync(appHost.ServiceProvider, Migrations.Stages.JellyfinMigrationStageTypes.CoreInitialisaition).ConfigureAwait(false);

                if (!string.IsNullOrWhiteSpace(_restoreFromBackup))
                {
                    var factory = appHost.ServiceProvider.GetService<IDbContextFactory<JellyfinDbContext>>()!;
                    var provider = appHost.ServiceProvider.GetService<IJellyfinDatabaseProvider>()!;
                    provider.DbContextFactory = factory;
                    await appHost.ServiceProvider.GetService<IBackupService>()!.RestoreBackupAsync(_restoreFromBackup).ConfigureAwait(false);
                    _restoreFromBackup = null;
                    _restartOnShutdown = true;
                    return;
                }

                await appHost.InitializeServices(startupConfig).ConfigureAwait(false);

                await ApplyCoreMigrationsAsync(appHost.ServiceProvider, Migrations.Stages.JellyfinMigrationStageTypes.AppInitialisation).ConfigureAwait(false);

                try
                {
                    await _setupServer!.StopAsync().ConfigureAwait(false);
                    await _jellyfinHost.StartAsync().ConfigureAwait(false);

                    if (!OperatingSystem.IsWindows() && startupConfig.UseUnixSocket())
                    {
                        var socketPath = StartupHelpers.GetUnixSocketPath(startupConfig, appPaths);

                        StartupHelpers.SetUnixSocketPermissions(startupConfig, socketPath, _logger);
                    }
                }
                catch (Exception)
                {
                    _logger.LogError("Kestrel failed to start! This is most likely due to an invalid address or port bind - correct your bind configuration in network.xml and try again");
                    throw;
                }

                await appHost.RunStartupTasksAsync().ConfigureAwait(false);

                _logger.LogInformation("Startup complete {Time:g}", Stopwatch.GetElapsedTime(_startTimestamp));

                await _jellyfinHost.WaitForShutdownAsync().ConfigureAwait(false);
                _restartOnShutdown = appHost.ShouldRestart;
                _restoreFromBackup = appHost.RestoreBackupPath;
            }
            catch (Exception ex)
            {
                _restartOnShutdown = false;
                _logger.LogCritical(ex, "Error while starting server");
            }
            finally
            {
                // Don't throw additional exception if startup failed.
                if (appHost.ServiceProvider is not null)
                {
                    _logger.LogInformation("Running query planner optimizations in the database... This might take a while");

                    var databaseProvider = appHost.ServiceProvider.GetRequiredService<IJellyfinDatabaseProvider>();
                    using var shutdownSource = new CancellationTokenSource();
                    shutdownSource.CancelAfter((int)TimeSpan.FromSeconds(60).TotalMicroseconds);
                    await databaseProvider.RunShutdownTask(shutdownSource.Token).ConfigureAwait(false);
                }

                _appHost = null;
                _jellyfinHost?.Dispose();
            }
        }

        /// <summary>
        /// [Internal]Runs the startup Migrations.
        /// </summary>
        /// <remarks>
        /// Not intended to be used other then by jellyfin and its tests.
        /// </remarks>
        /// <param name="appPaths">Application Paths.</param>
        /// <param name="startupConfig">Startup Config.</param>
        /// <returns>A task.</returns>
        public static async Task ApplyStartupMigrationAsync(ServerApplicationPaths appPaths, IConfiguration startupConfig)
        {
            var startupConfigurationManager = new ServerConfigurationManager(appPaths, _loggerFactory, new MyXmlSerializer());
            startupConfigurationManager.AddParts([new DatabaseConfigurationFactory()]);
            var migrationStartupServiceProvider = new ServiceCollection()
                .AddLogging(d => d.AddSerilog())
                .AddJellyfinDbContext(startupConfigurationManager, startupConfig)
                .AddSingleton<IApplicationPaths>(appPaths)
                .AddSingleton<ServerApplicationPaths>(appPaths);
            var startupService = migrationStartupServiceProvider.BuildServiceProvider();
            var jellyfinMigrationService = ActivatorUtilities.CreateInstance<JellyfinMigrationService>(startupService);
            await jellyfinMigrationService.CheckFirstTimeRunOrMigration(appPaths).ConfigureAwait(false);
            await jellyfinMigrationService.MigrateStepAsync(Migrations.Stages.JellyfinMigrationStageTypes.PreInitialisation, startupService).ConfigureAwait(false);
        }

        /// <summary>
        /// [Internal]Runs the Jellyfin migrator service with the Core stage.
        /// </summary>
        /// <remarks>
        /// Not intended to be used other then by jellyfin and its tests.
        /// </remarks>
        /// <param name="serviceProvider">The service provider.</param>
        /// <param name="jellyfinMigrationStage">The stage to run.</param>
        /// <returns>A task.</returns>
        public static async Task ApplyCoreMigrationsAsync(IServiceProvider serviceProvider, Migrations.Stages.JellyfinMigrationStageTypes jellyfinMigrationStage)
        {
            var jellyfinMigrationService = ActivatorUtilities.CreateInstance<JellyfinMigrationService>(serviceProvider);
            await jellyfinMigrationService.MigrateStepAsync(jellyfinMigrationStage, serviceProvider).ConfigureAwait(false);
        }

        /// <summary>
        /// Create the application configuration.
        /// </summary>
        /// <param name="commandLineOpts">The command line options passed to the program.</param>
        /// <param name="appPaths">The application paths.</param>
        /// <returns>The application configuration.</returns>
        public static IConfiguration CreateAppConfiguration(StartupOptions commandLineOpts, IApplicationPaths appPaths)
        {
            return new ConfigurationBuilder()
                .ConfigureAppConfiguration(commandLineOpts, appPaths)
                .Build();
        }

        private static IConfigurationBuilder ConfigureAppConfiguration(
            this IConfigurationBuilder config,
            StartupOptions commandLineOpts,
            IApplicationPaths appPaths,
            IConfiguration? startupConfig = null)
        {
            // Use the swagger API page as the default redirect path if not hosting the web client
            var inMemoryDefaultConfig = ConfigurationOptions.DefaultConfiguration;
            if (startupConfig is not null && !startupConfig.HostWebClient())
            {
                inMemoryDefaultConfig[DefaultRedirectKey] = "api-docs/swagger";
            }

            return config
                .SetBasePath(appPaths.ConfigurationDirectoryPath)
                .AddInMemoryCollection(inMemoryDefaultConfig)
                .AddJsonFile(LoggingConfigFileDefault, optional: false, reloadOnChange: true)
                .AddJsonFile(LoggingConfigFileSystem, optional: true, reloadOnChange: true)
                .AddEnvironmentVariables("JELLYFIN_")
                .AddInMemoryCollection(commandLineOpts.ConvertToConfig());
        }
    }
}<|MERGE_RESOLUTION|>--- conflicted
+++ resolved
@@ -17,20 +17,14 @@
 using Jellyfin.Server.Implementations.DatabaseConfiguration;
 using Jellyfin.Server.Implementations.Extensions;
 using Jellyfin.Server.Implementations.StorageHelpers;
-<<<<<<< HEAD
 using Jellyfin.Server.Implementations.SystemBackupService;
-=======
 using Jellyfin.Server.Migrations;
->>>>>>> e66c76fc
 using Jellyfin.Server.ServerSetupApp;
 using MediaBrowser.Common.Configuration;
 using MediaBrowser.Common.Net;
 using MediaBrowser.Controller;
 using Microsoft.AspNetCore.Hosting;
-<<<<<<< HEAD
 using Microsoft.EntityFrameworkCore;
-=======
->>>>>>> e66c76fc
 using Microsoft.Extensions.Configuration;
 using Microsoft.Extensions.DependencyInjection;
 using Microsoft.Extensions.Hosting;
@@ -185,7 +179,6 @@
 
                 // Re-use the host service provider in the app host since ASP.NET doesn't allow a custom service collection.
                 appHost.ServiceProvider = _jellyfinHost.Services;
-                await ApplyCoreMigrationsAsync(appHost.ServiceProvider, Migrations.Stages.JellyfinMigrationStageTypes.CoreInitialisaition).ConfigureAwait(false);
 
                 if (!string.IsNullOrWhiteSpace(_restoreFromBackup))
                 {
@@ -197,6 +190,8 @@
                     _restartOnShutdown = true;
                     return;
                 }
+
+                await ApplyCoreMigrationsAsync(appHost.ServiceProvider, Migrations.Stages.JellyfinMigrationStageTypes.CoreInitialisaition).ConfigureAwait(false);
 
                 await appHost.InitializeServices(startupConfig).ConfigureAwait(false);
 
