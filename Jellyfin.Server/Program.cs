using System;
using System.Collections.Generic;
using System.Diagnostics;
using System.Globalization;
using System.IO;
using System.Linq;
using System.Reflection;
using System.Threading;
using System.Threading.Tasks;
using CommandLine;
using Emby.Server.Implementations;
using Emby.Server.Implementations.Configuration;
using Emby.Server.Implementations.Serialization;
using Jellyfin.Database.Implementations;
using Jellyfin.Server.Extensions;
using Jellyfin.Server.Helpers;
using Jellyfin.Server.Implementations.DatabaseConfiguration;
using Jellyfin.Server.Implementations.Extensions;
using Jellyfin.Server.Implementations.StorageHelpers;
using Jellyfin.Server.Implementations.SystemBackupService;
using Jellyfin.Server.Migrations;
using Jellyfin.Server.ServerSetupApp;
using MediaBrowser.Common.Configuration;
using MediaBrowser.Common.Net;
using MediaBrowser.Controller;
using Microsoft.AspNetCore.Hosting;
using Microsoft.EntityFrameworkCore;
using Microsoft.Extensions.Configuration;
using Microsoft.Extensions.DependencyInjection;
using Microsoft.Extensions.Hosting;
using Microsoft.Extensions.Logging;
using Microsoft.Extensions.Logging.Abstractions;
using Serilog;
using Serilog.Extensions.Logging;
using static MediaBrowser.Controller.Extensions.ConfigurationExtensions;
using ILogger = Microsoft.Extensions.Logging.ILogger;

namespace Jellyfin.Server
{
    /// <summary>
    /// Class containing the entry point of the application.
    /// </summary>
    public static class Program
    {
        /// <summary>
        /// The name of logging configuration file containing application defaults.
        /// </summary>
        public const string LoggingConfigFileDefault = "logging.default.json";

        /// <summary>
        /// The name of the logging configuration file containing the system-specific override settings.
        /// </summary>
        public const string LoggingConfigFileSystem = "logging.json";

        private static readonly SerilogLoggerFactory _loggerFactory = new SerilogLoggerFactory();
        private static SetupServer? _setupServer;
        private static CoreAppHost? _appHost;
        private static IHost? _jellyfinHost = null;
        private static long _startTimestamp;
        private static ILogger _logger = NullLogger.Instance;
        private static bool _restartOnShutdown;
        private static string? _restoreFromBackup;

        /// <summary>
        /// The entry point of the application.
        /// </summary>
        /// <param name="args">The command line arguments passed.</param>
        /// <returns><see cref="Task" />.</returns>
        public static Task Main(string[] args)
        {
            static Task ErrorParsingArguments(IEnumerable<Error> errors)
            {
                Environment.ExitCode = 1;
                return Task.CompletedTask;
            }

            // Parse the command line arguments and either start the app or exit indicating error
            return Parser.Default.ParseArguments<StartupOptions>(args)
                .MapResult(StartApp, ErrorParsingArguments);
        }

        private static async Task StartApp(StartupOptions options)
        {
            _restoreFromBackup = options.RestoreArchive;
            _startTimestamp = Stopwatch.GetTimestamp();
            ServerApplicationPaths appPaths = StartupHelpers.CreateApplicationPaths(options);
            appPaths.MakeSanityCheckOrThrow();

            // $JELLYFIN_LOG_DIR needs to be set for the logger configuration manager
            Environment.SetEnvironmentVariable("JELLYFIN_LOG_DIR", appPaths.LogDirectoryPath);

            // Enable cl-va P010 interop for tonemapping on Intel VAAPI
            Environment.SetEnvironmentVariable("NEOReadDebugKeys", "1");
            Environment.SetEnvironmentVariable("EnableExtendedVaFormats", "1");

            await StartupHelpers.InitLoggingConfigFile(appPaths).ConfigureAwait(false);

            // Create an instance of the application configuration to use for application startup
            IConfiguration startupConfig = CreateAppConfiguration(options, appPaths);
            _setupServer = new SetupServer(static () => _jellyfinHost?.Services?.GetService<INetworkManager>(), appPaths, static () => _appHost, _loggerFactory, startupConfig);
            await _setupServer.RunAsync().ConfigureAwait(false);
            StartupHelpers.InitializeLoggingFramework(startupConfig, appPaths);
            _logger = _loggerFactory.CreateLogger("Main");

            // Use the logging framework for uncaught exceptions instead of std error
            AppDomain.CurrentDomain.UnhandledException += (_, e)
                => _logger.LogCritical((Exception)e.ExceptionObject, "Unhandled Exception");

            _logger.LogInformation(
                "Jellyfin version: {Version}",
                Assembly.GetEntryAssembly()!.GetName().Version!.ToString(3));

            StartupHelpers.LogEnvironmentInfo(_logger, appPaths);

            // If hosting the web client, validate the client content path
            if (startupConfig.HostWebClient())
            {
                var webContentPath = appPaths.WebPath;
                if (!Directory.Exists(webContentPath) || !Directory.EnumerateFiles(webContentPath).Any())
                {
                    _logger.LogError(
                        "The server is expected to host the web client, but the provided content directory is either " +
                        "invalid or empty: {WebContentPath}. If you do not want to host the web client with the " +
                        "server, you may set the '--nowebclient' command line flag, or set" +
                        "'{ConfigKey}=false' in your config settings",
                        webContentPath,
                        HostWebClientKey);
                    Environment.ExitCode = 1;
                    return;
                }
            }

            StorageHelper.TestCommonPathsForStorageCapacity(appPaths, _loggerFactory.CreateLogger<Startup>());

            StartupHelpers.PerformStaticInitialization();

            await ApplyStartupMigrationAsync(appPaths, startupConfig).ConfigureAwait(false);

            do
            {
                await StartServer(appPaths, options, startupConfig).ConfigureAwait(false);

                if (_restartOnShutdown)
                {
                    _startTimestamp = Stopwatch.GetTimestamp();
                    await _setupServer.StopAsync().ConfigureAwait(false);
                    await _setupServer.RunAsync().ConfigureAwait(false);
                }
            } while (_restartOnShutdown);

            _setupServer.Dispose();
        }

        private static async Task StartServer(IServerApplicationPaths appPaths, StartupOptions options, IConfiguration startupConfig)
        {
            using CoreAppHost appHost = new CoreAppHost(
                            appPaths,
                            _loggerFactory,
                            options,
                            startupConfig);
            _appHost = appHost;
            try
            {
                _jellyfinHost = Host.CreateDefaultBuilder()
                    .UseConsoleLifetime()
                    .ConfigureServices(services => appHost.Init(services))
                    .ConfigureWebHostDefaults(webHostBuilder =>
                    {
                        webHostBuilder.ConfigureWebHostBuilder(appHost, startupConfig, appPaths, _logger);
                        if (bool.TryParse(Environment.GetEnvironmentVariable("JELLYFIN_ENABLE_IIS"), out var iisEnabled) && iisEnabled)
                        {
                            _logger.LogCritical("UNSUPPORTED HOSTING ENVIRONMENT Microsoft Internet Information Services. The option to run Jellyfin on IIS is an unsupported and untested feature. Only use at your own discretion.");
                            webHostBuilder.UseIIS();
                        }
                    })
                    .ConfigureAppConfiguration(config => config.ConfigureAppConfiguration(options, appPaths, startupConfig))
                    .UseSerilog()
                    .Build();

                // Re-use the host service provider in the app host since ASP.NET doesn't allow a custom service collection.
                appHost.ServiceProvider = _jellyfinHost.Services;

<<<<<<< HEAD
                if (!string.IsNullOrWhiteSpace(_restoreFromBackup))
                {
                    var factory = appHost.ServiceProvider.GetService<IDbContextFactory<JellyfinDbContext>>()!;
                    var provider = appHost.ServiceProvider.GetService<IJellyfinDatabaseProvider>()!;
                    provider.DbContextFactory = factory;
                    await appHost.ServiceProvider.GetService<IBackupService>()!.RestoreBackupAsync(_restoreFromBackup).ConfigureAwait(false);
                    _restoreFromBackup = null;
                    _restartOnShutdown = true;
                    return;
                }
=======
                PrepareDatabaseProvider(appHost.ServiceProvider);
>>>>>>> 0c3ba30d

                await ApplyCoreMigrationsAsync(appHost.ServiceProvider, Migrations.Stages.JellyfinMigrationStageTypes.CoreInitialisaition).ConfigureAwait(false);

                await appHost.InitializeServices(startupConfig).ConfigureAwait(false);

                await ApplyCoreMigrationsAsync(appHost.ServiceProvider, Migrations.Stages.JellyfinMigrationStageTypes.AppInitialisation).ConfigureAwait(false);

                try
                {
                    await _setupServer!.StopAsync().ConfigureAwait(false);
                    await _jellyfinHost.StartAsync().ConfigureAwait(false);

                    if (!OperatingSystem.IsWindows() && startupConfig.UseUnixSocket())
                    {
                        var socketPath = StartupHelpers.GetUnixSocketPath(startupConfig, appPaths);

                        StartupHelpers.SetUnixSocketPermissions(startupConfig, socketPath, _logger);
                    }
                }
                catch (Exception)
                {
                    _logger.LogError("Kestrel failed to start! This is most likely due to an invalid address or port bind - correct your bind configuration in network.xml and try again");
                    throw;
                }

                await appHost.RunStartupTasksAsync().ConfigureAwait(false);

                _logger.LogInformation("Startup complete {Time:g}", Stopwatch.GetElapsedTime(_startTimestamp));

                await _jellyfinHost.WaitForShutdownAsync().ConfigureAwait(false);
                _restartOnShutdown = appHost.ShouldRestart;
                _restoreFromBackup = appHost.RestoreBackupPath;
            }
            catch (Exception ex)
            {
                _restartOnShutdown = false;
                _logger.LogCritical(ex, "Error while starting server");
            }
            finally
            {
                // Don't throw additional exception if startup failed.
                if (appHost.ServiceProvider is not null)
                {
                    _logger.LogInformation("Running query planner optimizations in the database... This might take a while");

                    var databaseProvider = appHost.ServiceProvider.GetRequiredService<IJellyfinDatabaseProvider>();
                    using var shutdownSource = new CancellationTokenSource();
                    shutdownSource.CancelAfter((int)TimeSpan.FromSeconds(60).TotalMicroseconds);
                    await databaseProvider.RunShutdownTask(shutdownSource.Token).ConfigureAwait(false);
                }

                _appHost = null;
                _jellyfinHost?.Dispose();
            }
        }

        /// <summary>
        /// [Internal]Runs the startup Migrations.
        /// </summary>
        /// <remarks>
        /// Not intended to be used other then by jellyfin and its tests.
        /// </remarks>
        /// <param name="appPaths">Application Paths.</param>
        /// <param name="startupConfig">Startup Config.</param>
        /// <returns>A task.</returns>
        public static async Task ApplyStartupMigrationAsync(ServerApplicationPaths appPaths, IConfiguration startupConfig)
        {
            var startupConfigurationManager = new ServerConfigurationManager(appPaths, _loggerFactory, new MyXmlSerializer());
            startupConfigurationManager.AddParts([new DatabaseConfigurationFactory()]);
            var migrationStartupServiceProvider = new ServiceCollection()
                .AddLogging(d => d.AddSerilog())
                .AddJellyfinDbContext(startupConfigurationManager, startupConfig)
                .AddSingleton<IApplicationPaths>(appPaths)
                .AddSingleton<ServerApplicationPaths>(appPaths);
            var startupService = migrationStartupServiceProvider.BuildServiceProvider();

            PrepareDatabaseProvider(startupService);

            var jellyfinMigrationService = ActivatorUtilities.CreateInstance<JellyfinMigrationService>(startupService);
            await jellyfinMigrationService.CheckFirstTimeRunOrMigration(appPaths).ConfigureAwait(false);
            await jellyfinMigrationService.MigrateStepAsync(Migrations.Stages.JellyfinMigrationStageTypes.PreInitialisation, startupService).ConfigureAwait(false);
        }

        /// <summary>
        /// [Internal]Runs the Jellyfin migrator service with the Core stage.
        /// </summary>
        /// <remarks>
        /// Not intended to be used other then by jellyfin and its tests.
        /// </remarks>
        /// <param name="serviceProvider">The service provider.</param>
        /// <param name="jellyfinMigrationStage">The stage to run.</param>
        /// <returns>A task.</returns>
        public static async Task ApplyCoreMigrationsAsync(IServiceProvider serviceProvider, Migrations.Stages.JellyfinMigrationStageTypes jellyfinMigrationStage)
        {
            var jellyfinMigrationService = ActivatorUtilities.CreateInstance<JellyfinMigrationService>(serviceProvider);
            await jellyfinMigrationService.MigrateStepAsync(jellyfinMigrationStage, serviceProvider).ConfigureAwait(false);
        }

        /// <summary>
        /// Create the application configuration.
        /// </summary>
        /// <param name="commandLineOpts">The command line options passed to the program.</param>
        /// <param name="appPaths">The application paths.</param>
        /// <returns>The application configuration.</returns>
        public static IConfiguration CreateAppConfiguration(StartupOptions commandLineOpts, IApplicationPaths appPaths)
        {
            return new ConfigurationBuilder()
                .ConfigureAppConfiguration(commandLineOpts, appPaths)
                .Build();
        }

        private static IConfigurationBuilder ConfigureAppConfiguration(
            this IConfigurationBuilder config,
            StartupOptions commandLineOpts,
            IApplicationPaths appPaths,
            IConfiguration? startupConfig = null)
        {
            // Use the swagger API page as the default redirect path if not hosting the web client
            var inMemoryDefaultConfig = ConfigurationOptions.DefaultConfiguration;
            if (startupConfig is not null && !startupConfig.HostWebClient())
            {
                inMemoryDefaultConfig[DefaultRedirectKey] = "api-docs/swagger";
            }

            return config
                .SetBasePath(appPaths.ConfigurationDirectoryPath)
                .AddInMemoryCollection(inMemoryDefaultConfig)
                .AddJsonFile(LoggingConfigFileDefault, optional: false, reloadOnChange: true)
                .AddJsonFile(LoggingConfigFileSystem, optional: true, reloadOnChange: true)
                .AddEnvironmentVariables("JELLYFIN_")
                .AddInMemoryCollection(commandLineOpts.ConvertToConfig());
        }

        private static void PrepareDatabaseProvider(IServiceProvider services)
        {
            var factory = services.GetRequiredService<IDbContextFactory<JellyfinDbContext>>();
            var provider = services.GetRequiredService<IJellyfinDatabaseProvider>();
            provider.DbContextFactory = factory;
        }
    }
}<|MERGE_RESOLUTION|>--- conflicted
+++ resolved
@@ -179,21 +179,15 @@
 
                 // Re-use the host service provider in the app host since ASP.NET doesn't allow a custom service collection.
                 appHost.ServiceProvider = _jellyfinHost.Services;
-
-<<<<<<< HEAD
+                PrepareDatabaseProvider(appHost.ServiceProvider);
+
                 if (!string.IsNullOrWhiteSpace(_restoreFromBackup))
                 {
-                    var factory = appHost.ServiceProvider.GetService<IDbContextFactory<JellyfinDbContext>>()!;
-                    var provider = appHost.ServiceProvider.GetService<IJellyfinDatabaseProvider>()!;
-                    provider.DbContextFactory = factory;
                     await appHost.ServiceProvider.GetService<IBackupService>()!.RestoreBackupAsync(_restoreFromBackup).ConfigureAwait(false);
                     _restoreFromBackup = null;
                     _restartOnShutdown = true;
                     return;
                 }
-=======
-                PrepareDatabaseProvider(appHost.ServiceProvider);
->>>>>>> 0c3ba30d
 
                 await ApplyCoreMigrationsAsync(appHost.ServiceProvider, Migrations.Stages.JellyfinMigrationStageTypes.CoreInitialisaition).ConfigureAwait(false);
 
