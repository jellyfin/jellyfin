using System;
using System.Collections.Generic;
using System.Diagnostics;
using System.IO;
using System.Linq;
using System.Reflection;
using System.Threading;
using System.Threading.Tasks;
using CommandLine;
using Emby.Server.Implementations;
using Jellyfin.Database.Implementations;
using Jellyfin.Server.Extensions;
using Jellyfin.Server.Helpers;
using Jellyfin.Server.ServerSetupApp;
using MediaBrowser.Common.Configuration;
using MediaBrowser.Common.Net;
using MediaBrowser.Controller;
using Microsoft.AspNetCore.Hosting;
using Microsoft.Data.Sqlite;
using Microsoft.EntityFrameworkCore;
using Microsoft.Extensions.Configuration;
using Microsoft.Extensions.DependencyInjection;
using Microsoft.Extensions.Hosting;
using Microsoft.Extensions.Logging;
using Microsoft.Extensions.Logging.Abstractions;
using Serilog;
using Serilog.Extensions.Logging;
using static MediaBrowser.Controller.Extensions.ConfigurationExtensions;
using ILogger = Microsoft.Extensions.Logging.ILogger;

namespace Jellyfin.Server
{
    /// <summary>
    /// Class containing the entry point of the application.
    /// </summary>
    public static class Program
    {
        /// <summary>
        /// The name of logging configuration file containing application defaults.
        /// </summary>
        public const string LoggingConfigFileDefault = "logging.default.json";

        /// <summary>
        /// The name of the logging configuration file containing the system-specific override settings.
        /// </summary>
        public const string LoggingConfigFileSystem = "logging.json";

        private static readonly SerilogLoggerFactory _loggerFactory = new SerilogLoggerFactory();
        private static SetupServer? _setupServer;
        private static CoreAppHost? _appHost;
        private static IHost? _jellyfinHost = null;
        private static long _startTimestamp;
        private static ILogger _logger = NullLogger.Instance;
        private static bool _restartOnShutdown;

        /// <summary>
        /// The entry point of the application.
        /// </summary>
        /// <param name="args">The command line arguments passed.</param>
        /// <returns><see cref="Task" />.</returns>
        public static Task Main(string[] args)
        {
            static Task ErrorParsingArguments(IEnumerable<Error> errors)
            {
                Environment.ExitCode = 1;
                return Task.CompletedTask;
            }

            // Parse the command line arguments and either start the app or exit indicating error
            return Parser.Default.ParseArguments<StartupOptions>(args)
                .MapResult(StartApp, ErrorParsingArguments);
        }

        private static async Task StartApp(StartupOptions options)
        {
            _startTimestamp = Stopwatch.GetTimestamp();
            ServerApplicationPaths appPaths = StartupHelpers.CreateApplicationPaths(options);
<<<<<<< HEAD
            appPaths.MakeSanityCheckOrThrow();
            await _setupServer.RunAsync(static () => _jellyfinHost?.Services?.GetService<INetworkManager>(), appPaths, static () => _appHost).ConfigureAwait(false);
=======
>>>>>>> 74230131

            // $JELLYFIN_LOG_DIR needs to be set for the logger configuration manager
            Environment.SetEnvironmentVariable("JELLYFIN_LOG_DIR", appPaths.LogDirectoryPath);

            // Enable cl-va P010 interop for tonemapping on Intel VAAPI
            Environment.SetEnvironmentVariable("NEOReadDebugKeys", "1");
            Environment.SetEnvironmentVariable("EnableExtendedVaFormats", "1");

            await StartupHelpers.InitLoggingConfigFile(appPaths).ConfigureAwait(false);

            // Create an instance of the application configuration to use for application startup
            IConfiguration startupConfig = CreateAppConfiguration(options, appPaths);
            _setupServer = new SetupServer(static () => _jellyfinHost?.Services?.GetService<INetworkManager>(), appPaths, static () => _appHost, _loggerFactory, startupConfig);
            await _setupServer.RunAsync().ConfigureAwait(false);
            StartupHelpers.InitializeLoggingFramework(startupConfig, appPaths);
            _logger = _loggerFactory.CreateLogger("Main");

            // Use the logging framework for uncaught exceptions instead of std error
            AppDomain.CurrentDomain.UnhandledException += (_, e)
                => _logger.LogCritical((Exception)e.ExceptionObject, "Unhandled Exception");

            _logger.LogInformation(
                "Jellyfin version: {Version}",
                Assembly.GetEntryAssembly()!.GetName().Version!.ToString(3));

            StartupHelpers.LogEnvironmentInfo(_logger, appPaths);

            // If hosting the web client, validate the client content path
            if (startupConfig.HostWebClient())
            {
                var webContentPath = appPaths.WebPath;
                if (!Directory.Exists(webContentPath) || !Directory.EnumerateFiles(webContentPath).Any())
                {
                    _logger.LogError(
                        "The server is expected to host the web client, but the provided content directory is either " +
                        "invalid or empty: {WebContentPath}. If you do not want to host the web client with the " +
                        "server, you may set the '--nowebclient' command line flag, or set" +
                        "'{ConfigKey}=false' in your config settings",
                        webContentPath,
                        HostWebClientKey);
                    Environment.ExitCode = 1;
                    return;
                }
            }

            StartupHelpers.PerformStaticInitialization();
            await Migrations.MigrationRunner.RunPreStartup(appPaths, _loggerFactory).ConfigureAwait(false);

            do
            {
                await StartServer(appPaths, options, startupConfig).ConfigureAwait(false);

                if (_restartOnShutdown)
                {
                    _startTimestamp = Stopwatch.GetTimestamp();
                    await _setupServer.StopAsync().ConfigureAwait(false);
                    await _setupServer.RunAsync().ConfigureAwait(false);
                }
            } while (_restartOnShutdown);

            _setupServer.Dispose();
        }

        private static async Task StartServer(IServerApplicationPaths appPaths, StartupOptions options, IConfiguration startupConfig)
        {
            using CoreAppHost appHost = new CoreAppHost(
                            appPaths,
                            _loggerFactory,
                            options,
                            startupConfig);
            _appHost = appHost;
            try
            {
                _jellyfinHost = Host.CreateDefaultBuilder()
                    .UseConsoleLifetime()
                    .ConfigureServices(services => appHost.Init(services))
                    .ConfigureWebHostDefaults(webHostBuilder =>
                    {
                        webHostBuilder.ConfigureWebHostBuilder(appHost, startupConfig, appPaths, _logger);
                        if (bool.TryParse(Environment.GetEnvironmentVariable("JELLYFIN_ENABLE_IIS"), out var iisEnabled) && iisEnabled)
                        {
                            _logger.LogCritical("UNSUPPORTED HOSTING ENVIRONMENT Microsoft Internet Information Services. The option to run Jellyfin on IIS is an unsupported and untested feature. Only use at your own discretion.");
                            webHostBuilder.UseIIS();
                        }
                    })
                    .ConfigureAppConfiguration(config => config.ConfigureAppConfiguration(options, appPaths, startupConfig))
                    .UseSerilog()
                    .Build();

                // Re-use the host service provider in the app host since ASP.NET doesn't allow a custom service collection.
                appHost.ServiceProvider = _jellyfinHost.Services;

                await appHost.InitializeServices(startupConfig).ConfigureAwait(false);
                await Migrations.MigrationRunner.Run(appHost, _loggerFactory).ConfigureAwait(false);

                try
                {
                    await _setupServer!.StopAsync().ConfigureAwait(false);
                    await _jellyfinHost.StartAsync().ConfigureAwait(false);

                    if (!OperatingSystem.IsWindows() && startupConfig.UseUnixSocket())
                    {
                        var socketPath = StartupHelpers.GetUnixSocketPath(startupConfig, appPaths);

                        StartupHelpers.SetUnixSocketPermissions(startupConfig, socketPath, _logger);
                    }
                }
                catch (Exception)
                {
                    _logger.LogError("Kestrel failed to start! This is most likely due to an invalid address or port bind - correct your bind configuration in network.xml and try again");
                    throw;
                }

                await appHost.RunStartupTasksAsync().ConfigureAwait(false);

                _logger.LogInformation("Startup complete {Time:g}", Stopwatch.GetElapsedTime(_startTimestamp));

                await _jellyfinHost.WaitForShutdownAsync().ConfigureAwait(false);
                _restartOnShutdown = appHost.ShouldRestart;
            }
            catch (Exception ex)
            {
                _restartOnShutdown = false;
                _logger.LogCritical(ex, "Error while starting server");
            }
            finally
            {
                // Don't throw additional exception if startup failed.
                if (appHost.ServiceProvider is not null)
                {
                    _logger.LogInformation("Running query planner optimizations in the database... This might take a while");

                    var databaseProvider = appHost.ServiceProvider.GetRequiredService<IJellyfinDatabaseProvider>();
                    using var shutdownSource = new CancellationTokenSource();
                    shutdownSource.CancelAfter((int)TimeSpan.FromSeconds(60).TotalMicroseconds);
                    await databaseProvider.RunShutdownTask(shutdownSource.Token).ConfigureAwait(false);
                }

                _appHost = null;
                _jellyfinHost?.Dispose();
            }
        }

        /// <summary>
        /// Create the application configuration.
        /// </summary>
        /// <param name="commandLineOpts">The command line options passed to the program.</param>
        /// <param name="appPaths">The application paths.</param>
        /// <returns>The application configuration.</returns>
        public static IConfiguration CreateAppConfiguration(StartupOptions commandLineOpts, IApplicationPaths appPaths)
        {
            return new ConfigurationBuilder()
                .ConfigureAppConfiguration(commandLineOpts, appPaths)
                .Build();
        }

        private static IConfigurationBuilder ConfigureAppConfiguration(
            this IConfigurationBuilder config,
            StartupOptions commandLineOpts,
            IApplicationPaths appPaths,
            IConfiguration? startupConfig = null)
        {
            // Use the swagger API page as the default redirect path if not hosting the web client
            var inMemoryDefaultConfig = ConfigurationOptions.DefaultConfiguration;
            if (startupConfig is not null && !startupConfig.HostWebClient())
            {
                inMemoryDefaultConfig[DefaultRedirectKey] = "api-docs/swagger";
            }

            return config
                .SetBasePath(appPaths.ConfigurationDirectoryPath)
                .AddInMemoryCollection(inMemoryDefaultConfig)
                .AddJsonFile(LoggingConfigFileDefault, optional: false, reloadOnChange: true)
                .AddJsonFile(LoggingConfigFileSystem, optional: true, reloadOnChange: true)
                .AddEnvironmentVariables("JELLYFIN_")
                .AddInMemoryCollection(commandLineOpts.ConvertToConfig());
        }
    }
}<|MERGE_RESOLUTION|>--- conflicted
+++ resolved
@@ -75,11 +75,8 @@
         {
             _startTimestamp = Stopwatch.GetTimestamp();
             ServerApplicationPaths appPaths = StartupHelpers.CreateApplicationPaths(options);
-<<<<<<< HEAD
+            await _setupServer.RunAsync(static () => _jellyfinHost?.Services?.GetService<INetworkManager>(), appPaths, static () => _appHost).ConfigureAwait(false);
             appPaths.MakeSanityCheckOrThrow();
-            await _setupServer.RunAsync(static () => _jellyfinHost?.Services?.GetService<INetworkManager>(), appPaths, static () => _appHost).ConfigureAwait(false);
-=======
->>>>>>> 74230131
 
             // $JELLYFIN_LOG_DIR needs to be set for the logger configuration manager
             Environment.SetEnvironmentVariable("JELLYFIN_LOG_DIR", appPaths.LogDirectoryPath);
