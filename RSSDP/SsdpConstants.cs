--- conflicted
+++ resolved
@@ -63,13 +63,11 @@
         /// UPnP Basic Device type. Value is Basic.
         /// </summary>
         public const string UpnpDeviceTypeBasicDevice = "Basic";
-<<<<<<< HEAD
-=======
 
         internal const string SsdpKeepAliveNotification = "ssdp:alive";
         internal const string SsdpByeByeNotification = "ssdp:byebye";
 
         internal const int UdpResendCount = 3;
->>>>>>> 75b7fea0
+
     }
 }