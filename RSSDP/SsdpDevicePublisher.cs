using System;
using System.Globalization;
using System.Collections.Generic;
using System.Collections.ObjectModel;
using System.Linq;
using System.Net;
using System.Threading;
using System.Threading.Tasks;
using MediaBrowser.Common.Net;
using Microsoft.Extensions.Logging;

namespace Rssdp.Infrastructure
{
    /// <summary>
    /// Provides the platform independent logic for publishing SSDP devices (notifications and search responses).
    /// </summary>
    public class SsdpDevicePublisher : DisposableManagedObjectBase, ISsdpDevicePublisher
    {
        /// <summary>
        /// Defines the _CommsServer.
        /// </summary>
        private ISsdpCommunicationsServer _CommsServer;

        private ILogger _logger;

        /// <summary>
        /// Defines the _OSName.
        /// </summary>
        private string _OSName;

        /// <summary>
        /// Defines the _OSVersion.
        /// </summary>
        private string _OSVersion;

        /// <summary>
        /// Defines the _sendOnlyMatchedHost.
        /// </summary>
        private bool _sendOnlyMatchedHost;

        /// <summary>
        /// Defines the _SupportPnpRootDevice.
        /// </summary>
        private bool _SupportPnpRootDevice;

        /// <summary>
        /// Defines the _Devices.
        /// </summary>
        private IList<SsdpRootDevice> _Devices;

        /// <summary>
        /// Defines the _ReadOnlyDevices.
        /// </summary>
        private IReadOnlyList<SsdpRootDevice> _ReadOnlyDevices;

        /// <summary>
        /// Defines the _RebroadcastAliveNotificationsTimer.
        /// </summary>
        private Timer _RebroadcastAliveNotificationsTimer;

        /// <summary>
        /// Defines the _RecentSearchRequests.
        /// </summary>
        private IDictionary<string, SearchRequest> _RecentSearchRequests;

        /// <summary>
        /// Defines the _Random.
        /// </summary>
        private Random _Random;

        /// <summary>
        /// Defines the ServerVersion.
        /// </summary>
        private const string ServerVersion = "1.0";

        private INetworkManager _networkManager;

        /// <summary>
        /// Initializes a new instance of the <see cref="SsdpDevicePublisher"/> class.
        /// </summary>
        /// <param name="communicationsServer">The communicationsServer<see cref="ISsdpCommunicationsServer"/>.</param>
        /// <param name="osName">The osName<see cref="string"/>.</param>
        /// <param name="osVersion">The osVersion<see cref="string"/>.</param>
        /// <param name="sendOnlyMatchedHost">The sendOnlyMatchedHost<see cref="bool"/>.</param>
        public SsdpDevicePublisher(ISsdpCommunicationsServer communicationsServer, string osName, string osVersion, ILogger logger, INetworkManager networkManager, bool sendOnlyMatchedHost)
        {
<<<<<<< HEAD
            if (osName == null) throw new ArgumentNullException(nameof(osName));
            if (osName.Length == 0) throw new ArgumentException("osName cannot be an empty string.", nameof(osName));
            if (osVersion == null) throw new ArgumentNullException(nameof(osVersion));
            if (osVersion.Length == 0) throw new ArgumentException("osVersion cannot be an empty string.", nameof(osName));
=======
            if (communicationsServer == null)
            {
                throw new ArgumentNullException(nameof(communicationsServer));
            }

            if (networkManager == null)
            {
                throw new ArgumentNullException(nameof(networkManager));
            }

            if (osName == null)
            {
                throw new ArgumentNullException(nameof(osName));
            }

            if (osName.Length == 0)
            {
                throw new ArgumentException("osName cannot be an empty string.", nameof(osName));
            }

            if (osVersion == null)
            {
                throw new ArgumentNullException(nameof(osVersion));
            }

            if (osVersion.Length == 0)
            {
                throw new ArgumentException("osVersion cannot be an empty string.", nameof(osName));
            }
>>>>>>> 107cf21f

            _SupportPnpRootDevice = true;
            _Devices = new List<SsdpRootDevice>();
            _ReadOnlyDevices = new ReadOnlyCollection<SsdpRootDevice>(_Devices);
            _RecentSearchRequests = new Dictionary<string, SearchRequest>(StringComparer.OrdinalIgnoreCase);
            _Random = new Random();
            _logger = logger;
            _CommsServer = communicationsServer ?? throw new ArgumentNullException(nameof(communicationsServer));
            _CommsServer.RequestReceived += CommsServer_RequestReceived;
            _OSName = osName;
            _OSVersion = osVersion;
            _sendOnlyMatchedHost = sendOnlyMatchedHost;
            _networkManager = networkManager;
            _CommsServer.BeginListeningForBroadcasts();
        }

        /// <summary>
        /// The SetBroadcastingAliveMessages.
        /// </summary>
        /// <param name="interval">The interval<see cref="TimeSpan"/>.</param>
        public void SetBroadcastingAliveMessages(TimeSpan interval)
        {
            if (_RebroadcastAliveNotificationsTimer != null)
            {
                _RebroadcastAliveNotificationsTimer.Change(TimeSpan.FromSeconds(5), interval);
            }
            else
            {
                _RebroadcastAliveNotificationsTimer = new Timer(SendAllAliveNotifications, null, TimeSpan.FromSeconds(5), interval);
            }
        }

        /// <summary>
        /// Adds a device (and it's children) to the list of devices being published by this server, making them discoverable to SSDP clients.
        /// </summary>
        /// <param name="device">The <see cref="SsdpDevice"/> instance to add.</param>
        [System.Diagnostics.CodeAnalysis.SuppressMessage("Microsoft.Performance", "CA1804:RemoveUnusedLocals", MessageId = "t", Justification = "Capture task to local variable supresses compiler warning, but task is not really needed.")]
        public void AddDevice(SsdpRootDevice device)
        {
            if (device == null)
            {
                throw new ArgumentNullException(nameof(device));
            }

            ThrowIfDisposed();

            bool wasAdded = false;
            lock (_Devices)
            {
                if (!_Devices.Contains(device))
                {
                    _Devices.Add(device);
                    wasAdded = true;
                }
            }

            if (wasAdded)
            {
                _logger.LogInformation("Device Added {0}", Expand(device));

                SendAliveNotifications(device, true, CancellationToken.None);
            }
        }

        /// <summary>
        /// Removes a device (and it's children) from the list of devices being published by this server, making them undiscoverable.
        /// </summary>
        /// <param name="device">The <see cref="SsdpDevice"/> instance to add.</param>
        /// <returns>The <see cref="Task"/>.</returns>
        public async Task RemoveDevice(SsdpRootDevice device)
        {
            if (device == null)
            {
                throw new ArgumentNullException(nameof(device));
            }

            bool wasRemoved = false;
            lock (_Devices)
            {
                if (_Devices.Contains(device))
                {
                    _Devices.Remove(device);
                    wasRemoved = true;
                }
            }

            if (wasRemoved)
            {
                _logger.LogInformation("Device Removed {0}", Expand(device));

                await SendByeByeNotifications(device, true, CancellationToken.None).ConfigureAwait(false);
            }
        }

        /// <summary>
        /// Gets the Devices
        /// Returns a read only list of devices being published by this instance..
        /// </summary>
        public IEnumerable<SsdpRootDevice> Devices
        {
            get
            {
                return _ReadOnlyDevices;
            }
        }

        /// <summary>
        /// Gets or sets a value indicating whether SupportPnpRootDevice
        /// If true (default) treats root devices as both upnp:rootdevice and pnp:rootdevice types..
        /// </summary>
        public bool SupportPnpRootDevice
        {
            get { return _SupportPnpRootDevice; }

            set
            {
                _SupportPnpRootDevice = value;
            }
        }

        /// <summary>
        /// Stops listening for requests, stops sending periodic broadcasts, disposes all internal resources.
        /// </summary>
        /// <param name="disposing">.</param>
        protected override void Dispose(bool disposing)
        {
            if (disposing)
            {
                DisposeRebroadcastTimer();

                var commsServer = _CommsServer;
                if (commsServer != null)
                {
                    commsServer.RequestReceived -= this.CommsServer_RequestReceived;
                }

                var tasks = Devices.ToList().Select(RemoveDevice).ToArray();
                Task.WaitAll(tasks);

                _CommsServer = null;
                if (commsServer != null)
                {
                    if (!commsServer.IsShared)
                    {
                        commsServer.Dispose();
                    }
                }

                _RecentSearchRequests = null;
            }
        }

        /// <summary>
        /// Process a response from a SSDP search.
        /// </summary>
        /// <param name="mx">The mx<see cref="string"/>.</param>
        /// <param name="searchTarget">The searchTarget<see cref="string"/>.</param>
        /// <param name="remoteEndPoint">The remoteEndPoint<see cref="IPEndPoint"/>.</param>
        /// <param name="receivedOnlocalIpAddress">The receivedOnlocalIpAddress<see cref="IPAddress"/>.</param>
        /// <param name="cancellationToken">The cancellationToken<see cref="CancellationToken"/>.</param>
        private void ProcessSearchRequest(
            string mx,
            string searchTarget,
            IPEndPoint remoteEndPoint,
            IPAddress receivedOnlocalIpAddress,
            CancellationToken cancellationToken)
        {
            if (String.IsNullOrEmpty(searchTarget))
            {
                _logger.LogWarning("Invalid search request received From {0}, Target is null/empty.", remoteEndPoint);
                return;
            }

            // WriteTrace(String.Format("Search Request Received From {0}, Target = {1}", remoteEndPoint.ToString(), searchTarget));

            if (IsDuplicateSearchRequest(searchTarget, remoteEndPoint))
            {
                // WriteTrace("Search Request is Duplicate, ignoring.");
                return;
            }


            if (_networkManager.IsValidInterfaceAddress(remoteEndPoint.Address))
            {
                // Processing our own message!
                return; 
            }

            //Wait on random interval up to MX, as per SSDP spec.
            //Also, as per UPnP 1.1/SSDP spec ignore missing/bank MX header. If over 120, assume random value between 0 and 120.
            //Using 16 as minimum as that's often the minimum system clock frequency anyway.
            int maxWaitInterval = 0;
            if (String.IsNullOrEmpty(mx))
            {
                // Windows Explorer is poorly behaved and doesn't supply an MX header value.
                // if (this.SupportPnpRootDevice)
                mx = "1";
                // else
                // return;
            }

            if (!Int32.TryParse(mx, out maxWaitInterval) || maxWaitInterval <= 0)
            {
                return;
            }

            if (maxWaitInterval > 120)
            {
                maxWaitInterval = _Random.Next(0, 120);
            }

            // Do not block synchronously as that may tie up a threadpool thread for several seconds.
            Task.Delay(_Random.Next(16, (maxWaitInterval * 1000))).ContinueWith((parentTask) =>
            {
                // Copying devices to local array here to avoid threading issues/enumerator exceptions.
                IEnumerable<SsdpDevice> devices = null;
                lock (_Devices)
                {
                    if (String.Compare(SsdpConstants.SsdpDiscoverAllSTHeader, searchTarget, StringComparison.OrdinalIgnoreCase) == 0)
                    {
                        devices = GetAllDevicesAsFlatEnumerable().ToArray();
                    }
                    else if (String.Compare(SsdpConstants.UpnpDeviceTypeRootDevice, searchTarget, StringComparison.OrdinalIgnoreCase) == 0 || (this.SupportPnpRootDevice && String.Compare(SsdpConstants.PnpDeviceTypeRootDevice, searchTarget, StringComparison.OrdinalIgnoreCase) == 0))
                    {
                        devices = _Devices.ToArray();
                    }
                    else if (searchTarget.Trim().StartsWith("uuid:", StringComparison.OrdinalIgnoreCase))
                    {
                        devices = (from device in GetAllDevicesAsFlatEnumerable() where String.Compare(device.Uuid, searchTarget.Substring(5), StringComparison.OrdinalIgnoreCase) == 0 select device).ToArray();
                    }
                    else if (searchTarget.StartsWith("urn:", StringComparison.OrdinalIgnoreCase))
                    {
                        devices = (from device in GetAllDevicesAsFlatEnumerable() where String.Compare(device.FullDeviceType, searchTarget, StringComparison.OrdinalIgnoreCase) == 0 select device).ToArray();
                    }
                }

                  if (devices != null)
                  {
                      var deviceList = devices.ToList();

                      foreach (var device in deviceList)
                      {
                          var rt = device.ToRootDevice();
                                                    
                          if (!_sendOnlyMatchedHost ||
                              _networkManager.IsInSameSubnet(rt.Address, rt.SubnetMask, remoteEndPoint.Address))
                          {
                              _logger.LogInformation("Sending response to {0} {1}.", rt.Address, rt.ModelName);
                              SendDeviceSearchResponses(device, remoteEndPoint, receivedOnlocalIpAddress, cancellationToken);
                          }
                      }
                  }
                  else
                  {
                      //_logger.LogInformation("Sending 0 search responses.");
                  }
              });
        }

        /// <summary>
        /// The GetAllDevicesAsFlatEnumerable.
        /// </summary>
        /// <returns>The <see cref="IEnumerable{SsdpDevice}"/>.</returns>
        private IEnumerable<SsdpDevice> GetAllDevicesAsFlatEnumerable()
        {
            return _Devices.Union(_Devices.SelectManyRecursive<SsdpDevice>((d) => d.Devices));
        }

        /// <summary>
        /// The SendDeviceSearchResponses.
        /// </summary>
        /// <param name="device">The device<see cref="SsdpDevice"/>.</param>
        /// <param name="endPoint">The endPoint<see cref="IPEndPoint"/>.</param>
        /// <param name="receivedOnlocalIpAddress">The receivedOnlocalIpAddress<see cref="IPAddress"/>.</param>
        /// <param name="cancellationToken">The cancellationToken<see cref="CancellationToken"/>.</param>
        private void SendDeviceSearchResponses(
            SsdpDevice device,
            IPEndPoint endPoint,
            IPAddress receivedOnlocalIpAddress,
            CancellationToken cancellationToken)
        {
            bool isRootDevice = (device as SsdpRootDevice) != null;
            if (isRootDevice)
            {
                SendSearchResponse(SsdpConstants.UpnpDeviceTypeRootDevice, device, GetUsn(device.Udn, SsdpConstants.UpnpDeviceTypeRootDevice), endPoint, receivedOnlocalIpAddress, cancellationToken);
                if (this.SupportPnpRootDevice)
                {
                    SendSearchResponse(SsdpConstants.PnpDeviceTypeRootDevice, device, GetUsn(device.Udn, SsdpConstants.PnpDeviceTypeRootDevice), endPoint, receivedOnlocalIpAddress, cancellationToken);
                }
            }

            SendSearchResponse(device.Udn, device, device.Udn, endPoint, receivedOnlocalIpAddress, cancellationToken);

            SendSearchResponse(device.FullDeviceType, device, GetUsn(device.Udn, device.FullDeviceType), endPoint, receivedOnlocalIpAddress, cancellationToken);
        }

        /// <summary>
        /// The GetUsn.
        /// </summary>
        /// <param name="udn">The udn<see cref="string"/>.</param>
        /// <param name="fullDeviceType">The fullDeviceType<see cref="string"/>.</param>
        /// <returns>The <see cref="string"/>.</returns>
        private string GetUsn(string udn, string fullDeviceType)
        {
            return string.Format(CultureInfo.InvariantCulture, "{0}::{1}", udn, fullDeviceType);
        }

        /// <summary>
        /// The SendSearchResponse.
        /// </summary>
        /// <param name="searchTarget">The searchTarget<see cref="string"/>.</param>
        /// <param name="device">The device<see cref="SsdpDevice"/>.</param>
        /// <param name="uniqueServiceName">The uniqueServiceName<see cref="string"/>.</param>
        /// <param name="endPoint">The endPoint<see cref="IPEndPoint"/>.</param>
        /// <param name="receivedOnlocalIpAddress">The receivedOnlocalIpAddress<see cref="IPAddress"/>.</param>
        /// <param name="cancellationToken">The cancellationToken<see cref="CancellationToken"/>.</param>
        private async void SendSearchResponse(
            string searchTarget,
            SsdpDevice device,
            string uniqueServiceName,
            IPEndPoint endPoint,
            IPAddress receivedOnlocalIpAddress,
            CancellationToken cancellationToken)
        {
            var rootDevice = device.ToRootDevice();

            // var additionalheaders = FormatCustomHeadersForResponse(device);

            const string header = "HTTP/1.1 200 OK";

            var values = new Dictionary<string, string>(StringComparer.OrdinalIgnoreCase)
            {
                ["EXT"] = "",
                ["DATE"] = DateTime.UtcNow.ToString("r", CultureInfo.InvariantCulture),
                ["CACHE-CONTROL"] = "max-age = " + rootDevice.CacheLifetime.TotalSeconds,
                ["ST"] = searchTarget,
                ["SERVER"] = string.Format(CultureInfo.InvariantCulture, "{0}/{1} UPnP/1.0 RSSDP/{2}", _OSName, _OSVersion, ServerVersion),
                ["USN"] = uniqueServiceName,
                ["LOCATION"] = rootDevice.Location.ToString()
            };

            var message = BuildMessage(header, values);

            try
            {
                await _CommsServer.SendMessage(
                        System.Text.Encoding.UTF8.GetBytes(message),
                        endPoint,
                        receivedOnlocalIpAddress,
                        cancellationToken)
                    .ConfigureAwait(false);
            }
            catch (Exception)
            {
            }

            _logger.LogInformation("Sent search response to {0} : {1}", endPoint, device);
        }

        /// <summary>
        /// The IsDuplicateSearchRequest.
        /// </summary>
        /// <param name="searchTarget">The searchTarget<see cref="string"/>.</param>
        /// <param name="endPoint">The endPoint<see cref="IPEndPoint"/>.</param>
        /// <returns>The <see cref="bool"/>.</returns>
        private bool IsDuplicateSearchRequest(string searchTarget, IPEndPoint endPoint)
        {
            var isDuplicateRequest = false;

            var newRequest = new SearchRequest() { EndPoint = endPoint, SearchTarget = searchTarget, Received = DateTime.UtcNow };
            lock (_RecentSearchRequests)
            {
                if (_RecentSearchRequests.ContainsKey(newRequest.Key))
                {
                    var lastRequest = _RecentSearchRequests[newRequest.Key];
                    if (lastRequest.IsOld())
                    {
                        _RecentSearchRequests[newRequest.Key] = newRequest;
                    }
                    else
                    {
                        isDuplicateRequest = true;
                    }
                }
                else
                {
                    _RecentSearchRequests.Add(newRequest.Key, newRequest);
                    if (_RecentSearchRequests.Count > 10)
                    {
                        CleanUpRecentSearchRequestsAsync();
                    }
                }
            }

            return isDuplicateRequest;
        }

        /// <summary>
        /// The CleanUpRecentSearchRequestsAsync.
        /// </summary>
        private void CleanUpRecentSearchRequestsAsync()
        {
            lock (_RecentSearchRequests)
            {
                foreach (var requestKey in (from r in _RecentSearchRequests where r.Value.IsOld() select r.Key).ToArray())
                {
                    _RecentSearchRequests.Remove(requestKey);
                }
            }
        }

        /// <summary>
        /// The SendAllAliveNotifications.
        /// </summary>
        /// <param name="state">The state<see cref="object"/>.</param>
        private void SendAllAliveNotifications(object state)
        {
            try
            {
                if (IsDisposed)
                {
                    return;
                }

                _logger.LogInformation("Begin sending alive notifications for all Devices");

                SsdpRootDevice[] devices;
                lock (_Devices)
                {
                    devices = _Devices.ToArray();
                }

                foreach (var device in devices)
                {
                    if (IsDisposed)
                    {
                        return;
                    }

                    SendAliveNotifications(device, true, CancellationToken.None);
                }

                _logger.LogInformation("Completed sending alive notifications for all Devices");
            }
            catch (ObjectDisposedException ex)
            {
                _logger.LogError("Publisher stopped, exception {0}.", ex.Message);
                Dispose();
            }
        }

        /// <summary>
        /// The SendAliveNotifications.
        /// </summary>
        /// <param name="device">The device<see cref="SsdpDevice"/>.</param>
        /// <param name="isRoot">The isRoot<see cref="bool"/>.</param>
        /// <param name="cancellationToken">The cancellationToken<see cref="CancellationToken"/>.</param>
        private void SendAliveNotifications(SsdpDevice device, bool isRoot, CancellationToken cancellationToken)
        {
            if (isRoot)
            {
                SendAliveNotification(device, SsdpConstants.UpnpDeviceTypeRootDevice, GetUsn(device.Udn, SsdpConstants.UpnpDeviceTypeRootDevice), cancellationToken);
                if (this.SupportPnpRootDevice)
                {
                    SendAliveNotification(device, SsdpConstants.PnpDeviceTypeRootDevice, GetUsn(device.Udn, SsdpConstants.PnpDeviceTypeRootDevice), cancellationToken);
                }
            }

            SendAliveNotification(device, device.Udn, device.Udn, cancellationToken);
            SendAliveNotification(device, device.FullDeviceType, GetUsn(device.Udn, device.FullDeviceType), cancellationToken);

            foreach (var childDevice in device.Devices)
            {
                SendAliveNotifications(childDevice, false, cancellationToken);
            }
        }

        /// <summary>
        /// The SendAliveNotification.
        /// </summary>
        /// <param name="device">The device<see cref="SsdpDevice"/>.</param>
        /// <param name="notificationType">The notificationType<see cref="string"/>.</param>
        /// <param name="uniqueServiceName">The uniqueServiceName<see cref="string"/>.</param>
        /// <param name="cancellationToken">The cancellationToken<see cref="CancellationToken"/>.</param>
        private void SendAliveNotification(SsdpDevice device, string notificationType, string uniqueServiceName, CancellationToken cancellationToken)
        {
            var rootDevice = device.ToRootDevice();

            const string header = "NOTIFY * HTTP/1.1";

            var values = new Dictionary<string, string>(StringComparer.OrdinalIgnoreCase)
            {
                // If needed later for non-server devices, these headers will need to be dynamic
                ["HOST"] = rootDevice.Address.AddressFamily == System.Net.Sockets.AddressFamily.InterNetwork ?
                $"{SsdpConstants.MulticastLocalAdminAddress}:{SsdpConstants.MulticastPort}" :
                $"{SsdpConstants.MulticastLocalAdminAddressV6}:{SsdpConstants.MulticastPort}",
                ["DATE"] = DateTime.UtcNow.ToString("r", CultureInfo.InvariantCulture),
                ["CACHE-CONTROL"] = "max-age = " + rootDevice.CacheLifetime.TotalSeconds,
                ["LOCATION"] = rootDevice.Location.ToString(),
                ["SERVER"] = string.Format(CultureInfo.InvariantCulture, "{0}/{1} UPnP/1.0 RSSDP/{2}", _OSName, _OSVersion, ServerVersion),
                ["NTS"] = SsdpConstants.SsdpKeepAliveNotification,
                ["NT"] = notificationType,
                ["USN"] = uniqueServiceName
            };

            var message = BuildMessage(header, values);

            _CommsServer.SendMulticastMessage(message, _sendOnlyMatchedHost ? rootDevice.Address : null, cancellationToken);

            _logger.LogInformation("Sent alive notification : {0} - {1}", device.FriendlyName, device.DeviceClass);
        }

        /// <summary>
        /// The SendByeByeNotifications.
        /// </summary>
        /// <param name="device">The device<see cref="SsdpDevice"/>.</param>
        /// <param name="isRoot">The isRoot<see cref="bool"/>.</param>
        /// <param name="cancellationToken">The cancellationToken<see cref="CancellationToken"/>.</param>
        /// <returns>The <see cref="Task"/>.</returns>
        private Task SendByeByeNotifications(SsdpDevice device, bool isRoot, CancellationToken cancellationToken)
        {
            var tasks = new List<Task>();
            if (isRoot)
            {
                tasks.Add(SendByeByeNotification(device,
                    SsdpConstants.UpnpDeviceTypeRootDevice,
                    GetUsn(device.Udn, SsdpConstants.UpnpDeviceTypeRootDevice),
                    cancellationToken));
                if (this.SupportPnpRootDevice)
<<<<<<< HEAD
                    tasks.Add(SendByeByeNotification(device, SsdpConstants.UpnpDeviceTypeRootDevice, GetUsn(device.Udn,SsdpConstants.PnpDeviceTypeRootDevice), cancellationToken));
=======
                {
                    tasks.Add(SendByeByeNotification(device, "pnp:rootdevice", GetUsn(device.Udn, "pnp:rootdevice"), cancellationToken));
                }
>>>>>>> 107cf21f
            }

            tasks.Add(SendByeByeNotification(device, device.Udn, device.Udn, cancellationToken));
            tasks.Add(SendByeByeNotification(
                device,
                String.Format(CultureInfo.InvariantCulture, "urn:{0}", device.FullDeviceType),
                GetUsn(device.Udn, device.FullDeviceType), cancellationToken));

            foreach (var childDevice in device.Devices)
            {
                tasks.Add(SendByeByeNotifications(childDevice, false, cancellationToken));
            }

            return Task.WhenAll(tasks);
        }

        /// <summary>
        /// The SendByeByeNotification.
        /// </summary>
        /// <param name="device">The device<see cref="SsdpDevice"/>.</param>
        /// <param name="notificationType">The notificationType<see cref="string"/>.</param>
        /// <param name="uniqueServiceName">The uniqueServiceName<see cref="string"/>.</param>
        /// <param name="cancellationToken">The cancellationToken<see cref="CancellationToken"/>.</param>
        /// <returns>The <see cref="Task"/>.</returns>
        [System.Diagnostics.CodeAnalysis.SuppressMessage("Microsoft.Naming", "CA2204:Literals should be spelled correctly", MessageId = "byebye", Justification = "Correct value for this type of notification in SSDP.")]
        private Task SendByeByeNotification(SsdpDevice device, string notificationType, string uniqueServiceName, CancellationToken cancellationToken)
        {
            const string header = "NOTIFY * HTTP/1.1";

            var values = new Dictionary<string, string>(StringComparer.OrdinalIgnoreCase)
            {
                // If needed later for non-server devices, these headers will need to be dynamic
                ["HOST"] = device.ToRootDevice().Address.AddressFamily == System.Net.Sockets.AddressFamily.InterNetwork ?
                $"{SsdpConstants.MulticastLocalAdminAddress}:{SsdpConstants.MulticastPort}" :
                $"{SsdpConstants.MulticastLocalAdminAddressV6}:{SsdpConstants.MulticastPort}",
                ["DATE"] = DateTime.UtcNow.ToString("r", CultureInfo.InvariantCulture),
                ["SERVER"] = string.Format(CultureInfo.InvariantCulture, "{0}/{1} UPnP/1.0 RSSDP/{2}", _OSName, _OSVersion, ServerVersion),
                ["NTS"] = SsdpConstants.SsdpByeByeNotification,
                ["NT"] = notificationType,
                ["USN"] = uniqueServiceName
            };

            var message = BuildMessage(header, values);

            var sendCount = IsDisposed ? 1 : 3;
            _logger.LogInformation("Sent byebye notification : {0}", device);
            return _CommsServer.SendMulticastMessage(message, sendCount, _sendOnlyMatchedHost ? device.ToRootDevice().Address : null, cancellationToken);
        }

        /// <summary>
        /// The DisposeRebroadcastTimer.
        /// </summary>
        private void DisposeRebroadcastTimer()
        {
            var timer = _RebroadcastAliveNotificationsTimer;
            _RebroadcastAliveNotificationsTimer = null;
            if (timer != null)
            {
                timer.Dispose();
            }
        }

        /// <summary>
        /// The GetMinimumNonZeroCacheLifetime.
        /// </summary>
        /// <returns>The <see cref="TimeSpan"/>.</returns>
        private TimeSpan GetMinimumNonZeroCacheLifetime()
        {
<<<<<<< HEAD
            var nonzeroCacheLifetimesQuery = (from device in _Devices
                                              where device.CacheLifetime != TimeSpan.Zero
                                              select device.CacheLifetime).ToList();
=======
            var nonzeroCacheLifetimesQuery = (
                from device
                in _Devices
                where device.CacheLifetime != TimeSpan.Zero
                select device.CacheLifetime).ToList();
>>>>>>> 107cf21f

            if (nonzeroCacheLifetimesQuery.Any())
            {
                return nonzeroCacheLifetimesQuery.Min();
            }
            else
            {
                return TimeSpan.Zero;
            }
        }

        /// <summary>
        /// The GetFirstHeaderValue.
        /// </summary>
        /// <param name="httpRequestHeaders">The httpRequestHeaders<see cref="System.Net.Http.Headers.HttpRequestHeaders"/>.</param>
        /// <param name="headerName">The headerName<see cref="string"/>.</param>
        /// <returns>The <see cref="string"/>.</returns>
        private string GetFirstHeaderValue(System.Net.Http.Headers.HttpRequestHeaders httpRequestHeaders, string headerName)
        {
            string retVal = null;
            IEnumerable<String> values;
            if (httpRequestHeaders.TryGetValues(headerName, out values) && values != null)
            {
                retVal = values.FirstOrDefault();
            }

            return retVal;
        }
       
        /// <summary>
        /// Expands the device's name.
        /// </summary>        
        /// <param name="device">The device to expand.</param>
        private string Expand(SsdpDevice device)
        {
            var rootDevice = device as SsdpRootDevice;
            if (rootDevice != null)
<<<<<<< HEAD
                return device.DeviceType + " - " + device.Uuid + " - " + rootDevice.Location;
            else
                return device.DeviceType + " - " + device.Uuid;
=======
            {
                WriteTrace(text + " " + device.DeviceType + " - " + device.Uuid + " - " + rootDevice.Location);
            }
            else
            {
                WriteTrace(text + " " + device.DeviceType + " - " + device.Uuid);
            }
>>>>>>> 107cf21f
        }

        /// <summary>
        /// The CommsServer_RequestReceived.
        /// </summary>
        /// <param name="sender">The sender<see cref="object"/>.</param>
        /// <param name="e">The e<see cref="RequestReceivedEventArgs"/>.</param>
        private void CommsServer_RequestReceived(object sender, RequestReceivedEventArgs e)
        {
            if (this.IsDisposed)
            {
                return;
            }

            if (string.Equals(e.Message.Method.Method, SsdpConstants.MSearchMethod, StringComparison.OrdinalIgnoreCase))
            {
                // According to SSDP/UPnP spec, ignore message if missing these headers.
                // Edit: But some devices do it anyway
                // if (!e.Message.Headers.Contains("MX"))
                //    WriteTrace("Ignoring search request - missing MX header.");
                // else if (!e.Message.Headers.Contains("MAN"))
                //    WriteTrace("Ignoring search request - missing MAN header.");
                //else

                // Only process requests that don't originate from ourselves.
                ProcessSearchRequest(GetFirstHeaderValue(e.Message.Headers, "MX"), GetFirstHeaderValue(e.Message.Headers, "ST"), e.ReceivedFrom, e.LocalIpAddress, CancellationToken.None);                
            }
        }

        /// <summary>
        /// Defines the <see cref="SearchRequest" />.
        /// </summary>
        private class SearchRequest
        {
            /// <summary>
            /// Gets or sets the EndPoint.
            /// </summary>
            public IPEndPoint EndPoint { get; set; }

<<<<<<< HEAD
            /// <summary>
            /// Gets or sets the Received.
            /// </summary>
            public DateTime Received { get; set; }

            /// <summary>
            /// Gets or sets the SearchTarget.
            /// </summary>
=======
            public DateTime Received { get; set; }

>>>>>>> 107cf21f
            public string SearchTarget { get; set; }

            /// <summary>
            /// Gets the Key.
            /// </summary>
            public string Key
            {
                get { return this.SearchTarget + ":" + this.EndPoint.ToString(); }
            }

            /// <summary>
            /// The IsOld.
            /// </summary>
            /// <returns>The <see cref="bool"/>.</returns>
            public bool IsOld()
            {
                return DateTime.UtcNow.Subtract(this.Received).TotalMilliseconds > 500;
            }
        }
    }
}<|MERGE_RESOLUTION|>--- conflicted
+++ resolved
@@ -84,12 +84,6 @@
         /// <param name="sendOnlyMatchedHost">The sendOnlyMatchedHost<see cref="bool"/>.</param>
         public SsdpDevicePublisher(ISsdpCommunicationsServer communicationsServer, string osName, string osVersion, ILogger logger, INetworkManager networkManager, bool sendOnlyMatchedHost)
         {
-<<<<<<< HEAD
-            if (osName == null) throw new ArgumentNullException(nameof(osName));
-            if (osName.Length == 0) throw new ArgumentException("osName cannot be an empty string.", nameof(osName));
-            if (osVersion == null) throw new ArgumentNullException(nameof(osVersion));
-            if (osVersion.Length == 0) throw new ArgumentException("osVersion cannot be an empty string.", nameof(osName));
-=======
             if (communicationsServer == null)
             {
                 throw new ArgumentNullException(nameof(communicationsServer));
@@ -119,7 +113,6 @@
             {
                 throw new ArgumentException("osVersion cannot be an empty string.", nameof(osName));
             }
->>>>>>> 107cf21f
 
             _SupportPnpRootDevice = true;
             _Devices = new List<SsdpRootDevice>();
@@ -136,11 +129,7 @@
             _CommsServer.BeginListeningForBroadcasts();
         }
 
-        /// <summary>
-        /// The SetBroadcastingAliveMessages.
-        /// </summary>
-        /// <param name="interval">The interval<see cref="TimeSpan"/>.</param>
-        public void SetBroadcastingAliveMessages(TimeSpan interval)
+        public void StartBroadcastingAliveMessages(TimeSpan interval)
         {
             if (_RebroadcastAliveNotificationsTimer != null)
             {
@@ -188,7 +177,7 @@
         /// Removes a device (and it's children) from the list of devices being published by this server, making them undiscoverable.
         /// </summary>
         /// <param name="device">The <see cref="SsdpDevice"/> instance to add.</param>
-        /// <returns>The <see cref="Task"/>.</returns>
+        /// <exception cref="ArgumentNullException">Thrown if the <paramref name="device"/> argument is null.</exception>
         public async Task RemoveDevice(SsdpRootDevice device)
         {
             if (device == null)
@@ -215,8 +204,7 @@
         }
 
         /// <summary>
-        /// Gets the Devices
-        /// Returns a read only list of devices being published by this instance..
+        /// Returns a read only list of devices being published by this instance.
         /// </summary>
         public IEnumerable<SsdpRootDevice> Devices
         {
@@ -227,8 +215,7 @@
         }
 
         /// <summary>
-        /// Gets or sets a value indicating whether SupportPnpRootDevice
-        /// If true (default) treats root devices as both upnp:rootdevice and pnp:rootdevice types..
+        /// If true (default) treats root devices as both upnp:rootdevice and pnp:rootdevice types.
         /// </summary>
         public bool SupportPnpRootDevice
         {
@@ -243,7 +230,7 @@
         /// <summary>
         /// Stops listening for requests, stops sending periodic broadcasts, disposes all internal resources.
         /// </summary>
-        /// <param name="disposing">.</param>
+        /// <param name="disposing"></param>
         protected override void Dispose(bool disposing)
         {
             if (disposing)
@@ -272,14 +259,6 @@
             }
         }
 
-        /// <summary>
-        /// Process a response from a SSDP search.
-        /// </summary>
-        /// <param name="mx">The mx<see cref="string"/>.</param>
-        /// <param name="searchTarget">The searchTarget<see cref="string"/>.</param>
-        /// <param name="remoteEndPoint">The remoteEndPoint<see cref="IPEndPoint"/>.</param>
-        /// <param name="receivedOnlocalIpAddress">The receivedOnlocalIpAddress<see cref="IPAddress"/>.</param>
-        /// <param name="cancellationToken">The cancellationToken<see cref="CancellationToken"/>.</param>
         private void ProcessSearchRequest(
             string mx,
             string searchTarget,
@@ -379,22 +358,11 @@
               });
         }
 
-        /// <summary>
-        /// The GetAllDevicesAsFlatEnumerable.
-        /// </summary>
-        /// <returns>The <see cref="IEnumerable{SsdpDevice}"/>.</returns>
         private IEnumerable<SsdpDevice> GetAllDevicesAsFlatEnumerable()
         {
             return _Devices.Union(_Devices.SelectManyRecursive<SsdpDevice>((d) => d.Devices));
         }
 
-        /// <summary>
-        /// The SendDeviceSearchResponses.
-        /// </summary>
-        /// <param name="device">The device<see cref="SsdpDevice"/>.</param>
-        /// <param name="endPoint">The endPoint<see cref="IPEndPoint"/>.</param>
-        /// <param name="receivedOnlocalIpAddress">The receivedOnlocalIpAddress<see cref="IPAddress"/>.</param>
-        /// <param name="cancellationToken">The cancellationToken<see cref="CancellationToken"/>.</param>
         private void SendDeviceSearchResponses(
             SsdpDevice device,
             IPEndPoint endPoint,
@@ -427,15 +395,6 @@
             return string.Format(CultureInfo.InvariantCulture, "{0}::{1}", udn, fullDeviceType);
         }
 
-        /// <summary>
-        /// The SendSearchResponse.
-        /// </summary>
-        /// <param name="searchTarget">The searchTarget<see cref="string"/>.</param>
-        /// <param name="device">The device<see cref="SsdpDevice"/>.</param>
-        /// <param name="uniqueServiceName">The uniqueServiceName<see cref="string"/>.</param>
-        /// <param name="endPoint">The endPoint<see cref="IPEndPoint"/>.</param>
-        /// <param name="receivedOnlocalIpAddress">The receivedOnlocalIpAddress<see cref="IPAddress"/>.</param>
-        /// <param name="cancellationToken">The cancellationToken<see cref="CancellationToken"/>.</param>
         private async void SendSearchResponse(
             string searchTarget,
             SsdpDevice device,
@@ -479,12 +438,6 @@
             _logger.LogInformation("Sent search response to {0} : {1}", endPoint, device);
         }
 
-        /// <summary>
-        /// The IsDuplicateSearchRequest.
-        /// </summary>
-        /// <param name="searchTarget">The searchTarget<see cref="string"/>.</param>
-        /// <param name="endPoint">The endPoint<see cref="IPEndPoint"/>.</param>
-        /// <returns>The <see cref="bool"/>.</returns>
         private bool IsDuplicateSearchRequest(string searchTarget, IPEndPoint endPoint)
         {
             var isDuplicateRequest = false;
@@ -517,9 +470,6 @@
             return isDuplicateRequest;
         }
 
-        /// <summary>
-        /// The CleanUpRecentSearchRequestsAsync.
-        /// </summary>
         private void CleanUpRecentSearchRequestsAsync()
         {
             lock (_RecentSearchRequests)
@@ -531,10 +481,6 @@
             }
         }
 
-        /// <summary>
-        /// The SendAllAliveNotifications.
-        /// </summary>
-        /// <param name="state">The state<see cref="object"/>.</param>
         private void SendAllAliveNotifications(object state)
         {
             try
@@ -571,12 +517,6 @@
             }
         }
 
-        /// <summary>
-        /// The SendAliveNotifications.
-        /// </summary>
-        /// <param name="device">The device<see cref="SsdpDevice"/>.</param>
-        /// <param name="isRoot">The isRoot<see cref="bool"/>.</param>
-        /// <param name="cancellationToken">The cancellationToken<see cref="CancellationToken"/>.</param>
         private void SendAliveNotifications(SsdpDevice device, bool isRoot, CancellationToken cancellationToken)
         {
             if (isRoot)
@@ -597,33 +537,23 @@
             }
         }
 
-        /// <summary>
-        /// The SendAliveNotification.
-        /// </summary>
-        /// <param name="device">The device<see cref="SsdpDevice"/>.</param>
-        /// <param name="notificationType">The notificationType<see cref="string"/>.</param>
-        /// <param name="uniqueServiceName">The uniqueServiceName<see cref="string"/>.</param>
-        /// <param name="cancellationToken">The cancellationToken<see cref="CancellationToken"/>.</param>
         private void SendAliveNotification(SsdpDevice device, string notificationType, string uniqueServiceName, CancellationToken cancellationToken)
         {
             var rootDevice = device.ToRootDevice();
 
             const string header = "NOTIFY * HTTP/1.1";
 
-            var values = new Dictionary<string, string>(StringComparer.OrdinalIgnoreCase)
-            {
-                // If needed later for non-server devices, these headers will need to be dynamic
-                ["HOST"] = rootDevice.Address.AddressFamily == System.Net.Sockets.AddressFamily.InterNetwork ?
-                $"{SsdpConstants.MulticastLocalAdminAddress}:{SsdpConstants.MulticastPort}" :
-                $"{SsdpConstants.MulticastLocalAdminAddressV6}:{SsdpConstants.MulticastPort}",
-                ["DATE"] = DateTime.UtcNow.ToString("r", CultureInfo.InvariantCulture),
-                ["CACHE-CONTROL"] = "max-age = " + rootDevice.CacheLifetime.TotalSeconds,
-                ["LOCATION"] = rootDevice.Location.ToString(),
-                ["SERVER"] = string.Format(CultureInfo.InvariantCulture, "{0}/{1} UPnP/1.0 RSSDP/{2}", _OSName, _OSVersion, ServerVersion),
-                ["NTS"] = SsdpConstants.SsdpKeepAliveNotification,
-                ["NT"] = notificationType,
-                ["USN"] = uniqueServiceName
-            };
+            var values = new Dictionary<string, string>(StringComparer.OrdinalIgnoreCase);
+
+            // If needed later for non-server devices, these headers will need to be dynamic
+            values["HOST"] = "239.255.255.250:1900";
+            values["DATE"] = DateTime.UtcNow.ToString("r");
+            values["CACHE-CONTROL"] = "max-age = " + rootDevice.CacheLifetime.TotalSeconds;
+            values["LOCATION"] = rootDevice.Location.ToString();
+            values["SERVER"] = string.Format("{0}/{1} UPnP/1.0 RSSDP/{2}", _OSName, _OSVersion, ServerVersion);
+            values["NTS"] = "ssdp:alive";
+            values["NT"] = notificationType;
+            values["USN"] = uniqueServiceName;
 
             var message = BuildMessage(header, values);
 
@@ -632,30 +562,16 @@
             _logger.LogInformation("Sent alive notification : {0} - {1}", device.FriendlyName, device.DeviceClass);
         }
 
-        /// <summary>
-        /// The SendByeByeNotifications.
-        /// </summary>
-        /// <param name="device">The device<see cref="SsdpDevice"/>.</param>
-        /// <param name="isRoot">The isRoot<see cref="bool"/>.</param>
-        /// <param name="cancellationToken">The cancellationToken<see cref="CancellationToken"/>.</param>
-        /// <returns>The <see cref="Task"/>.</returns>
         private Task SendByeByeNotifications(SsdpDevice device, bool isRoot, CancellationToken cancellationToken)
         {
             var tasks = new List<Task>();
             if (isRoot)
             {
-                tasks.Add(SendByeByeNotification(device,
-                    SsdpConstants.UpnpDeviceTypeRootDevice,
-                    GetUsn(device.Udn, SsdpConstants.UpnpDeviceTypeRootDevice),
-                    cancellationToken));
+                tasks.Add(SendByeByeNotification(device, SsdpConstants.UpnpDeviceTypeRootDevice, GetUsn(device.Udn, SsdpConstants.UpnpDeviceTypeRootDevice), cancellationToken));
                 if (this.SupportPnpRootDevice)
-<<<<<<< HEAD
-                    tasks.Add(SendByeByeNotification(device, SsdpConstants.UpnpDeviceTypeRootDevice, GetUsn(device.Udn,SsdpConstants.PnpDeviceTypeRootDevice), cancellationToken));
-=======
                 {
                     tasks.Add(SendByeByeNotification(device, "pnp:rootdevice", GetUsn(device.Udn, "pnp:rootdevice"), cancellationToken));
                 }
->>>>>>> 107cf21f
             }
 
             tasks.Add(SendByeByeNotification(device, device.Udn, device.Udn, cancellationToken));
@@ -672,14 +588,6 @@
             return Task.WhenAll(tasks);
         }
 
-        /// <summary>
-        /// The SendByeByeNotification.
-        /// </summary>
-        /// <param name="device">The device<see cref="SsdpDevice"/>.</param>
-        /// <param name="notificationType">The notificationType<see cref="string"/>.</param>
-        /// <param name="uniqueServiceName">The uniqueServiceName<see cref="string"/>.</param>
-        /// <param name="cancellationToken">The cancellationToken<see cref="CancellationToken"/>.</param>
-        /// <returns>The <see cref="Task"/>.</returns>
         [System.Diagnostics.CodeAnalysis.SuppressMessage("Microsoft.Naming", "CA2204:Literals should be spelled correctly", MessageId = "byebye", Justification = "Correct value for this type of notification in SSDP.")]
         private Task SendByeByeNotification(SsdpDevice device, string notificationType, string uniqueServiceName, CancellationToken cancellationToken)
         {
@@ -705,9 +613,6 @@
             return _CommsServer.SendMulticastMessage(message, sendCount, _sendOnlyMatchedHost ? device.ToRootDevice().Address : null, cancellationToken);
         }
 
-        /// <summary>
-        /// The DisposeRebroadcastTimer.
-        /// </summary>
         private void DisposeRebroadcastTimer()
         {
             var timer = _RebroadcastAliveNotificationsTimer;
@@ -718,23 +623,13 @@
             }
         }
 
-        /// <summary>
-        /// The GetMinimumNonZeroCacheLifetime.
-        /// </summary>
-        /// <returns>The <see cref="TimeSpan"/>.</returns>
         private TimeSpan GetMinimumNonZeroCacheLifetime()
         {
-<<<<<<< HEAD
-            var nonzeroCacheLifetimesQuery = (from device in _Devices
-                                              where device.CacheLifetime != TimeSpan.Zero
-                                              select device.CacheLifetime).ToList();
-=======
             var nonzeroCacheLifetimesQuery = (
                 from device
                 in _Devices
                 where device.CacheLifetime != TimeSpan.Zero
                 select device.CacheLifetime).ToList();
->>>>>>> 107cf21f
 
             if (nonzeroCacheLifetimesQuery.Any())
             {
@@ -746,17 +641,10 @@
             }
         }
 
-        /// <summary>
-        /// The GetFirstHeaderValue.
-        /// </summary>
-        /// <param name="httpRequestHeaders">The httpRequestHeaders<see cref="System.Net.Http.Headers.HttpRequestHeaders"/>.</param>
-        /// <param name="headerName">The headerName<see cref="string"/>.</param>
-        /// <returns>The <see cref="string"/>.</returns>
         private string GetFirstHeaderValue(System.Net.Http.Headers.HttpRequestHeaders httpRequestHeaders, string headerName)
         {
             string retVal = null;
-            IEnumerable<String> values;
-            if (httpRequestHeaders.TryGetValues(headerName, out values) && values != null)
+            if (httpRequestHeaders.TryGetValues(headerName, out IEnumerable<String> values) && values != null)
             {
                 retVal = values.FirstOrDefault();
             }
@@ -772,26 +660,15 @@
         {
             var rootDevice = device as SsdpRootDevice;
             if (rootDevice != null)
-<<<<<<< HEAD
+            {
                 return device.DeviceType + " - " + device.Uuid + " - " + rootDevice.Location;
+            }
             else
+            {
                 return device.DeviceType + " - " + device.Uuid;
-=======
-            {
-                WriteTrace(text + " " + device.DeviceType + " - " + device.Uuid + " - " + rootDevice.Location);
-            }
-            else
-            {
-                WriteTrace(text + " " + device.DeviceType + " - " + device.Uuid);
-            }
->>>>>>> 107cf21f
-        }
-
-        /// <summary>
-        /// The CommsServer_RequestReceived.
-        /// </summary>
-        /// <param name="sender">The sender<see cref="object"/>.</param>
-        /// <param name="e">The e<see cref="RequestReceivedEventArgs"/>.</param>
+            }
+        }
+
         private void CommsServer_RequestReceived(object sender, RequestReceivedEventArgs e)
         {
             if (this.IsDisposed)
@@ -807,16 +684,13 @@
                 //    WriteTrace("Ignoring search request - missing MX header.");
                 // else if (!e.Message.Headers.Contains("MAN"))
                 //    WriteTrace("Ignoring search request - missing MAN header.");
-                //else
+                // else
 
                 // Only process requests that don't originate from ourselves.
                 ProcessSearchRequest(GetFirstHeaderValue(e.Message.Headers, "MX"), GetFirstHeaderValue(e.Message.Headers, "ST"), e.ReceivedFrom, e.LocalIpAddress, CancellationToken.None);                
             }
         }
 
-        /// <summary>
-        /// Defines the <see cref="SearchRequest" />.
-        /// </summary>
         private class SearchRequest
         {
             /// <summary>
@@ -824,7 +698,6 @@
             /// </summary>
             public IPEndPoint EndPoint { get; set; }
 
-<<<<<<< HEAD
             /// <summary>
             /// Gets or sets the Received.
             /// </summary>
@@ -833,10 +706,6 @@
             /// <summary>
             /// Gets or sets the SearchTarget.
             /// </summary>
-=======
-            public DateTime Received { get; set; }
-
->>>>>>> 107cf21f
             public string SearchTarget { get; set; }
 
             /// <summary>
@@ -847,10 +716,6 @@
                 get { return this.SearchTarget + ":" + this.EndPoint.ToString(); }
             }
 
-            /// <summary>
-            /// The IsOld.
-            /// </summary>
-            /// <returns>The <see cref="bool"/>.</returns>
             public bool IsOld()
             {
                 return DateTime.UtcNow.Subtract(this.Received).TotalMilliseconds > 500;
