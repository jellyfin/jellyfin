using System;
using System.Net;

namespace Rssdp
{
    /// <summary>
    /// Represents a 'root' device, a device that has no parent. Used for publishing devices and for the root device in a tree of discovered devices.
    /// </summary>
    /// <remarks>
    /// <para>Child (embedded) devices are represented by the <see cref="SsdpDevice"/> in the <see cref="SsdpDevice.Devices"/> property.</para>
    /// <para>Root devices contain some information that applies to the whole device tree and is therefore not present on child devices, such as <see cref="CacheLifetime"/> and <see cref="Location"/>.</para>
    /// </remarks>
    public class SsdpRootDevice : SsdpDevice, IEquatable<SsdpRootDevice>
    {
        private Uri _UrlBase;

        /// <summary>
        /// Default constructor.
        /// </summary>
        public SsdpRootDevice() : base()
        {
        }

        /// <summary>
        /// Specifies how long clients can cache this device's details for. Optional but defaults to <see cref="TimeSpan.Zero"/> which means no-caching. Recommended value is half an hour.
        /// </summary>
        /// <remarks>
        /// <para>Specifiy <see cref="TimeSpan.Zero"/> to indicate no caching allowed.</para>
        /// <para>Also used to specify how often to rebroadcast alive notifications.</para>
        /// <para>The UPnP/SSDP specifications indicate this should not be less than 1800 seconds (half an hour), but this is not enforced by this library.</para>
        /// </remarks>
        public TimeSpan CacheLifetime
        {
            get; set;
        }

        /// <summary>
        /// Gets or sets the URL used to retrieve the description document for this device/tree. Required.
        /// </summary>
        public Uri Location { get; set; }

        /// <summary>
        /// Gets or sets the Address used to check if the received message from same interface with this device/tree. Required.
        /// </summary>
        public IPAddress Address { get; set; }

        /// <summary>
        /// Gets or sets the SubnetMask used to check if the received message from same interface with this device/tree. Required.
        /// </summary>
        public IPAddress SubnetMask { get; set; }

        /// <summary>
        /// The base URL to use for all relative url's provided in other propertise (and those of child devices). Optional.
        /// </summary>
        /// <remarks>
        /// <para>Defines the base URL. Used to construct fully-qualified URLs. All relative URLs that appear elsewhere in the description are combined with this base URL. If URLBase is empty or not given, the base URL is the URL from which the device description was retrieved (which is the preferred implementation; use of URLBase is no longer recommended). Specified by UPnP vendor. Single URL.</para>
        /// </remarks>
        public Uri UrlBase
        {
            get
            {
                return _UrlBase ?? this.Location;
            }

            set
            {
                _UrlBase = value;
            }
        }
<<<<<<< HEAD

        /// <summary>
        /// Returns this object as a string.
        /// </summary>
        public override string ToString()
        {
            return $"{DeviceType} - {Uuid} - {Location}";                
        }

        /// <summary>
        /// Used by List{SsdpRoot}.Contains
        /// </summary>
        /// <param name="other">Item to compare</param>
        /// <returns></returns>
        public bool Equals(SsdpRootDevice other)
        {
            return string.Equals(ToString(), other?.ToString(), StringComparison.OrdinalIgnoreCase)
                && Address.Equals(other?.Address)
                && SubnetMask.Equals(other?.SubnetMask);
        }

        #endregion
=======
>>>>>>> 107cf21f
    }
}<|MERGE_RESOLUTION|>--- conflicted
+++ resolved
@@ -67,7 +67,6 @@
                 _UrlBase = value;
             }
         }
-<<<<<<< HEAD
 
         /// <summary>
         /// Returns this object as a string.
@@ -88,9 +87,5 @@
                 && Address.Equals(other?.Address)
                 && SubnetMask.Equals(other?.SubnetMask);
         }
-
-        #endregion
-=======
->>>>>>> 107cf21f
     }
 }