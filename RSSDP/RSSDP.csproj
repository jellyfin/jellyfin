<Project Sdk="Microsoft.NET.Sdk">

  <!-- ProjectGuid is only included as a requirement for SonarQube analysis -->
  <PropertyGroup>
    <ProjectGuid>{21002819-C39A-4D3E-BE83-2A276A77FB1F}</ProjectGuid>
  </PropertyGroup>
  <ItemGroup>
<<<<<<< HEAD
    <PackageReference Include="Microsoft.CodeAnalysis.FxCopAnalyzers" Version="2.9.6">
      <PrivateAssets>all</PrivateAssets>
      <IncludeAssets>runtime; build; native; contentfiles; analyzers; buildtransitive</IncludeAssets>
    </PackageReference>
  </ItemGroup>

  <ItemGroup>    
    <ProjectReference Include="..\MediaBrowser.Model\MediaBrowser.Model.csproj" />
=======
>>>>>>> 1eee0fc9
    <ProjectReference Include="..\MediaBrowser.Common\MediaBrowser.Common.csproj" />
  </ItemGroup>

  <PropertyGroup>
    <TargetFramework>netstandard2.1</TargetFramework>
    <GenerateAssemblyInfo>false</GenerateAssemblyInfo>
    <TreatWarningsAsErrors>false</TreatWarningsAsErrors>
  </PropertyGroup>

  <PropertyGroup Condition="'$(Configuration)|$(Platform)'=='Debug|AnyCPU'">
    <TreatWarningsAsErrors>false</TreatWarningsAsErrors>
    <WarningLevel>4</WarningLevel>
    <NoWarn>1701;1702;1303</NoWarn>
  </PropertyGroup>

  <PropertyGroup Condition="'$(Configuration)|$(Platform)'=='Debug|AnyCPU'">
    <TreatWarningsAsErrors>false</TreatWarningsAsErrors>
    <WarningLevel>4</WarningLevel>
    <NoWarn>1701;1702;1303;CA1303</NoWarn>
  </PropertyGroup>

</Project><|MERGE_RESOLUTION|>--- conflicted
+++ resolved
@@ -5,17 +5,8 @@
     <ProjectGuid>{21002819-C39A-4D3E-BE83-2A276A77FB1F}</ProjectGuid>
   </PropertyGroup>
   <ItemGroup>
-<<<<<<< HEAD
-    <PackageReference Include="Microsoft.CodeAnalysis.FxCopAnalyzers" Version="2.9.6">
-      <PrivateAssets>all</PrivateAssets>
-      <IncludeAssets>runtime; build; native; contentfiles; analyzers; buildtransitive</IncludeAssets>
-    </PackageReference>
-  </ItemGroup>
-
   <ItemGroup>    
     <ProjectReference Include="..\MediaBrowser.Model\MediaBrowser.Model.csproj" />
-=======
->>>>>>> 1eee0fc9
     <ProjectReference Include="..\MediaBrowser.Common\MediaBrowser.Common.csproj" />
   </ItemGroup>
 
