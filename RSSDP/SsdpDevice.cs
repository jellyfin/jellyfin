using System;
using System.Collections.Generic;
using System.Collections.ObjectModel;
using Rssdp.Infrastructure;

namespace Rssdp
{
    /// <summary>
    /// Base class representing the common details of a (root or embedded) device, either to be published or that has been located.
    /// </summary>
    /// <remarks>
    /// <para>Do not derive new types directly from this class. New device classes should derive from either <see cref="SsdpRootDevice"/> or <see cref="SsdpEmbeddedDevice"/>.</para>
    /// </remarks>
    /// <seealso cref="SsdpRootDevice"/>
    /// <seealso cref="SsdpEmbeddedDevice"/>
    public abstract class SsdpDevice
    {
        private string _Udn;
        private string _DeviceType;
        private string _DeviceTypeNamespace;
        private int _DeviceVersion;

        private IList<SsdpDevice> _Devices;

        /// <summary>
        /// Raised when a new child device is added.
        /// </summary>
        /// <seealso cref="AddDevice"/>
        /// <seealso cref="DeviceAdded"/>
        public event EventHandler<DeviceEventArgs> DeviceAdded;

        /// <summary>
        /// Raised when a child device is removed.
        /// </summary>
        /// <seealso cref="RemoveDevice"/>
        /// <seealso cref="DeviceRemoved"/>
        public event EventHandler<DeviceEventArgs> DeviceRemoved;

        /// <summary>
        /// Derived type constructor, allows constructing a device with no parent. Should only be used from derived types that are or inherit from <see cref="SsdpRootDevice"/>.
        /// </summary>
        protected SsdpDevice()
        {
            _DeviceTypeNamespace = SsdpConstants.UpnpDeviceTypeNamespace;
            _DeviceType = SsdpConstants.UpnpDeviceTypeBasicDevice;
            _DeviceVersion = 1;

            _Devices = new List<SsdpDevice>();
            this.Devices = new ReadOnlyCollection<SsdpDevice>(_Devices);
        }

        public SsdpRootDevice ToRootDevice()
        {
            var device = this;

            var rootDevice = device as SsdpRootDevice;
            if (rootDevice == null)
            {
                rootDevice = ((SsdpEmbeddedDevice)device).RootDevice;
            }

            return rootDevice;
        }

        /// <summary>
        /// Sets or returns the core device type (not including namespace, version etc.). Required.
        /// </summary>
        /// <remarks><para>Defaults to the UPnP basic device type.</para></remarks>
        /// <seealso cref="DeviceTypeNamespace"/>
        /// <seealso cref="DeviceVersion"/>
        /// <seealso cref="FullDeviceType"/>
        public string DeviceType
        {
            get
            {
                return _DeviceType;
            }

            set
            {
                _DeviceType = value;
            }
        }

        public string DeviceClass { get; set; }

        /// <summary>
        /// Sets or returns the namespace for the <see cref="DeviceType"/> of this device. Optional, but defaults to UPnP schema so should be changed if <see cref="DeviceType"/> is not a UPnP device type.
        /// </summary>
        /// <remarks><para>Defaults to the UPnP standard namespace.</para></remarks>
        /// <seealso cref="DeviceType"/>
        /// <seealso cref="DeviceVersion"/>
        /// <seealso cref="FullDeviceType"/>
        public string DeviceTypeNamespace
        {
            get
            {
                return _DeviceTypeNamespace;
            }

            set
            {
                _DeviceTypeNamespace = value;
            }
        }

        /// <summary>
        /// Sets or returns the version of the device type. Optional, defaults to 1.
        /// </summary>
        /// <remarks><para>Defaults to a value of 1.</para></remarks>
        /// <seealso cref="DeviceType"/>
        /// <seealso cref="DeviceTypeNamespace"/>
        /// <seealso cref="FullDeviceType"/>
        public int DeviceVersion
        {
            get
            {
                return _DeviceVersion;
            }

            set
            {
                _DeviceVersion = value;
            }
        }

        /// <summary>
        /// Returns the full device type string.
        /// </summary>
        /// <remarks>
        /// <para>The format used is urn:<see cref="DeviceTypeNamespace"/>:device:<see cref="DeviceType"/>:<see cref="DeviceVersion"/></para>
        /// </remarks>
        public string FullDeviceType
        {
            get
            {
                return String.Format("urn:{0}:{3}:{1}:{2}",
                this.DeviceTypeNamespace ?? string.Empty,
                this.DeviceType ?? string.Empty,
                this.DeviceVersion,
                this.DeviceClass ?? "device");
            }
        }

        /// <summary>
        /// Sets or returns the universally unique identifier for this device (without the uuid: prefix). Required.
        /// </summary>
        /// <remarks>
        /// <para>Must be the same over time for a specific device instance (i.e. must survive reboots).</para>
        /// <para>For UPnP 1.0 this can be any unique string. For UPnP 1.1 this should be a 128 bit number formatted in a specific way, preferably generated using the time and MAC based algorithm. See section 1.1.4 of http://upnp.org/specs/arch/UPnP-arch-DeviceArchitecture-v1.1.pdf for details.</para>
        /// <para>Technically this library implements UPnP 1.0, so any value is allowed, but we advise using UPnP 1.1 compatible values for good behaviour and forward compatibility with future versions.</para>
        /// </remarks>
        public string Uuid { get; set; }

        /// <summary>
        /// Returns (or sets*) a unique device name for this device. Optional, not recommended to be explicitly set.
        /// </summary>
        /// <remarks>
        /// <para>* In general you should not explicitly set this property. If it is not set (or set to null/empty string) the property will return a UDN value that is correct as per the UPnP specification, based on the other device properties.</para>
        /// <para>The setter is provided to allow for devices that do not correctly follow the specification (when we discover them), rather than to intentionally deviate from the specification.</para>
        /// <para>If a value is explicitly set, it is used verbatim, and so any prefix (such as uuid:) must be provided in the value.</para>
        /// </remarks>
        public string Udn
        {
            get
            {
                if (String.IsNullOrEmpty(_Udn) && !String.IsNullOrEmpty(this.Uuid))
                {
                    return "uuid:" + this.Uuid;
                }
                else
                {
                    return _Udn;
                }
            }

            set
            {
                _Udn = value;
            }
        }

        /// <summary>
        /// Sets or returns a friendly/display name for this device on the network. Something the user can identify the device/instance by, i.e Lounge Main Light. Required.
        /// </summary>
        /// <remarks><para>A short description for the end user. </para></remarks>
        public string FriendlyName { get; set; }

        /// <summary>
        /// Sets or returns the name of the manufacturer of this device. Required.
        /// </summary>
        public string Manufacturer { get; set; }

        /// <summary>
        /// Sets or returns a URL to the manufacturers web site. Optional.
        /// </summary>
        public Uri ManufacturerUrl { get; set; }

        /// <summary>
        /// Sets or returns a description of this device model. Recommended.
        /// </summary>
        /// <remarks><para>A long description for the end user.</para></remarks>
        public string ModelDescription { get; set; }

        /// <summary>
        /// Sets or returns the name of this model. Required.
        /// </summary>
        public string ModelName { get; set; }

        /// <summary>
        /// Sets or returns the number of this model. Recommended.
        /// </summary>
        public string ModelNumber { get; set; }

        /// <summary>
        /// Sets or returns a URL to a web page with details of this device model. Optional.
        /// </summary>
        /// <remarks>
        /// <para>Optional. May be relative to base URL.</para>
        /// </remarks>
        public Uri ModelUrl { get; set; }

        /// <summary>
        /// Sets or returns the serial number for this device. Recommended.
        /// </summary>
        public string SerialNumber { get; set; }

        /// <summary>
        /// Sets or returns the universal product code of the device, if any. Optional.
        /// </summary>
        /// <remarks>
        /// <para>If not blank, must be exactly 12 numeric digits.</para>
        /// </remarks>
        public string Upc { get; set; }

        /// <summary>
        /// Sets or returns the URL to a web page that can be used to configure/manager/use the device. Recommended.
        /// </summary>
        /// <remarks>
        /// <para>May be relative to base URL. </para>
        /// </remarks>
        public Uri PresentationUrl { get; set; }

        /// <summary>
        /// Returns a read-only enumerable set of <see cref="SsdpDevice"/> objects representing children of this device. Child devices are optional.
        /// </summary>
        /// <seealso cref="AddDevice"/>
        /// <seealso cref="RemoveDevice"/>
        public IList<SsdpDevice> Devices
        {
            get;
            private set;
        }

        /// <summary>
        /// Adds a child device to the <see cref="Devices"/> collection.
        /// </summary>
        /// <param name="device">The <see cref="SsdpEmbeddedDevice"/> instance to add.</param>
        /// <remarks>
        /// <para>If the device is already a member of the <see cref="Devices"/> collection, this method does nothing.</para>
        /// <para>Also sets the <see cref="SsdpEmbeddedDevice.RootDevice"/> property of the added device and all descendant devices to the relevant <see cref="SsdpRootDevice"/> instance.</para>
        /// </remarks>
        /// <exception cref="ArgumentNullException">Thrown if the <paramref name="device"/> argument is null.</exception>
        /// <exception cref="InvalidOperationException">Thrown if the <paramref name="device"/> is already associated with a different <see cref="SsdpRootDevice"/> instance than used in this tree. Can occur if you try to add the same device instance to more than one tree. Also thrown if you try to add a device to itself.</exception>
        /// <seealso cref="DeviceAdded"/>
        public void AddDevice(SsdpEmbeddedDevice device)
        {
            if (device == null)
            {
                throw new ArgumentNullException(nameof(device));
            }

            if (device.RootDevice != null && device.RootDevice != this.ToRootDevice())
            {
                throw new InvalidOperationException("This device is already associated with a different root device (has been added as a child in another branch).");
            }

            if (device == this)
            {
                throw new InvalidOperationException("Can't add device to itself.");
            }

            bool wasAdded = false;
            lock (_Devices)
            {
                device.RootDevice = this.ToRootDevice();
                if (!_Devices.Contains(device))
                {
                    _Devices.Add(device);
                    wasAdded = true;
                }
            }

            if (wasAdded)
            {
                OnDeviceAdded(device);
<<<<<<< HEAD
        }       
=======
            }
        }
>>>>>>> 107cf21f

        /// <summary>
        /// Removes a child device from the <see cref="Devices"/> collection.
        /// </summary>
        /// <param name="device">The <see cref="SsdpEmbeddedDevice"/> instance to remove.</param>
        /// <remarks>
        /// <para>If the device is not a member of the <see cref="Devices"/> collection, this method does nothing.</para>
        /// <para>Also sets the <see cref="SsdpEmbeddedDevice.RootDevice"/> property to null for the removed device and all descendant devices.</para>
        /// </remarks>
        /// <exception cref="ArgumentNullException">Thrown if the <paramref name="device"/> argument is null.</exception>
        /// <seealso cref="DeviceRemoved"/>
        public void RemoveDevice(SsdpEmbeddedDevice device)
        {
            if (device == null)
            {
                throw new ArgumentNullException(nameof(device));
            }

            bool wasRemoved = false;
            lock (_Devices)
            {
                wasRemoved = _Devices.Remove(device);
                if (wasRemoved)
                {
                    device.RootDevice = null;
                }
            }

            if (wasRemoved)
            {
                OnDeviceRemoved(device);
            }
        }
        public override string ToString()
        {
            return $"{DeviceType} - {Uuid}";
        }

        /// <summary>
        /// Raises the <see cref="DeviceAdded"/> event.
        /// </summary>
        /// <param name="device">The <see cref="SsdpEmbeddedDevice"/> instance added to the <see cref="Devices"/> collection.</param>
        /// <seealso cref="AddDevice"/>
        /// <seealso cref="DeviceAdded"/>
        protected virtual void OnDeviceAdded(SsdpEmbeddedDevice device)
        {
            var handlers = this.DeviceAdded;
            if (handlers != null)
            {
                handlers(this, new DeviceEventArgs(device));
            }
        }

        /// <summary>
        /// Raises the <see cref="DeviceRemoved"/> event.
        /// </summary>
        /// <param name="device">The <see cref="SsdpEmbeddedDevice"/> instance removed from the <see cref="Devices"/> collection.</param>
        /// <seealso cref="RemoveDevice"/>
        /// <see cref="DeviceRemoved"/>
        protected virtual void OnDeviceRemoved(SsdpEmbeddedDevice device)
        {
            var handlers = this.DeviceRemoved;
            if (handlers != null)
            {
                handlers(this, new DeviceEventArgs(device));
            }
        }
<<<<<<< HEAD
        #endregion
=======
>>>>>>> 107cf21f
    }
}<|MERGE_RESOLUTION|>--- conflicted
+++ resolved
@@ -294,12 +294,8 @@
             if (wasAdded)
             {
                 OnDeviceAdded(device);
-<<<<<<< HEAD
-        }       
-=======
-            }
-        }
->>>>>>> 107cf21f
+            }
+        }
 
         /// <summary>
         /// Removes a child device from the <see cref="Devices"/> collection.
@@ -331,7 +327,6 @@
             if (wasRemoved)
             {
                 OnDeviceRemoved(device);
-            }
         }
         public override string ToString()
         {
@@ -367,9 +362,5 @@
                 handlers(this, new DeviceEventArgs(device));
             }
         }
-<<<<<<< HEAD
-        #endregion
-=======
->>>>>>> 107cf21f
     }
 }