﻿<Project Sdk="Microsoft.NET.Sdk">

  <!-- ProjectGuid is only included as a requirement for SonarQube analysis -->
  <PropertyGroup>
    <ProjectGuid>{960295EE-4AF4-4440-A525-B4C295B01A61}</ProjectGuid>
  </PropertyGroup>

  <PropertyGroup>
    <TargetFramework>net7.0</TargetFramework>
    <GenerateAssemblyInfo>false</GenerateAssemblyInfo>
    <GenerateDocumentationFile>true</GenerateDocumentationFile>
  </PropertyGroup>

  <ItemGroup>
    <Compile Include="..\SharedVersion.cs" />
  </ItemGroup>

  <ItemGroup>
    <ProjectReference Include="..\MediaBrowser.Common\MediaBrowser.Common.csproj" />
    <ProjectReference Include="..\MediaBrowser.Controller\MediaBrowser.Controller.csproj" />
    <ProjectReference Include="..\MediaBrowser.Model\MediaBrowser.Model.csproj" />
  </ItemGroup>

  <ItemGroup>
<<<<<<< HEAD
    <PackageReference Include="BDInfo"/>
    <PackageReference Include="libse" />
    <PackageReference Include="Microsoft.Extensions.Http" />
    <PackageReference Include="System.Text.Encoding.CodePages" />
    <PackageReference Include="UTF.Unknown" />
=======
    <PackageReference Include="libse" Version="3.6.10" />
    <PackageReference Include="Microsoft.Extensions.Http" Version="7.0.0" />
    <PackageReference Include="System.Text.Encoding.CodePages" Version="7.0.0" />
    <PackageReference Include="UTF.Unknown" Version="2.5.1" />
>>>>>>> 491f1f88
  </ItemGroup>

  <!-- Code Analyzers-->
  <ItemGroup Condition=" '$(Configuration)' == 'Debug' ">
    <PackageReference Include="Microsoft.CodeAnalysis.BannedApiAnalyzers">
      <PrivateAssets>all</PrivateAssets>
      <IncludeAssets>runtime; build; native; contentfiles; analyzers</IncludeAssets>
    </PackageReference>
    <PackageReference Include="SerilogAnalyzer" PrivateAssets="All" />
    <PackageReference Include="StyleCop.Analyzers" PrivateAssets="All" />
    <PackageReference Include="SmartAnalyzers.MultithreadingAnalyzer" PrivateAssets="All" />
  </ItemGroup>

</Project><|MERGE_RESOLUTION|>--- conflicted
+++ resolved
@@ -22,18 +22,10 @@
   </ItemGroup>
 
   <ItemGroup>
-<<<<<<< HEAD
-    <PackageReference Include="BDInfo"/>
     <PackageReference Include="libse" />
     <PackageReference Include="Microsoft.Extensions.Http" />
     <PackageReference Include="System.Text.Encoding.CodePages" />
     <PackageReference Include="UTF.Unknown" />
-=======
-    <PackageReference Include="libse" Version="3.6.10" />
-    <PackageReference Include="Microsoft.Extensions.Http" Version="7.0.0" />
-    <PackageReference Include="System.Text.Encoding.CodePages" Version="7.0.0" />
-    <PackageReference Include="UTF.Unknown" Version="2.5.1" />
->>>>>>> 491f1f88
   </ItemGroup>
 
   <!-- Code Analyzers-->
