using System;
using System.Collections.Generic;
using System.Collections.ObjectModel;
using System.Diagnostics.CodeAnalysis;
using System.Globalization;
using System.Linq;
using System.Net;
using System.Net.NetworkInformation;
using System.Net.Sockets;
using System.Threading.Tasks;
using Jellyfin.Networking.Configuration;
using MediaBrowser.Common.Configuration;
using MediaBrowser.Common.Net;
using Microsoft.AspNetCore.Http;
using Microsoft.Extensions.Logging;

namespace Jellyfin.Networking.Manager
{
    /// <summary>
    /// Class to take care of network interface management.
    /// Note: The normal collection methods and properties will not work with Collection{IPNetAddress}. <see cref="MediaBrowser.Common.Net.NetworkExtensions"/>.
    /// </summary>
    public class NetworkManager : INetworkManager, IDisposable
    {
        /// <summary>
        /// Contains the description of the interface along with its index.
        /// </summary>
        private readonly Dictionary<string, int> _interfaceNames;

        /// <summary>
        /// Threading lock for network properties.
        /// </summary>
        private readonly object _intLock;

        /// <summary>
        /// List of all interface addresses and masks.
        /// </summary>
        private readonly Collection<IPNetAddress> _interfaceAddresses;

        /// <summary>
        /// List of all interface MAC addresses.
        /// </summary>
        private readonly List<PhysicalAddress> _macAddresses;

        private readonly ILogger<NetworkManager> _logger;

        private readonly IConfigurationManager _configurationManager;

        private readonly object _eventFireLock;

        /// <summary>
        /// Holds the bind address overrides.
        /// </summary>
        private readonly Dictionary<IPNetAddress, string> _publishedServerUrls;

        private IpClassType _ipClassType;

        private IPNetAddress[] _remoteAddressFilter;

        /// <summary>
        /// Used to stop "event-racing conditions".
        /// </summary>
        private bool _eventfire;

        /// <summary>
        /// Unfiltered user defined LAN subnets. (<see cref="NetworkConfiguration.LocalNetworkSubnets"/>)
        /// or internal interface network subnets if undefined by user.
        /// </summary>
        private Collection<IPNetAddress> _lanSubnets;

        /// <summary>
        /// User defined list of subnets to excluded from the LAN.
        /// </summary>
        private Collection<IPNetAddress> _excludedSubnets;

        /// <summary>
        /// List of interface addresses to bind the WS.
        /// </summary>
        private IPNetAddress[] _bindAddresses;

        /// <summary>
        /// List of interface addresses to exclude from bind.
        /// </summary>
        private IPNetAddress[] _bindExclusions;

        /// <summary>
        /// Caches list of all internal filtered interface addresses and masks.
        /// </summary>
        private Collection<IPNetAddress> _internalInterfaces;

        /// <summary>
        /// True if this object is disposed.
        /// </summary>
        private bool _disposed;

        /// <summary>
        /// Initializes a new instance of the <see cref="NetworkManager"/> class.
        /// </summary>
        /// <param name="configurationManager">IServerConfigurationManager instance.</param>
        /// <param name="logger">Logger to use for messages.</param>
#pragma warning disable CS8618 // Non-nullable field is uninitialized. : Values are set in UpdateSettings function. Compiler doesn't yet recognise this.
        public NetworkManager(IConfigurationManager configurationManager, ILogger<NetworkManager> logger)
        {
            _logger = logger ?? throw new ArgumentNullException(nameof(logger));
            _configurationManager = configurationManager ?? throw new ArgumentNullException(nameof(configurationManager));
            _intLock = new ();
            _ipClassType = IpClassType.IpBoth;
            _interfaceAddresses = new Collection<IPNetAddress>();
            _macAddresses = new List<PhysicalAddress>();
            _interfaceNames = new Dictionary<string, int>();
            _publishedServerUrls = new Dictionary<IPNetAddress, string>();
            _eventFireLock = new object();
            _remoteAddressFilter = Array.Empty<IPNetAddress>();

            UpdateSettings(_configurationManager.GetNetworkConfiguration());

            NetworkChange.NetworkAddressChanged += OnNetworkAddressChanged;
            NetworkChange.NetworkAvailabilityChanged += OnNetworkAvailabilityChanged;

            _configurationManager.NamedConfigurationUpdated += ConfigurationUpdated;
        }
#pragma warning restore CS8618 // Non-nullable field is uninitialized.

        /// <summary>
        /// Event triggered on network changes.
        /// </summary>
        public event EventHandler? NetworkChanged;

        /// <summary>
        /// Gets or sets a value indicating whether testing is taking place.
        /// </summary>
        public static string MockNetworkSettings { get; set; } = string.Empty;

        /// <summary>
        /// Gets a value indicating whether IP6 is enabled.
        /// </summary>
        public bool IsIP6Enabled => _ipClassType != IpClassType.Ip4Only;

        /// <summary>
        /// Gets a value indicating whether IP4 is enabled.
        /// </summary>
        public bool IsIP4Enabled => _ipClassType != IpClassType.Ip6Only;

        /// <summary>
        /// Gets a value indicating whether is all IPv6 interfaces are trusted as internal.
        /// </summary>
        public bool TrustAllIP6Interfaces { get; internal set; }

        /// <summary>
        /// Gets the Published server override list.
        /// </summary>
        public Dictionary<IPNetAddress, string> PublishedServerUrls => _publishedServerUrls;

        /// <summary>
        /// Creates a new network collection.
        /// </summary>
        /// <param name="source">Items to assign the collection, or null.</param>
        /// <returns>The collection created.</returns>
        public static Collection<IPNetAddress> CreateCollection(IEnumerable<IPNetAddress>? source = null)
        {
            var result = new Collection<IPNetAddress>();
            if (source != null)
            {
                foreach (var item in source)
                {
                    result.AddItem(item, false);
                }
            }

            return result;
        }

        /// <summary>
        /// Converts an IPAddress into a string.
        /// Ipv6 addresses are returned in [ ], with their scope removed.
        /// </summary>
        /// <param name="address">Address to convert.</param>
        /// <returns>URI safe conversion of the address.</returns>
        private static string FormatIP6String(IPAddress? address)
        {
            if (address == null)
            {
                return string.Empty;
            }

            var str = address.ToString();
            if (address.AddressFamily == AddressFamily.InterNetworkV6)
            {
                int i = str.IndexOf("%", StringComparison.OrdinalIgnoreCase);
                if (i != -1)
                {
                    str = str.Substring(0, i);
                }

                return $"[{str}]";
            }

            return str;
        }

        /// <inheritdoc/>
        public void Dispose()
        {
            Dispose(true);
            GC.SuppressFinalize(this);
        }

        /// <inheritdoc/>
        public IReadOnlyCollection<PhysicalAddress> GetMacAddresses()
        {
            // Populated in construction - so always has values.
            return _macAddresses;
        }

        /// <inheritdoc/>
        public bool IsGatewayInterface(IPNetAddress? addressObj)
        {
            if (addressObj?.Address == null)
            {
                return false;
            }

            return _internalInterfaces.Any(i => i.Address!.Equals(addressObj.Address) && i.Tag < 0);
        }

        /// <inheritdoc/>
        public bool IsGatewayInterface(IPAddress? addressObj)
        {
            return _internalInterfaces.Any(i => i.Address!.Equals(addressObj) && i.Tag < 0);
        }

        /// <inheritdoc/>
        public IReadOnlyList<IPNetAddress> RemoteAddressFilter()
        {
            return _remoteAddressFilter;
        }

        /// <inheritdoc/>
        public IReadOnlyList<IPNetAddress> GetLoopbacks()
        {
            if (_ipClassType == IpClassType.IpBoth)
            {
                return new IPNetAddress[] { IPNetAddress.IP4Loopback, IPNetAddress.IP6Loopback };
            }

            if (_ipClassType == IpClassType.Ip6Only)
            {
                return new IPNetAddress[] { IPNetAddress.IP6Loopback };
            }

            return new IPNetAddress[] { IPNetAddress.IP4Loopback };
        }

        /// <inheritdoc/>
        public Collection<IPNetAddress> CreateIPCollection(string[] values, bool negated = false)
        {
            Collection<IPNetAddress> col = new Collection<IPNetAddress>();
            if (values == null)
            {
                return col;
            }

            for (int a = 0; a < values.Length; a++)
            {
                string v = values[a].Trim();

                try
                {
                    if (v.StartsWith('!'))
                    {
                        if (negated)
                        {
                            AddToCollection(col, v[1..]);
                        }
                    }
                    else if (!negated)
                    {
                        AddToCollection(col, v);
                    }
                }
                catch (ArgumentException e)
                {
                    _logger.LogWarning(e, "Ignoring LAN value {Value}.", v);
                }
            }

            return col;
        }

        /// <inheritdoc/>
        public IEnumerable<IPNetAddress> GetAllBindInterfaces()
        {
            if (_bindAddresses.Length == 0)
            {
                if (_bindExclusions.Length > 0)
                {
                    // Return all the interfaces except the ones specifically excluded.
                    return _interfaceAddresses.Exclude(_bindExclusions, false);
                }

                // No bind address and no exclusions, so listen on all interfaces.
                var result = new Collection<IPNetAddress>();

                if (IsIP6Enabled && IsIP4Enabled)
                {
                    // Kestrel source code shows it uses Sockets.DualMode - so this also covers IPAddress.Any
                    result.AddItem(IPAddress.IPv6Any);
                }
                else if (IsIP4Enabled)
                {
                    result.AddItem(IPAddress.Any);
                }
                else if (IsIP6Enabled)
                {
                    // Cannot use IPv6Any as Kestrel will bind to IPv4 addresses.
                    foreach (var iface in _interfaceAddresses)
                    {
                        if (iface.AddressFamily == AddressFamily.InterNetworkV6)
                        {
                            result.AddItem(iface.Address);
                        }
                    }
                }

                return result;
            }

            // Remove any excluded bind interfaces.
            return _bindAddresses.Exclude(_bindExclusions, false);
        }

        /// <inheritdoc/>
        public string GetBindInterface(string source, out int? port)
        {
            _ = IPHost.TryParse(source, out IPHost? host, _ipClassType);
            return GetBindInterface(host, out port);
        }

        /// <inheritdoc/>
        public string GetBindInterface(IPAddress source, out int? port)
        {
            return GetBindInterface(new IPNetAddress(source), out port);
        }

        /// <inheritdoc/>
        public string GetBindInterface(HttpRequest source, out int? port)
        {
            string result;

            if (source != null && IPHost.TryParse(source.Host.Host, out IPHost? host, _ipClassType))
            {
                result = GetBindInterface(host, out port);
                port ??= source.Host.Port;
            }
            else
            {
                result = string.Empty;
                port = null;
            }

            return result;
        }

        /// <inheritdoc/>
        public string GetBindInterface(IPNetAddress? source, out int? port)
        {
            port = null;

            string result;
            bool haveSource = source != null;
            if (haveSource)
            {
                if (!IsIP6Enabled && source!.AddressFamily == AddressFamily.InterNetworkV6)
                {
                    _logger.LogWarning("IPv6 is disabled in Jellyfin, but enabled in the OS. This may affect how the interface is selected.");
                }

                if (!IsIP4Enabled && source!.AddressFamily == AddressFamily.InterNetwork)
                {
                    _logger.LogWarning("IPv4 is disabled in Jellyfin, but enabled in the OS. This may affect how the interface is selected.");
                }

                bool isExternal = !IsInLocalNetwork(source!);
                _logger.LogDebug("GetBindInterface with source. External: {IsExternal}:", isExternal);

                if (MatchesPublishedServerUrl(source!, isExternal, out string res, out port))
                {
                    _logger.LogInformation("{Source}: Using BindAddress {Address}:{Port}", source, res, port);
                    return res;
                }

                // No preference given, so move on to bind addresses.
                if (MatchesBindInterface(source!, isExternal, out result))
                {
                    return result;
                }

                if (isExternal && MatchesExternalInterface(source!, out result))
                {
                    return result;
                }
            }

            // Get the first LAN interface address that isn't a loopback.
<<<<<<< HEAD
            var interfaces = CreateCollection(_interfaceAddresses
                .Exclude(_bindAddresses)
                .Where(IsInLocalNetwork)
                .OrderBy(p => p.Tag));
=======
            var interfaces = CreateCollection(
                _interfaceAddresses
                    .Exclude(_bindExclusions, false)
                    .Where(IsInLocalNetwork)
                    .OrderBy(p => p.Tag));
>>>>>>> 1361ccd9

            if (interfaces.Count > 0)
            {
                if (haveSource)
                {
                    foreach (var intf in interfaces)
                    {
                        if (intf.Address.Equals(source.Address))
                        {
                            result = FormatIP6String(intf.Address);
                            _logger.LogDebug("{Source}: GetBindInterface: Has found matching interface. {Result}", source, result);
                            return result;
                        }
                    }

                    // Does the request originate in one of the interface subnets?
                    // (For systems with multiple internal network cards, and multiple subnets)
                    foreach (var intf in interfaces)
                    {
                        if (intf.Contains(source!))
                        {
                            result = FormatIP6String(intf.Address);
                            _logger.LogDebug("{Source}: GetBindInterface: Has source, matched best internal interface on range. {Result}", source, result);
                            return result;
                        }
                    }
                }

                result = FormatIP6String(interfaces.First().Address);
                _logger.LogDebug("{Source}: GetBindInterface: Matched first internal interface. {Result}", source, result);
                return result;
            }

            // There isn't any others, so we'll use the loopback.
            result = IsIP6Enabled ? "::1" : "127.0.0.1";
            _logger.LogWarning("{Source}: GetBindInterface: Loopback {Result} returned.", source, result);
            return result;
        }

        /// <inheritdoc/>
        public IPNetAddress[] GetInternalBindAddresses()
        {
            if (_bindAddresses.Length == 0)
            {
                if (_bindExclusions.Length > 0)
                {
                    // Return all the internal interfaces except the ones excluded.
                    return _internalInterfaces.Where(p => !_bindExclusions.ContainsAddress(p)).ToArray();
                }

                // No bind address, so return all internal interfaces.
                return _internalInterfaces.Where(p => !p.IsLoopback()).ToArray();
            }

            return _bindAddresses.ToArray();
        }

        /// <inheritdoc/>
        public bool IsInLocalNetwork(IPNetAddress address)
        {
            if (address == null)
            {
                throw new ArgumentNullException(nameof(address));
            }

            if (address.Address == null)
            {
                return false;
            }

            // See conversation at https://github.com/jellyfin/jellyfin/pull/3515.
            if (TrustAllIP6Interfaces && address.AddressFamily == AddressFamily.InterNetworkV6)
            {
                return true;
            }

            // As private addresses can be redefined by Configuration.LocalNetworkAddresses
            return _lanSubnets.ContainsAddress(address) && !_excludedSubnets.ContainsAddress(address);
        }

        /// <inheritdoc/>
        public bool IsInLocalNetwork(string address)
        {
            if (IPHost.TryParse(address, out IPHost? ep, _ipClassType))
            {
                return _lanSubnets.ContainsAddress(ep) && !_excludedSubnets.ContainsAddress(ep);
            }

            return false;
        }

        /// <inheritdoc/>
        public bool IsInLocalNetwork(IPAddress address)
        {
            if (address == null)
            {
                throw new ArgumentNullException(nameof(address));
            }

            // See conversation at https://github.com/jellyfin/jellyfin/pull/3515.
            if (TrustAllIP6Interfaces && address.AddressFamily == AddressFamily.InterNetworkV6)
            {
                return true;
            }

            // As private addresses can be redefined by Configuration.LocalNetworkAddresses
            return _lanSubnets.ContainsAddress(address) && !_excludedSubnets.ContainsAddress(address);
        }

        /// <inheritdoc/>
        public bool IsPrivateAddressRange(IPNetAddress address)
        {
            if (address == null)
            {
                throw new ArgumentNullException(nameof(address));
            }

            // See conversation at https://github.com/jellyfin/jellyfin/pull/3515.
            if (TrustAllIP6Interfaces && address.AddressFamily == AddressFamily.InterNetworkV6)
            {
                return true;
            }
            else
            {
                return address.IsPrivateAddressRange();
            }
        }

        /// <inheritdoc/>
<<<<<<< HEAD
=======
        public bool IsExcludedInterface(IPAddress address)
        {
            return _bindExclusions.ContainsAddress(address);
        }

        /// <inheritdoc/>
        public Collection<IPObject> GetFilteredLANSubnets(Collection<IPObject>? filter = null)
        {
            if (filter == null)
            {
                return _lanSubnets.Exclude(_excludedSubnets, true).AsNetworks();
            }

            return _lanSubnets.Exclude(filter, true);
        }

        /// <inheritdoc/>
>>>>>>> 1361ccd9
        public bool IsValidInterfaceAddress(IPAddress address)
        {
            return _interfaceAddresses.ContainsAddress(address);
        }

        /// <inheritdoc/>
        public bool TryParseInterface(string token, [NotNullWhen(true)] out Collection<IPNetAddress>? result)
        {
            result = null;
            if (string.IsNullOrEmpty(token))
            {
                return false;
            }

            if (_interfaceNames != null && _interfaceNames.TryGetValue(token.ToLower(CultureInfo.InvariantCulture), out int index))
            {
                result = new Collection<IPNetAddress>();

                _logger.LogInformation("Interface {Token} used in settings. Using its interface addresses.", token);

                // Replace interface tags with the interface IP's.
                foreach (IPNetAddress iface in _interfaceAddresses)
                {
                    if (Math.Abs(iface.Tag) == index
                        && ((IsIP4Enabled && iface.Address!.AddressFamily == AddressFamily.InterNetwork) // iface.Address is not null here.
                            || (IsIP6Enabled && iface.Address!.AddressFamily == AddressFamily.InterNetworkV6)))
                    {
                        result.AddItem(iface, false);
                    }
                }

                return true;
            }

            return false;
        }

        /// <inheritdoc/>
        public bool HasRemoteAccess(IPAddress remoteIp)
        {
            var config = _configurationManager.GetNetworkConfiguration();
            if (config.EnableRemoteAccess)
            {
                // Comma separated list of IP addresses or IP/netmask entries for networks that will be allowed to connect remotely.
                // If left blank, all remote addresses will be allowed.
                if (_remoteAddressFilter.Length > 0 && !IsInLocalNetwork(remoteIp))
                {
                    // remoteAddressFilter is a whitelist or blacklist.
                    return _remoteAddressFilter.ContainsAddress(remoteIp) == !config.IsRemoteIPFilterBlacklist;
                }
            }
            else if (!IsInLocalNetwork(remoteIp))
            {
                // Remote not enabled. So everyone should be LAN.
                return false;
            }

            return true;
        }

        /// <summary>
        /// Reloads all settings and re-initialises the instance.
        /// </summary>
        /// <param name="configuration">The <see cref="NetworkConfiguration"/> to use.</param>
        public void UpdateSettings(object configuration)
        {
            NetworkConfiguration config = (NetworkConfiguration)configuration ?? throw new ArgumentNullException(nameof(configuration));

            if (Socket.OSSupportsIPv4 && config.EnableIPV6)
            {
                if (Socket.OSSupportsIPv6 && config.EnableIPV4)
                {
                    _ipClassType = IpClassType.IpBoth;
                }
                else
                {
                    _ipClassType = IpClassType.Ip6Only;
                }
            }
            else
            {
                _ipClassType = IpClassType.Ip4Only;
            }

            TrustAllIP6Interfaces = config.TrustAllIP6Interfaces;
            // UdpHelper.EnableMultiSocketBinding = config.EnableMultiSocketBinding;

            if (string.IsNullOrEmpty(MockNetworkSettings))
            {
                InitialiseInterfaces();
            }
            else // Used in testing only.
            {
                // Format is <IPAddress>,<Index>,<Name>: <next interface>. Set index to -ve to simulate a gateway.
                var interfaceList = MockNetworkSettings.Split('|');
                foreach (var details in interfaceList)
                {
                    var parts = details.Split(',');
                    var address = IPNetAddress.Parse(parts[0]);
                    var index = int.Parse(parts[1], CultureInfo.InvariantCulture);
                    address.Tag = index;
                    _interfaceAddresses.AddItem(address, false);
                    _interfaceNames[parts[2]] = Math.Abs(index);
                }
            }

            InitialiseLAN(config);
            InitialiseBind(config);
            InitialiseRemote(config);
            InitialiseOverrides(config);
        }

        /// <summary>
        /// Protected implementation of Dispose pattern.
        /// </summary>
        /// <param name="disposing"><c>True</c> to dispose the managed state.</param>
        protected virtual void Dispose(bool disposing)
        {
            if (!_disposed)
            {
                if (disposing)
                {
                    _configurationManager.NamedConfigurationUpdated -= ConfigurationUpdated;
                    NetworkChange.NetworkAddressChanged -= OnNetworkAddressChanged;
                    NetworkChange.NetworkAvailabilityChanged -= OnNetworkAvailabilityChanged;
                }

                _disposed = true;
            }
        }

        /// <summary>
        /// Tries to identify the string and return an object of that class.
        /// </summary>
        /// <param name="addr">String to parse.</param>
        /// <param name="result">IPNetAddress to return.</param>
        /// <returns><c>true</c> if the value parsed successfully, <c>false</c> otherwise.</returns>
        private bool TryParse(string addr, [NotNullWhen(true)] out IPNetAddress? result)
        {
            if (!string.IsNullOrEmpty(addr))
            {
                // Is it an IP address
                if (IPNetAddress.TryParse(addr, out IPNetAddress? nw, _ipClassType))
                {
                    result = nw;
                    return true;
                }

                if (IPHost.TryParse(addr, out IPHost? h, _ipClassType))
                {
                    result = h;
                    return true;
                }
            }

            result = null;
            return false;
        }

        private void ConfigurationUpdated(object? sender, ConfigurationUpdateEventArgs evt)
        {
            if (evt.Key.Equals("network", StringComparison.Ordinal))
            {
                UpdateSettings((NetworkConfiguration)evt.NewConfiguration);
            }
        }

        /// <summary>
        /// Checks the string to see if it matches any interface names.
        /// </summary>
        /// <param name="token">String to check.</param>
        /// <param name="index">Interface index numbers that match.</param>
        /// <returns><c>true</c> if an interface name matches the token, <c>False</c> otherwise.</returns>
        private bool TryGetInterfaces(string token, [NotNullWhen(true)] out List<int>? index)
        {
            index = null;

            // Is it the name of an interface (windows) eg, Wireless LAN adapter Wireless Network Connection 1.
            // Null check required here for automated testing.
            if (_interfaceNames != null && token.Length > 1)
            {
                bool partial = token[^1] == '*';
                if (partial)
                {
                    token = token[0..^1];
                }

                foreach ((string interfc, int interfcIndex) in _interfaceNames)
                {
                    if ((!partial && string.Equals(interfc, token, StringComparison.OrdinalIgnoreCase))
                        || (partial && interfc.StartsWith(token, StringComparison.OrdinalIgnoreCase)))
                    {
                        index ??= new List<int>();
                        index.Add(interfcIndex);
                    }
                }
            }

            return index != null;
        }

        /// <summary>
        /// Parses a string and adds it into the collection, replacing any interface references.
        /// </summary>
        /// <param name="col"><see cref="Collection{IPNetAddress}"/>Collection.</param>
        /// <param name="token">String value to parse.</param>
        private void AddToCollection(Collection<IPNetAddress> col, string token)
        {
            // Is it the name of an interface (windows) eg, Wireless LAN adapter Wireless Network Connection 1.
            // Null check required here for automated testing.
            if (TryGetInterfaces(token, out var indices))
            {
                _logger.LogInformation("Interface {Token} used in settings. Using its interface addresses.", token);

                // Replace all the interface tags with the interface IP's.
                foreach (IPNetAddress iface in _interfaceAddresses)
                {
                    if (indices.Contains(Math.Abs(iface.Tag))
                        && ((IsIP4Enabled && iface.Address.AddressFamily == AddressFamily.InterNetwork)
                            || (IsIP6Enabled && iface.Address.AddressFamily == AddressFamily.InterNetworkV6)))
                    {
                        col.AddItem(iface);
                    }
                }

                return;
            }
            else if (TryParse(token, out var obj))
            {
                col.AddItem(obj);
            }
            else
            {
                _logger.LogDebug("Invalid or unknown object {Token}.", token);
            }
        }

        /// <summary>
        /// Handler for network change events.
        /// </summary>
        /// <param name="sender">Sender.</param>
        /// <param name="e">A <see cref="NetworkAvailabilityEventArgs"/> containing network availability information.</param>
        private void OnNetworkAvailabilityChanged(object? sender, NetworkAvailabilityEventArgs e)
        {
            _logger.LogDebug("Network availability changed.");
            OnNetworkChanged();
        }

        /// <summary>
        /// Handler for network change events.
        /// </summary>
        /// <param name="sender">Sender.</param>
        /// <param name="e">An <see cref="EventArgs"/>.</param>
        private void OnNetworkAddressChanged(object? sender, EventArgs e)
        {
            _logger.LogDebug("Network address change detected.");
            OnNetworkChanged();
        }

        /// <summary>
        /// Async task that waits for 2 seconds before re-initialising the settings, as typically these events fire multiple times in succession.
        /// </summary>
        /// <returns>A <see cref="Task"/> representing the asynchronous operation.</returns>
        private async Task OnNetworkChangeAsync()
        {
            try
            {
                await Task.Delay(2000).ConfigureAwait(false);
                InitialiseInterfaces();
                // Recalculate LAN caches.
                InitialiseLAN(_configurationManager.GetNetworkConfiguration());

                NetworkChanged?.Invoke(this, EventArgs.Empty);
            }
            finally
            {
                _eventfire = false;
            }
        }

        /// <summary>
        /// Triggers our event, and re-loads interface information.
        /// </summary>
        private void OnNetworkChanged()
        {
            lock (_eventFireLock)
            {
                if (!_eventfire)
                {
                    _logger.LogDebug("Network Address Change Event.");
                    // As network events tend to fire one after the other only fire once every second.
                    _eventfire = true;
                    OnNetworkChangeAsync().GetAwaiter().GetResult();
                }
            }
        }

        /// <summary>
        /// Parses the user defined overrides into the dictionary object.
        /// Overrides are the equivalent of localised publishedServerUrl, enabling
        /// different addresses to be advertised over different subnets.
        /// format is subnet=ipaddress|host|uri
        /// when subnet = 0.0.0.0, any external address matches.
        /// </summary>
        private void InitialiseOverrides(NetworkConfiguration config)
        {
            lock (_intLock)
            {
                _publishedServerUrls.Clear();
                string[] overrides = config.PublishedServerUriBySubnet;
                if (overrides == null)
                {
                    return;
                }

                foreach (var entry in overrides)
                {
                    var parts = entry.Split('=');
                    if (parts.Length != 2)
                    {
                        _logger.LogError("Unable to parse bind override: {Entry}", entry);
                    }
                    else
                    {
                        var replacement = parts[1].Trim();
                        if (string.Equals(parts[0], "all", StringComparison.OrdinalIgnoreCase))
                        {
                            _publishedServerUrls[new IPNetAddress(IPAddress.Broadcast)] = replacement;
                        }
                        else if (string.Equals(parts[0], "external", StringComparison.OrdinalIgnoreCase))
                        {
                            _publishedServerUrls[new IPNetAddress(IPAddress.Any)] = replacement;
                        }
                        else if (TryParseInterface(parts[0], out Collection<IPNetAddress>? addresses))
                        {
                            foreach (IPNetAddress na in addresses)
                            {
                                _publishedServerUrls[na] = replacement;
                            }
                        }
                        else if (IPNetAddress.TryParse(parts[0], out IPNetAddress? result, _ipClassType))
                        {
                            _publishedServerUrls[result] = replacement;
                        }
                        else
                        {
                            _logger.LogError("Unable to parse bind ip address. {Parts}", parts[1]);
                        }
                    }
                }
            }
        }

        /// <summary>
        /// Initialises the network bind addresses.
        /// </summary>
        private void InitialiseBind(NetworkConfiguration config)
        {
            lock (_intLock)
            {
                string[] intAddresses = config.LocalNetworkAddresses;

                // Add virtual machine interface names to the list of bind exclusions, so that they are auto-excluded.
                if (config.IgnoreVirtualInterfaces)
                {
                    // each virtual interface name must be pre-pended with the exclusion symbol !
                    var virtualInterfaceNames = config.VirtualInterfaceNames.Split(',').Select(p => "!" + p).ToArray();
                    if (intAddresses.Length > 0)
                    {
                        var newList = new string[intAddresses.Length + virtualInterfaceNames.Length];
                        Array.Copy(intAddresses, newList, intAddresses.Length);
                        Array.Copy(virtualInterfaceNames, 0, newList, intAddresses.Length, virtualInterfaceNames.Length);
                        intAddresses = newList;
                    }
                    else
                    {
                        intAddresses = virtualInterfaceNames;
                    }
                }

                // Read and parse bind addresses and exclusions, removing ones that don't exist.
                _bindExclusions = CreateIPCollection(intAddresses, true)
                    .Where(p => _interfaceAddresses.ContainsAddress(p))
                    .ToArray();

                _bindAddresses = CreateIPCollection(intAddresses)
                    .Where(p => _interfaceAddresses.ContainsAddress(p))
                    .ToArray();

                _logger.LogInformation("Using bind addresses: {0}", _bindAddresses.AsString());
                _logger.LogInformation("Using bind exclusions: {0}", _bindExclusions.AsString());
            }
        }

        /// <summary>
        /// Initialises the remote address values.
        /// </summary>
        private void InitialiseRemote(NetworkConfiguration config)
        {
            lock (_intLock)
            {
                _remoteAddressFilter = CreateIPCollection(config.RemoteIPFilter).ToArray();
            }
        }

        /// <summary>
        /// Initialises internal LAN cache settings.
        /// </summary>
        private void InitialiseLAN(NetworkConfiguration config)
        {
            lock (_intLock)
            {
                _logger.LogDebug("Refreshing LAN information.");

                // Get configuration options.
                string[] subnets = config.LocalNetworkSubnets;
                // Create lists from user settings.

                _lanSubnets = CreateIPCollection(subnets);
                _excludedSubnets = CreateIPCollection(subnets, true).AsNetworkAddresses();

                // NOTE: The order of the commands generating the collection in this statement matters.
                // Altering the order will cause the collections to be created incorrectly.
                if (_lanSubnets.Count == 0)
                {
                    // If no LAN addresses are specified - all private subnets are deemed to be the LAN.
                    _logger.LogDebug("Using LAN interface addresses as user provided no LAN details.");
                    // Internal interfaces must be private and not excluded.
                    _internalInterfaces = CreateCollection(
                        _interfaceAddresses.Where(i => IsPrivateAddressRange(i) && !_excludedSubnets.ContainsAddress(i)));

                    // We must listen on loopback for LiveTV to function regardless of the settings.
                    if (IsIP6Enabled)
                    {
                        _lanSubnets.AddItem(IPNetAddress.IP6Loopback);
                        _lanSubnets.AddItem(IPNetAddress.Parse("fc00::/7")); // ULA
                        _lanSubnets.AddItem(IPNetAddress.Parse("fe80::/10")); // Site local
                    }

                    if (IsIP4Enabled)
                    {
                        _lanSubnets.AddItem(IPNetAddress.IP4Loopback);
                        _lanSubnets.AddItem(IPNetAddress.Parse("10.0.0.0/8"));
                        _lanSubnets.AddItem(IPNetAddress.Parse("172.16.0.0/12"));
                        _lanSubnets.AddItem(IPNetAddress.Parse("192.168.0.0/16"));
                    }
                }
                else
                {
                    // We must listen on loopback for LiveTV to function regardless of the settings.
                    if (IsIP6Enabled)
                    {
                        _lanSubnets.AddItem(IPNetAddress.IP6Loopback);
                    }

                    if (IsIP4Enabled)
                    {
                        _lanSubnets.AddItem(IPNetAddress.IP4Loopback);
                    }

                    // Internal interfaces must be private, not excluded and part of the LocalNetworkSubnet.
                    _internalInterfaces = CreateCollection(_interfaceAddresses.Where(i => IsInLocalNetwork(i)));
                }

                _logger.LogInformation("Defined LAN addresses : {0}", _lanSubnets.AsString());
                _logger.LogInformation("Defined LAN exclusions : {0}", _excludedSubnets.AsString());
<<<<<<< HEAD
                _logger.LogInformation("Using LAN addresses: {0}", _lanSubnets.Exclude(_excludedSubnets).AsNetworkAddresses().AsString());
=======
                _logger.LogInformation("Using LAN addresses: {0}", _lanSubnets.Exclude(_excludedSubnets, true).AsNetworks().AsString());
>>>>>>> 1361ccd9
            }
        }

        /// <summary>
        /// Generate a list of all the interface ip addresses and submasks where that are in the active/unknown state.
        /// Generate a list of all active mac addresses that aren't loopback addresses.
        /// </summary>
        private void InitialiseInterfaces()
        {
            lock (_intLock)
            {
                _logger.LogDebug("Refreshing interfaces.");

                _interfaceNames.Clear();
                _interfaceAddresses.Clear();
                _macAddresses.Clear();

                try
                {
                    IEnumerable<NetworkInterface> nics = NetworkInterface.GetAllNetworkInterfaces()
                        .Where(i => i.SupportsMulticast && i.OperationalStatus == OperationalStatus.Up);

                    foreach (NetworkInterface adapter in nics)
                    {
                        try
                        {
                            IPInterfaceProperties ipProperties = adapter.GetIPProperties();
                            PhysicalAddress mac = adapter.GetPhysicalAddress();

                            // populate mac list
                            if (adapter.NetworkInterfaceType != NetworkInterfaceType.Loopback && mac != null && mac != PhysicalAddress.None)
                            {
                                _macAddresses.Add(mac);
                            }

                            // populate interface address list
                            foreach (UnicastIPAddressInformation info in ipProperties.UnicastAddresses)
                            {
                                if (IsIP4Enabled && info.Address.AddressFamily == AddressFamily.InterNetwork)
                                {
                                    IPNetAddress nw = new IPNetAddress(info.Address, IPNetAddress.MaskToCidr(info.IPv4Mask))
                                    {
                                        // Keep the number of gateways on this interface, along with its index.
                                        Tag = ipProperties.GetIPv4Properties().Index
                                    };

                                    int tag = nw.Tag;
                                    if (ipProperties.GatewayAddresses.Count > 0 && !nw.IsLoopback())
                                    {
                                        // -ve Tags signify the interface has a gateway.
                                        nw.Tag *= -1;
                                    }

                                    _interfaceAddresses.AddItem(nw, false);

                                    // Store interface name so we can use the name in Collections.
                                    _interfaceNames[adapter.Description.ToLower(CultureInfo.InvariantCulture)] = tag;
                                    _interfaceNames["eth" + tag.ToString(CultureInfo.InvariantCulture)] = tag;
                                }
                                else if (IsIP6Enabled && info.Address.AddressFamily == AddressFamily.InterNetworkV6)
                                {
                                    IPNetAddress nw = new IPNetAddress(info.Address, (byte)info.PrefixLength)
                                    {
                                        // Keep the number of gateways on this interface, along with its index.
                                        Tag = ipProperties.GetIPv6Properties().Index
                                    };

                                    int tag = nw.Tag;
                                    if (ipProperties.GatewayAddresses.Count > 0 && !nw.IsLoopback())
                                    {
                                        // -ve Tags signify the interface has a gateway.
                                        nw.Tag *= -1;
                                    }

                                    _interfaceAddresses.AddItem(nw, false);

                                    // Store interface name so we can use the name in Collections.
                                    _interfaceNames[adapter.Description.ToLower(CultureInfo.InvariantCulture)] = tag;
                                    _interfaceNames["eth" + tag.ToString(CultureInfo.InvariantCulture)] = tag;
                                }
                            }
                        }
#pragma warning disable CA1031 // Do not catch general exception types
                        catch (Exception ex)
                        {
                            // Ignore error, and attempt to continue.
                            _logger.LogError(ex, "Error encountered parsing interfaces.");
                        }
#pragma warning restore CA1031 // Do not catch general exception types
                    }

                    _logger.LogDebug("Discovered {0} interfaces.", _interfaceAddresses.Count);
                    _logger.LogDebug("Interfaces addresses : {0}", _interfaceAddresses.AsString());

                    // If for some reason we don't have an interface info, resolve our DNS name.
                    if (_interfaceAddresses.Count == 0)
                    {
                        _logger.LogError("No interfaces information available. Resolving DNS name.");
                        IPHost host = new IPHost(Dns.GetHostName());
                        foreach (var a in host.GetAddresses())
                        {
                            _interfaceAddresses.AddItem(a);
                        }

                        if (_interfaceAddresses.Count == 0)
                        {
                            _logger.LogWarning("No interfaces information available. Using loopback.");
                            // Last ditch attempt - use loopback address.
                            _interfaceAddresses.AddItem(IPNetAddress.IP4Loopback, false);
                            if (IsIP6Enabled)
                            {
                                _interfaceAddresses.AddItem(IPNetAddress.IP6Loopback, false);
                            }
                        }
                    }
                }
                catch (NetworkInformationException ex)
                {
                    _logger.LogError(ex, "Error in InitialiseInterfaces.");
                }
            }
        }

        /// <summary>
        /// Attempts to match the source against a user defined bind interface.
        /// </summary>
        /// <param name="source">IP source address to use.</param>
        /// <param name="isInExternalSubnet">True if the source is in the external subnet.</param>
        /// <param name="bindPreference">The published server url that matches the source address.</param>
        /// <param name="port">The resultant port, if one exists.</param>
        /// <returns><c>true</c> if a match is found, <c>false</c> otherwise.</returns>
        private bool MatchesPublishedServerUrl(IPNetAddress source, bool isInExternalSubnet, out string bindPreference, out int? port)
        {
            bindPreference = string.Empty;
            port = null;

            // Check for user override.
            foreach (var addr in _publishedServerUrls)
            {
                // Remaining. Match anything.
                if (addr.Key.Address!.Equals(IPAddress.Broadcast)) // _publishedServerUrls does not contain null addresses.
                {
                    bindPreference = addr.Value;
                    break;
                }
                else if ((addr.Key.Address.Equals(IPAddress.Any) || addr.Key.Address.Equals(IPAddress.IPv6Any)) && isInExternalSubnet)
                {
                    // External.
                    bindPreference = addr.Value;
                    break;
                }
                else if (addr.Key.Contains(source))
                {
                    // Match ip address.
                    bindPreference = addr.Value;
                    break;
                }
            }

            if (string.IsNullOrEmpty(bindPreference))
            {
                return false;
            }

            // Has it got a port defined?
            var parts = bindPreference.Split(':');
            if (parts.Length > 1)
            {
                if (int.TryParse(parts[1], out int p))
                {
                    bindPreference = parts[0];
                    port = p;
                }
            }

            return true;
        }

        /// <summary>
        /// Attempts to match the source against a user defined bind interface.
        /// </summary>
        /// <param name="source">IP source address to use.</param>
        /// <param name="isInExternalSubnet">True if the source is in the external subnet.</param>
        /// <param name="result">The result, if a match is found.</param>
        /// <returns><c>true</c> if a match is found, <c>false</c> otherwise.</returns>
        private bool MatchesBindInterface(IPNetAddress source, bool isInExternalSubnet, out string result)
        {
            result = string.Empty;
<<<<<<< HEAD
            var addresses = _bindAddresses;
=======
            var addresses = _bindAddresses.Exclude(_bindExclusions, false);
>>>>>>> 1361ccd9

            int count = addresses.Length;
            if (count == 1 && (_bindAddresses[0].Equals(IPAddress.Any) || _bindAddresses[0].Equals(IPAddress.IPv6Any)))
            {
                // Ignore IPAny addresses.
                count = 0;
            }

            if (count != 0)
            {
                // Check to see if any of the bind interfaces are in the same subnet.

                IPAddress? defaultGateway = null;
                IPAddress? bindAddress = null;

                if (isInExternalSubnet)
                {
                    // Find all external bind addresses. Store the default gateway, but check to see if there is a better match first.
                    foreach (var addr in addresses.OrderBy(p => p.Tag))
                    {
                        if (defaultGateway == null && !IsInLocalNetwork(addr))
                        {
                            defaultGateway = addr.Address;
                        }

                        if (bindAddress == null && addr.Contains(source))
                        {
                            bindAddress = addr.Address;
                        }

                        if (defaultGateway != null && bindAddress != null)
                        {
                            break;
                        }
                    }
                }
                else
                {
                    // Look for the best internal address.
                    bindAddress = addresses
                        .Where(p => IsInLocalNetwork(p) && (p.Contains(source) || p.Equals(IPAddress.Any)))
                        .OrderBy(p => p.Tag)
                        .FirstOrDefault()?.Address;
                }

                if (bindAddress != null)
                {
                    result = FormatIP6String(bindAddress);
                    _logger.LogDebug("{Source}: GetBindInterface: Has source, found a match bind interface subnets. {Result}", source, result);
                    return true;
                }

                if (isInExternalSubnet && defaultGateway != null)
                {
                    result = FormatIP6String(defaultGateway);
                    _logger.LogDebug("{Source}: GetBindInterface: Using first user defined external interface. {Result}", source, result);
                    return true;
                }

                result = FormatIP6String(addresses[0].Address);
                _logger.LogDebug("{Source}: GetBindInterface: Selected first user defined interface. {Result}", source, result);

                if (isInExternalSubnet)
                {
                    _logger.LogWarning("{Source}: External request received, however, only an internal interface bind found.", source);
                }

                return true;
            }

            return false;
        }

        /// <summary>
        /// Attempts to match the source against an external interface.
        /// </summary>
        /// <param name="source">IP source address to use.</param>
        /// <param name="result">The result, if a match is found.</param>
        /// <returns><c>true</c> if a match is found, <c>false</c> otherwise.</returns>
        private bool MatchesExternalInterface(IPNetAddress source, out string result)
        {
            result = string.Empty;
            // Get the first WAN interface address that isn't a loopback.
            var extResult = _interfaceAddresses
<<<<<<< HEAD
=======
                .Exclude(_bindExclusions, false)
>>>>>>> 1361ccd9
                .Where(p => !IsInLocalNetwork(p))
                .OrderBy(p => p.Tag);

            if (extResult.Any())
            {
                // Does the request originate in one of the interface subnets?
                // (For systems with multiple internal network cards, and multiple subnets)
                foreach (var intf in extResult)
                {
                    if (!IsInLocalNetwork(intf) && intf.Contains(source))
                    {
                        result = FormatIP6String(intf.Address);
                        _logger.LogDebug("{Source}: GetBindInterface: Selected best external on interface on range. {Result}", source, result);
                        return true;
                    }
                }

                result = FormatIP6String(extResult.First().Address);
                _logger.LogDebug("{Source}: GetBindInterface: Selected first external interface. {Result}", source, result);
                return true;
            }

            _logger.LogDebug("{Source}: External request received, but no WAN interface found. Need to route through internal network.", source);
            return false;
        }
    }
}<|MERGE_RESOLUTION|>--- conflicted
+++ resolved
@@ -170,34 +170,6 @@
             return result;
         }
 
-        /// <summary>
-        /// Converts an IPAddress into a string.
-        /// Ipv6 addresses are returned in [ ], with their scope removed.
-        /// </summary>
-        /// <param name="address">Address to convert.</param>
-        /// <returns>URI safe conversion of the address.</returns>
-        private static string FormatIP6String(IPAddress? address)
-        {
-            if (address == null)
-            {
-                return string.Empty;
-            }
-
-            var str = address.ToString();
-            if (address.AddressFamily == AddressFamily.InterNetworkV6)
-            {
-                int i = str.IndexOf("%", StringComparison.OrdinalIgnoreCase);
-                if (i != -1)
-                {
-                    str = str.Substring(0, i);
-                }
-
-                return $"[{str}]";
-            }
-
-            return str;
-        }
-
         /// <inheritdoc/>
         public void Dispose()
         {
@@ -220,13 +192,13 @@
                 return false;
             }
 
-            return _internalInterfaces.Any(i => i.Address!.Equals(addressObj.Address) && i.Tag < 0);
+            return _internalInterfaces.Any(i => i.Address.Equals(addressObj.Address) && i.Tag < 0);
         }
 
         /// <inheritdoc/>
         public bool IsGatewayInterface(IPAddress? addressObj)
         {
-            return _internalInterfaces.Any(i => i.Address!.Equals(addressObj) && i.Tag < 0);
+            return _internalInterfaces.Any(i => i.Address.Equals(addressObj) && i.Tag < 0);
         }
 
         /// <inheritdoc/>
@@ -304,11 +276,11 @@
                 if (IsIP6Enabled && IsIP4Enabled)
                 {
                     // Kestrel source code shows it uses Sockets.DualMode - so this also covers IPAddress.Any
-                    result.AddItem(IPAddress.IPv6Any);
+                    result.AddItem(new IPNetAddress(IPAddress.IPv6Any, 128), true);
                 }
                 else if (IsIP4Enabled)
                 {
-                    result.AddItem(IPAddress.Any);
+                    result.AddItem(new IPNetAddress(IPAddress.Any, 32), true);
                 }
                 else if (IsIP6Enabled)
                 {
@@ -317,7 +289,7 @@
                     {
                         if (iface.AddressFamily == AddressFamily.InterNetworkV6)
                         {
-                            result.AddItem(iface.Address);
+                            result.AddItem(new IPNetAddress(iface.Address, 128), true);
                         }
                     }
                 }
@@ -367,57 +339,49 @@
             port = null;
 
             string result;
-            bool haveSource = source != null;
-            if (haveSource)
-            {
-                if (!IsIP6Enabled && source!.AddressFamily == AddressFamily.InterNetworkV6)
+
+            if (source != null)
+            {
+                if (!IsIP6Enabled && source.AddressFamily == AddressFamily.InterNetworkV6)
                 {
                     _logger.LogWarning("IPv6 is disabled in Jellyfin, but enabled in the OS. This may affect how the interface is selected.");
                 }
 
-                if (!IsIP4Enabled && source!.AddressFamily == AddressFamily.InterNetwork)
+                if (!IsIP4Enabled && source.AddressFamily == AddressFamily.InterNetwork)
                 {
                     _logger.LogWarning("IPv4 is disabled in Jellyfin, but enabled in the OS. This may affect how the interface is selected.");
                 }
 
-                bool isExternal = !IsInLocalNetwork(source!);
+                bool isExternal = !IsInLocalNetwork(source);
                 _logger.LogDebug("GetBindInterface with source. External: {IsExternal}:", isExternal);
 
-                if (MatchesPublishedServerUrl(source!, isExternal, out string res, out port))
+                if (MatchesPublishedServerUrl(source, isExternal, out string res, out port))
                 {
                     _logger.LogInformation("{Source}: Using BindAddress {Address}:{Port}", source, res, port);
                     return res;
                 }
 
                 // No preference given, so move on to bind addresses.
-                if (MatchesBindInterface(source!, isExternal, out result))
+                if (MatchesBindInterface(source, isExternal, out result))
                 {
                     return result;
                 }
 
-                if (isExternal && MatchesExternalInterface(source!, out result))
+                if (isExternal && MatchesExternalInterface(source, out result))
                 {
                     return result;
                 }
             }
 
             // Get the first LAN interface address that isn't a loopback.
-<<<<<<< HEAD
             var interfaces = CreateCollection(_interfaceAddresses
-                .Exclude(_bindAddresses)
+                .Exclude(_bindAddresses, false)
                 .Where(IsInLocalNetwork)
                 .OrderBy(p => p.Tag));
-=======
-            var interfaces = CreateCollection(
-                _interfaceAddresses
-                    .Exclude(_bindExclusions, false)
-                    .Where(IsInLocalNetwork)
-                    .OrderBy(p => p.Tag));
->>>>>>> 1361ccd9
 
             if (interfaces.Count > 0)
             {
-                if (haveSource)
+                if (source != null)
                 {
                     foreach (var intf in interfaces)
                     {
@@ -433,7 +397,7 @@
                     // (For systems with multiple internal network cards, and multiple subnets)
                     foreach (var intf in interfaces)
                     {
-                        if (intf.Contains(source!))
+                        if (intf.Contains(source))
                         {
                             result = FormatIP6String(intf.Address);
                             _logger.LogDebug("{Source}: GetBindInterface: Has source, matched best internal interface on range. {Result}", source, result);
@@ -461,7 +425,7 @@
                 if (_bindExclusions.Length > 0)
                 {
                     // Return all the internal interfaces except the ones excluded.
-                    return _internalInterfaces.Where(p => !_bindExclusions.ContainsAddress(p)).ToArray();
+                    return _internalInterfaces.Where(p => !p.IsLoopback() && !_bindExclusions.ContainsAddress(p)).ToArray();
                 }
 
                 // No bind address, so return all internal interfaces.
@@ -543,26 +507,6 @@
         }
 
         /// <inheritdoc/>
-<<<<<<< HEAD
-=======
-        public bool IsExcludedInterface(IPAddress address)
-        {
-            return _bindExclusions.ContainsAddress(address);
-        }
-
-        /// <inheritdoc/>
-        public Collection<IPObject> GetFilteredLANSubnets(Collection<IPObject>? filter = null)
-        {
-            if (filter == null)
-            {
-                return _lanSubnets.Exclude(_excludedSubnets, true).AsNetworks();
-            }
-
-            return _lanSubnets.Exclude(filter, true);
-        }
-
-        /// <inheritdoc/>
->>>>>>> 1361ccd9
         public bool IsValidInterfaceAddress(IPAddress address)
         {
             return _interfaceAddresses.ContainsAddress(address);
@@ -587,8 +531,8 @@
                 foreach (IPNetAddress iface in _interfaceAddresses)
                 {
                     if (Math.Abs(iface.Tag) == index
-                        && ((IsIP4Enabled && iface.Address!.AddressFamily == AddressFamily.InterNetwork) // iface.Address is not null here.
-                            || (IsIP6Enabled && iface.Address!.AddressFamily == AddressFamily.InterNetworkV6)))
+                        && ((IsIP4Enabled && iface.Address.AddressFamily == AddressFamily.InterNetwork) // iface.Address is not null here.
+                            || (IsIP6Enabled && iface.Address.AddressFamily == AddressFamily.InterNetworkV6)))
                     {
                         result.AddItem(iface, false);
                     }
@@ -648,7 +592,6 @@
             }
 
             TrustAllIP6Interfaces = config.TrustAllIP6Interfaces;
-            // UdpHelper.EnableMultiSocketBinding = config.EnableMultiSocketBinding;
 
             if (string.IsNullOrEmpty(MockNetworkSettings))
             {
@@ -667,6 +610,16 @@
                     _interfaceAddresses.AddItem(address, false);
                     _interfaceNames[parts[2]] = Math.Abs(index);
                 }
+
+                if (IsIP4Enabled)
+                {
+                    _interfaceAddresses.AddItem(IPNetAddress.IP4Loopback, false);
+                }
+
+                if (IsIP6Enabled)
+                {
+                    _interfaceAddresses.AddItem(IPNetAddress.IP6Loopback, false);
+                }
             }
 
             InitialiseLAN(config);
@@ -765,6 +718,34 @@
         }
 
         /// <summary>
+        /// Converts an IPAddress into a string.
+        /// Ipv6 addresses are returned in [ ], with their scope removed.
+        /// </summary>
+        /// <param name="address">Address to convert.</param>
+        /// <returns>URI safe conversion of the address.</returns>
+        private static string FormatIP6String(IPAddress? address)
+        {
+            if (address == null)
+            {
+                return string.Empty;
+            }
+
+            var str = address.ToString();
+            if (address.AddressFamily == AddressFamily.InterNetworkV6)
+            {
+                int i = str.IndexOf('%', StringComparison.Ordinal);
+                if (i != -1)
+                {
+                    str = str.Substring(0, i);
+                }
+
+                return $"[{str}]";
+            }
+
+            return str;
+        }
+
+        /// <summary>
         /// Parses a string and adds it into the collection, replacing any interface references.
         /// </summary>
         /// <param name="col"><see cref="Collection{IPNetAddress}"/>Collection.</param>
@@ -784,7 +765,7 @@
                         && ((IsIP4Enabled && iface.Address.AddressFamily == AddressFamily.InterNetwork)
                             || (IsIP6Enabled && iface.Address.AddressFamily == AddressFamily.InterNetworkV6)))
                     {
-                        col.AddItem(iface);
+                        col.AddItem(iface, true);
                     }
                 }
 
@@ -792,7 +773,7 @@
             }
             else if (TryParse(token, out var obj))
             {
-                col.AddItem(obj);
+                col.AddItem(obj, true);
             }
             else
             {
@@ -929,7 +910,7 @@
                 if (config.IgnoreVirtualInterfaces)
                 {
                     // each virtual interface name must be pre-pended with the exclusion symbol !
-                    var virtualInterfaceNames = config.VirtualInterfaceNames.Split(',').Select(p => "!" + p).ToArray();
+                    var virtualInterfaceNames = config.VirtualInterfaceNames.Split(',').Select(p => '!' + p).ToArray();
                     if (intAddresses.Length > 0)
                     {
                         var newList = new string[intAddresses.Length + virtualInterfaceNames.Length];
@@ -997,17 +978,17 @@
                     // We must listen on loopback for LiveTV to function regardless of the settings.
                     if (IsIP6Enabled)
                     {
-                        _lanSubnets.AddItem(IPNetAddress.IP6Loopback);
-                        _lanSubnets.AddItem(IPNetAddress.Parse("fc00::/7")); // ULA
-                        _lanSubnets.AddItem(IPNetAddress.Parse("fe80::/10")); // Site local
+                        _lanSubnets.AddItem(IPNetAddress.IP6Loopback, true);
+                        _lanSubnets.AddItem(IPNetAddress.Parse("fc00::/7"), true); // ULA
+                        _lanSubnets.AddItem(IPNetAddress.Parse("fe80::/10"), true); // Site local
                     }
 
                     if (IsIP4Enabled)
                     {
-                        _lanSubnets.AddItem(IPNetAddress.IP4Loopback);
-                        _lanSubnets.AddItem(IPNetAddress.Parse("10.0.0.0/8"));
-                        _lanSubnets.AddItem(IPNetAddress.Parse("172.16.0.0/12"));
-                        _lanSubnets.AddItem(IPNetAddress.Parse("192.168.0.0/16"));
+                        _lanSubnets.AddItem(IPNetAddress.IP4Loopback, true);
+                        _lanSubnets.AddItem(IPNetAddress.Parse("10.0.0.0/8"), true);
+                        _lanSubnets.AddItem(IPNetAddress.Parse("172.16.0.0/12"), true);
+                        _lanSubnets.AddItem(IPNetAddress.Parse("192.168.0.0/16"), true);
                     }
                 }
                 else
@@ -1015,12 +996,12 @@
                     // We must listen on loopback for LiveTV to function regardless of the settings.
                     if (IsIP6Enabled)
                     {
-                        _lanSubnets.AddItem(IPNetAddress.IP6Loopback);
+                        _lanSubnets.AddItem(IPNetAddress.IP6Loopback, true);
                     }
 
                     if (IsIP4Enabled)
                     {
-                        _lanSubnets.AddItem(IPNetAddress.IP4Loopback);
+                        _lanSubnets.AddItem(IPNetAddress.IP4Loopback, true);
                     }
 
                     // Internal interfaces must be private, not excluded and part of the LocalNetworkSubnet.
@@ -1029,11 +1010,7 @@
 
                 _logger.LogInformation("Defined LAN addresses : {0}", _lanSubnets.AsString());
                 _logger.LogInformation("Defined LAN exclusions : {0}", _excludedSubnets.AsString());
-<<<<<<< HEAD
-                _logger.LogInformation("Using LAN addresses: {0}", _lanSubnets.Exclude(_excludedSubnets).AsNetworkAddresses().AsString());
-=======
-                _logger.LogInformation("Using LAN addresses: {0}", _lanSubnets.Exclude(_excludedSubnets, true).AsNetworks().AsString());
->>>>>>> 1361ccd9
+                _logger.LogInformation("Using LAN addresses: {0}", _lanSubnets.Exclude(_excludedSubnets, true).AsNetworkAddresses().AsString());
             }
         }
 
@@ -1118,42 +1095,48 @@
                         }
 #pragma warning disable CA1031 // Do not catch general exception types
                         catch (Exception ex)
+#pragma warning restore CA1031 // Do not catch general exception types
                         {
                             // Ignore error, and attempt to continue.
                             _logger.LogError(ex, "Error encountered parsing interfaces.");
                         }
+                    }
+                }
+#pragma warning disable CA1031 // Do not catch general exception types
+                catch (Exception ex)
 #pragma warning restore CA1031 // Do not catch general exception types
-                    }
-
-                    _logger.LogDebug("Discovered {0} interfaces.", _interfaceAddresses.Count);
-                    _logger.LogDebug("Interfaces addresses : {0}", _interfaceAddresses.AsString());
-
-                    // If for some reason we don't have an interface info, resolve our DNS name.
+                {
+                    _logger.LogError(ex, "Error obtaining interfaces.");
+                }
+
+                // If for some reason we don't have an interface info, resolve our DNS name.
+                if (_interfaceAddresses.Count == 0)
+                {
+                    _logger.LogError("No interfaces information available. Resolving DNS name.");
+                    IPHost host = new IPHost(Dns.GetHostName());
+                    foreach (IPAddress a in host.GetAddresses())
+                    {
+                        _interfaceAddresses.AddItem(new IPNetAddress(a), false);
+                    }
+
                     if (_interfaceAddresses.Count == 0)
                     {
-                        _logger.LogError("No interfaces information available. Resolving DNS name.");
-                        IPHost host = new IPHost(Dns.GetHostName());
-                        foreach (var a in host.GetAddresses())
-                        {
-                            _interfaceAddresses.AddItem(a);
-                        }
-
-                        if (_interfaceAddresses.Count == 0)
-                        {
-                            _logger.LogWarning("No interfaces information available. Using loopback.");
-                            // Last ditch attempt - use loopback address.
-                            _interfaceAddresses.AddItem(IPNetAddress.IP4Loopback, false);
-                            if (IsIP6Enabled)
-                            {
-                                _interfaceAddresses.AddItem(IPNetAddress.IP6Loopback, false);
-                            }
-                        }
-                    }
-                }
-                catch (NetworkInformationException ex)
-                {
-                    _logger.LogError(ex, "Error in InitialiseInterfaces.");
-                }
+                        _logger.LogWarning("No interfaces information available. Using loopback.");
+                    }
+                }
+
+                if (IsIP4Enabled)
+                {
+                    _interfaceAddresses.AddItem(IPNetAddress.IP4Loopback, false);
+                }
+
+                if (IsIP6Enabled)
+                {
+                    _interfaceAddresses.AddItem(IPNetAddress.IP6Loopback, false);
+                }
+
+                _logger.LogDebug("Discovered {0} interfaces.", _interfaceAddresses.Count);
+                _logger.LogDebug("Interfaces addresses : {0}", _interfaceAddresses.AsString());
             }
         }
 
@@ -1174,7 +1157,7 @@
             foreach (var addr in _publishedServerUrls)
             {
                 // Remaining. Match anything.
-                if (addr.Key.Address!.Equals(IPAddress.Broadcast)) // _publishedServerUrls does not contain null addresses.
+                if (addr.Key.Address.Equals(IPAddress.Broadcast)) // _publishedServerUrls does not contain null addresses.
                 {
                     bindPreference = addr.Value;
                     break;
@@ -1222,11 +1205,7 @@
         private bool MatchesBindInterface(IPNetAddress source, bool isInExternalSubnet, out string result)
         {
             result = string.Empty;
-<<<<<<< HEAD
             var addresses = _bindAddresses;
-=======
-            var addresses = _bindAddresses.Exclude(_bindExclusions, false);
->>>>>>> 1361ccd9
 
             int count = addresses.Length;
             if (count == 1 && (_bindAddresses[0].Equals(IPAddress.Any) || _bindAddresses[0].Equals(IPAddress.IPv6Any)))
@@ -1311,10 +1290,6 @@
             result = string.Empty;
             // Get the first WAN interface address that isn't a loopback.
             var extResult = _interfaceAddresses
-<<<<<<< HEAD
-=======
-                .Exclude(_bindExclusions, false)
->>>>>>> 1361ccd9
                 .Where(p => !IsInLocalNetwork(p))
                 .OrderBy(p => p.Tag);
 
