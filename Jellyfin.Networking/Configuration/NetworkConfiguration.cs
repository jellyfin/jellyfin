--- conflicted
+++ resolved
@@ -22,34 +22,6 @@
         private string _baseUrl = string.Empty;
 
         /// <summary>
-<<<<<<< HEAD
-        /// Gets or sets a value indicating whether the server should force connections over HTTPS.
-        /// </summary>
-        public bool RequireHttps { get; set; }
-
-        /// <summary>
-        /// Gets or sets the filesystem path of an X.509 certificate to use for SSL.
-        /// </summary>
-        public string CertificatePath { get; set; } = string.Empty;
-
-        /// <summary>
-        /// Gets or sets the filesystem path of an X.509 pem certificate to use for SSL.
-        /// </summary>
-        public string CertificatePemPath { get; set; } = string.Empty;
-
-        /// <summary>
-        /// Gets or sets the filesystem path of an X.509 pem key to use for SSL.
-        /// </summary>
-        public string CertificatePemKeyPath { get; set; } = string.Empty;
-
-        /// <summary>
-        /// Gets or sets the password required to access the X.509 certificate data in the file specified by <see cref="CertificatePath"/>.
-        /// </summary>
-        public string CertificatePassword { get; set; } = string.Empty;
-
-        /// <summary>
-=======
->>>>>>> 043fc387
         /// Gets or sets a value used to specify the URL prefix that your Jellyfin instance can be accessed at.
         /// </summary>
         public string BaseUrl
@@ -102,7 +74,17 @@
         public string CertificatePath { get; set; } = string.Empty;
 
         /// <summary>
-        /// Gets or sets the password required to access the X.509 certificate data in the file specified by <see cref="CertificatePath"/>.
+        /// Gets or sets the filesystem path of an X.509 pem certificate to use for SSL.
+        /// </summary>
+        public string CertificatePemPath { get; set; } = string.Empty;
+
+        /// <summary>
+        /// Gets or sets the filesystem path of an X.509 pem key to use for SSL.
+        /// </summary>
+        public string CertificatePemKeyPath { get; set; } = string.Empty;
+
+        /// <summary>
+        /// Gets or sets the password required to access the X.509 or pem certificate data in the file specified by <see cref="CertificatePath"/> or by <see cref="CertificatePemKeyPath"/>.
         /// </summary>
         public string CertificatePassword { get; set; } = string.Empty;
 
