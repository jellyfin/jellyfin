FROM ubuntu:bionic
# Docker build arguments
ARG SOURCE_DIR=/jellyfin
ARG ARTIFACT_DIR=/dist
# Docker run environment
ENV SOURCE_DIR=/jellyfin
ENV ARTIFACT_DIR=/dist
ENV DEB_BUILD_OPTIONS=noddebs
ENV ARCH=amd64
ENV IS_DOCKER=YES

# Prepare Debian build environment
<<<<<<< HEAD
RUN apt-get update \
 && apt-get install -y debhelper gnupg wget devscripts mmv libc6-dev libcurl4-openssl-dev libfontconfig1-dev libfreetype6-dev libssl-dev libssl1.1 liblttng-ust0
=======
RUN apt-get update -yqq \
  && apt-get install -yqq --no-install-recommends \
    apt-transport-https debhelper gnupg wget ca-certificates devscripts \
    mmv build-essential libcurl4-openssl-dev libfontconfig1-dev \
    libfreetype6-dev libssl-dev libssl1.1 liblttng-ust0
>>>>>>> 8c7dd0a6

# Install dotnet repository
RUN wget -q https://download.visualstudio.microsoft.com/download/pr/ede8a287-3d61-4988-a356-32ff9129079e/bdb47b6b510ed0c4f0b132f7f4ad9d5a/dotnet-sdk-6.0.101-linux-x64.tar.gz -O dotnet-sdk.tar.gz \
  && mkdir -p dotnet-sdk \
  && tar -xzf dotnet-sdk.tar.gz -C dotnet-sdk \
  && ln -s $( pwd )/dotnet-sdk/dotnet /usr/bin/dotnet

# Link to build script
RUN ln -sf ${SOURCE_DIR}/deployment/build.ubuntu.amd64 /build.sh

VOLUME ${SOURCE_DIR}/

VOLUME ${ARTIFACT_DIR}/

ENTRYPOINT ["/build.sh"]<|MERGE_RESOLUTION|>--- conflicted
+++ resolved
@@ -10,16 +10,11 @@
 ENV IS_DOCKER=YES
 
 # Prepare Debian build environment
-<<<<<<< HEAD
-RUN apt-get update \
- && apt-get install -y debhelper gnupg wget devscripts mmv libc6-dev libcurl4-openssl-dev libfontconfig1-dev libfreetype6-dev libssl-dev libssl1.1 liblttng-ust0
-=======
 RUN apt-get update -yqq \
   && apt-get install -yqq --no-install-recommends \
-    apt-transport-https debhelper gnupg wget ca-certificates devscripts \
+    debhelper gnupg wget ca-certificates devscripts \
     mmv build-essential libcurl4-openssl-dev libfontconfig1-dev \
     libfreetype6-dev libssl-dev libssl1.1 liblttng-ust0
->>>>>>> 8c7dd0a6
 
 # Install dotnet repository
 RUN wget -q https://download.visualstudio.microsoft.com/download/pr/ede8a287-3d61-4988-a356-32ff9129079e/bdb47b6b510ed0c4f0b132f7f4ad9d5a/dotnet-sdk-6.0.101-linux-x64.tar.gz -O dotnet-sdk.tar.gz \
