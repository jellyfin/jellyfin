--- conflicted
+++ resolved
@@ -34,11 +34,6 @@
         public const string PlaylistsAllowDuplicatesKey = "playlists:allowDuplicates";
 
         /// <summary>
-<<<<<<< HEAD
-        /// The key for a setting that overrides the address used in responses.
-        /// </summary>
-        public const string AddressOverrideConfigKey = "PublishedServerUrl";
-=======
         /// The key for a setting that indicates whether kestrel should bind to a unix socket.
         /// </summary>
         public const string BindToUnixSocketKey = "kestrel:socket";
@@ -47,7 +42,11 @@
         /// The key for the unix socket path.
         /// </summary>
         public const string UnixSocketPathKey = "kestrel:socketPath";
->>>>>>> af78b9c2
+
+        /// <summary>
+        /// The key for a setting that overrides the address used in responses.
+        /// </summary>
+        public const string AddressOverrideConfigKey = "PublishedServerUrl";
 
         /// <summary>
         /// Gets a value indicating whether the application should host static web content from the <see cref="IConfiguration"/>.
