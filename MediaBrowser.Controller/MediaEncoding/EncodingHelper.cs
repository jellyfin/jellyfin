#nullable disable

#pragma warning disable CS1591
// We need lowercase normalized string for ffmpeg
#pragma warning disable CA1308

using System;
using System.Collections.Generic;
using System.Globalization;
using System.IO;
using System.Linq;
using System.Runtime.InteropServices;
using System.Text;
using System.Text.RegularExpressions;
using System.Threading;
using Jellyfin.Data.Enums;
using Jellyfin.Extensions;
using MediaBrowser.Common.Configuration;
using MediaBrowser.Controller.Extensions;
using MediaBrowser.Model.Configuration;
using MediaBrowser.Model.Dlna;
using MediaBrowser.Model.Dto;
using MediaBrowser.Model.Entities;
using MediaBrowser.Model.MediaInfo;
using Microsoft.Extensions.Configuration;
using IConfigurationManager = MediaBrowser.Common.Configuration.IConfigurationManager;

namespace MediaBrowser.Controller.MediaEncoding
{
    public partial class EncodingHelper
    {
        /// <summary>
        /// The codec validation regex.
        /// This regular expression matches strings that consist of alphanumeric characters, hyphens,
        /// periods, underscores, commas, and vertical bars, with a length between 0 and 40 characters.
        /// This should matches all common valid codecs.
        /// </summary>
        public const string ValidationRegex = @"^[a-zA-Z0-9\-\._,|]{0,40}$";

        private const string _defaultMjpegEncoder = "mjpeg";

        private const string QsvAlias = "qs";
        private const string VaapiAlias = "va";
        private const string D3d11vaAlias = "dx11";
        private const string VideotoolboxAlias = "vt";
        private const string RkmppAlias = "rk";
        private const string OpenclAlias = "ocl";
        private const string CudaAlias = "cu";
        private const string DrmAlias = "dr";
        private const string VulkanAlias = "vk";
        private readonly IApplicationPaths _appPaths;
        private readonly IMediaEncoder _mediaEncoder;
        private readonly ISubtitleEncoder _subtitleEncoder;
        private readonly IConfiguration _config;
        private readonly IConfigurationManager _configurationManager;

        // i915 hang was fixed by linux 6.2 (3f882f2)
        private readonly Version _minKerneli915Hang = new Version(5, 18);
        private readonly Version _maxKerneli915Hang = new Version(6, 1, 3);
        private readonly Version _minFixedKernel60i915Hang = new Version(6, 0, 18);
        private readonly Version _minKernelVersionAmdVkFmtModifier = new Version(5, 15);

        private readonly Version _minFFmpegImplictHwaccel = new Version(6, 0);
        private readonly Version _minFFmpegHwaUnsafeOutput = new Version(6, 0);
        private readonly Version _minFFmpegOclCuTonemapMode = new Version(5, 1, 3);
        private readonly Version _minFFmpegSvtAv1Params = new Version(5, 1);
        private readonly Version _minFFmpegVaapiH26xEncA53CcSei = new Version(6, 0);
        private readonly Version _minFFmpegReadrateOption = new Version(5, 0);
        private readonly Version _minFFmpegWorkingVtHwSurface = new Version(7, 0, 1);
        private readonly Version _minFFmpegDisplayRotationOption = new Version(6, 0);
        private readonly Version _minFFmpegAdvancedTonemapMode = new Version(7, 0, 1);
        private readonly Version _minFFmpegAlteredVaVkInterop = new Version(7, 0, 1);
        private readonly Version _minFFmpegQsvVppTonemapOption = new Version(7, 0, 1);

        private static readonly Regex _validationRegex = new(ValidationRegex, RegexOptions.Compiled);

        private static readonly string[] _videoProfilesH264 =
        [
            "ConstrainedBaseline",
            "Baseline",
            "Extended",
            "Main",
            "High",
            "ProgressiveHigh",
            "ConstrainedHigh",
            "High10"
        ];

        private static readonly string[] _videoProfilesH265 =
        [
            "Main",
            "Main10"
        ];

        private static readonly string[] _videoProfilesAv1 =
        [
            "Main",
            "High",
            "Professional",
        ];

        private static readonly HashSet<string> _mp4ContainerNames = new(StringComparer.OrdinalIgnoreCase)
        {
            "mp4",
            "m4a",
            "m4p",
            "m4b",
            "m4r",
            "m4v",
        };

        private static readonly TonemappingMode[] _legacyTonemapModes = [TonemappingMode.max, TonemappingMode.rgb];
        private static readonly TonemappingMode[] _advancedTonemapModes = [TonemappingMode.lum, TonemappingMode.itp];

        // Set max transcoding channels for encoders that can't handle more than a set amount of channels
        // AAC, FLAC, ALAC, libopus, libvorbis encoders all support at least 8 channels
        private static readonly Dictionary<string, int> _audioTranscodeChannelLookup = new(StringComparer.OrdinalIgnoreCase)
        {
            { "libmp3lame", 2 },
            { "libfdk_aac", 6 },
            { "ac3", 6 },
            { "eac3", 6 },
            { "dca", 6 },
            { "mlp", 6 },
            { "truehd", 6 },
        };

        private static readonly Dictionary<HardwareAccelerationType, string> _mjpegCodecMap = new()
        {
<<<<<<< HEAD
            { "vaapi", _defaultMjpegEncoder + "_vaapi" },
            { "qsv", _defaultMjpegEncoder + "_qsv" },
            { "videotoolbox", _defaultMjpegEncoder + "_videotoolbox" },
            { "rkmpp", _defaultMjpegEncoder + "_rkmpp" }
=======
            { HardwareAccelerationType.vaapi, _defaultMjpegEncoder + "_vaapi" },
            { HardwareAccelerationType.qsv, _defaultMjpegEncoder + "_qsv" },
            { HardwareAccelerationType.videotoolbox, _defaultMjpegEncoder + "_videotoolbox" }
>>>>>>> 0d85af01
        };

        public static readonly string[] LosslessAudioCodecs =
        [
            "alac",
            "ape",
            "flac",
            "mlp",
            "truehd",
            "wavpack"
        ];

        public EncodingHelper(
            IApplicationPaths appPaths,
            IMediaEncoder mediaEncoder,
            ISubtitleEncoder subtitleEncoder,
            IConfiguration config,
            IConfigurationManager configurationManager)
        {
            _appPaths = appPaths;
            _mediaEncoder = mediaEncoder;
            _subtitleEncoder = subtitleEncoder;
            _config = config;
            _configurationManager = configurationManager;
        }

        [GeneratedRegex(@"\s+")]
        private static partial Regex WhiteSpaceRegex();

        public string GetH264Encoder(EncodingJobInfo state, EncodingOptions encodingOptions)
            => GetH26xOrAv1Encoder("libx264", "h264", state, encodingOptions);

        public string GetH265Encoder(EncodingJobInfo state, EncodingOptions encodingOptions)
            => GetH26xOrAv1Encoder("libx265", "hevc", state, encodingOptions);

        public string GetAv1Encoder(EncodingJobInfo state, EncodingOptions encodingOptions)
            => GetH26xOrAv1Encoder("libsvtav1", "av1", state, encodingOptions);

        private string GetH26xOrAv1Encoder(string defaultEncoder, string hwEncoder, EncodingJobInfo state, EncodingOptions encodingOptions)
        {
            // Only use alternative encoders for video files.
            // When using concat with folder rips, if the mfx session fails to initialize, ffmpeg will be stuck retrying and will not exit gracefully
            // Since transcoding of folder rips is experimental anyway, it's not worth adding additional variables such as this.
            if (state.VideoType == VideoType.VideoFile)
            {
                var hwType = encodingOptions.HardwareAccelerationType;

                var codecMap = new Dictionary<HardwareAccelerationType, string>()
                {
                    { HardwareAccelerationType.amf,                  hwEncoder + "_amf" },
                    { HardwareAccelerationType.nvenc,                hwEncoder + "_nvenc" },
                    { HardwareAccelerationType.qsv,                  hwEncoder + "_qsv" },
                    { HardwareAccelerationType.vaapi,                hwEncoder + "_vaapi" },
                    { HardwareAccelerationType.videotoolbox,         hwEncoder + "_videotoolbox" },
                    { HardwareAccelerationType.v4l2m2m,              hwEncoder + "_v4l2m2m" },
                    { HardwareAccelerationType.rkmpp,                hwEncoder + "_rkmpp" },
                };

                if (hwType != HardwareAccelerationType.none
                    && encodingOptions.EnableHardwareEncoding
                    && codecMap.TryGetValue(hwType, out var preferredEncoder)
                    && _mediaEncoder.SupportsEncoder(preferredEncoder))
                {
                    return preferredEncoder;
                }
            }

            return defaultEncoder;
        }

        private string GetMjpegEncoder(EncodingJobInfo state, EncodingOptions encodingOptions)
        {
            if (state.VideoType == VideoType.VideoFile)
            {
                var hwType = encodingOptions.HardwareAccelerationType;

                if (hwType != HardwareAccelerationType.none
                    && encodingOptions.EnableHardwareEncoding
                    && _mjpegCodecMap.TryGetValue(hwType, out var preferredEncoder)
                    && _mediaEncoder.SupportsEncoder(preferredEncoder))
                {
                    return preferredEncoder;
                }
            }

            return _defaultMjpegEncoder;
        }

        private bool IsVaapiSupported(EncodingJobInfo state)
        {
            // vaapi will throw an error with this input
            // [vaapi @ 0x7faed8000960] No VAAPI support for codec mpeg4 profile -99.
            if (string.Equals(state.VideoStream?.Codec, "mpeg4", StringComparison.OrdinalIgnoreCase))
            {
                return false;
            }

            return _mediaEncoder.SupportsHwaccel("vaapi");
        }

        private bool IsVaapiFullSupported()
        {
            return _mediaEncoder.SupportsHwaccel("drm")
                   && _mediaEncoder.SupportsHwaccel("vaapi")
                   && _mediaEncoder.SupportsFilter("scale_vaapi")
                   && _mediaEncoder.SupportsFilter("deinterlace_vaapi")
                   && _mediaEncoder.SupportsFilter("tonemap_vaapi")
                   && _mediaEncoder.SupportsFilter("procamp_vaapi")
                   && _mediaEncoder.SupportsFilterWithOption(FilterOptionType.OverlayVaapiFrameSync)
                   && _mediaEncoder.SupportsFilter("transpose_vaapi")
                   && _mediaEncoder.SupportsFilter("hwupload_vaapi");
        }

        private bool IsRkmppFullSupported()
        {
            return _mediaEncoder.SupportsHwaccel("rkmpp")
                   && _mediaEncoder.SupportsFilter("scale_rkrga")
                   && _mediaEncoder.SupportsFilter("vpp_rkrga")
                   && _mediaEncoder.SupportsFilter("overlay_rkrga");
        }

        private bool IsOpenclFullSupported()
        {
            return _mediaEncoder.SupportsHwaccel("opencl")
                   && _mediaEncoder.SupportsFilter("scale_opencl")
                   && _mediaEncoder.SupportsFilterWithOption(FilterOptionType.TonemapOpenclBt2390)
                   && _mediaEncoder.SupportsFilterWithOption(FilterOptionType.OverlayOpenclFrameSync);

            // Let transpose_opencl optional for the time being.
        }

        private bool IsCudaFullSupported()
        {
            return _mediaEncoder.SupportsHwaccel("cuda")
                   && _mediaEncoder.SupportsFilterWithOption(FilterOptionType.ScaleCudaFormat)
                   && _mediaEncoder.SupportsFilter("yadif_cuda")
                   && _mediaEncoder.SupportsFilterWithOption(FilterOptionType.TonemapCudaName)
                   && _mediaEncoder.SupportsFilter("overlay_cuda")
                   && _mediaEncoder.SupportsFilter("hwupload_cuda");

            // Let transpose_cuda optional for the time being.
        }

        private bool IsVulkanFullSupported()
        {
            return _mediaEncoder.SupportsHwaccel("vulkan")
                   && _mediaEncoder.SupportsFilter("libplacebo")
                   && _mediaEncoder.SupportsFilter("scale_vulkan")
                   && _mediaEncoder.SupportsFilterWithOption(FilterOptionType.OverlayVulkanFrameSync)
                   && _mediaEncoder.SupportsFilter("transpose_vulkan")
                   && _mediaEncoder.SupportsFilter("flip_vulkan");
        }

        private bool IsVideoToolboxFullSupported()
        {
            return _mediaEncoder.SupportsHwaccel("videotoolbox")
                && _mediaEncoder.SupportsFilter("yadif_videotoolbox")
                && _mediaEncoder.SupportsFilter("overlay_videotoolbox")
                && _mediaEncoder.SupportsFilter("tonemap_videotoolbox")
                && _mediaEncoder.SupportsFilter("scale_vt");

            // Let transpose_vt optional for the time being.
        }

        private bool IsSwTonemapAvailable(EncodingJobInfo state, EncodingOptions options)
        {
            if (state.VideoStream is null
                || !options.EnableTonemapping
                || GetVideoColorBitDepth(state) != 10
                || !_mediaEncoder.SupportsFilter("tonemapx"))
            {
                return false;
            }

            return state.VideoStream.VideoRange == VideoRange.HDR;
        }

        private bool IsHwTonemapAvailable(EncodingJobInfo state, EncodingOptions options)
        {
            if (state.VideoStream is null
                || !options.EnableTonemapping
                || GetVideoColorBitDepth(state) != 10)
            {
                return false;
            }

            if (state.VideoStream.VideoRange == VideoRange.HDR
                && state.VideoStream.VideoRangeType == VideoRangeType.DOVI)
            {
                // Only native SW decoder and HW accelerator can parse dovi rpu.
                var vidDecoder = GetHardwareVideoDecoder(state, options) ?? string.Empty;
                var isSwDecoder = string.IsNullOrEmpty(vidDecoder);
                var isNvdecDecoder = vidDecoder.Contains("cuda", StringComparison.OrdinalIgnoreCase);
                var isVaapiDecoder = vidDecoder.Contains("vaapi", StringComparison.OrdinalIgnoreCase);
                var isD3d11vaDecoder = vidDecoder.Contains("d3d11va", StringComparison.OrdinalIgnoreCase);
                var isVideoToolBoxDecoder = vidDecoder.Contains("videotoolbox", StringComparison.OrdinalIgnoreCase);
                return isSwDecoder || isNvdecDecoder || isVaapiDecoder || isD3d11vaDecoder || isVideoToolBoxDecoder;
            }

            return state.VideoStream.VideoRange == VideoRange.HDR
                   && (state.VideoStream.VideoRangeType == VideoRangeType.HDR10
                       || state.VideoStream.VideoRangeType == VideoRangeType.HLG
                       || state.VideoStream.VideoRangeType == VideoRangeType.DOVIWithHDR10
                       || state.VideoStream.VideoRangeType == VideoRangeType.DOVIWithHLG);
        }

        private bool IsVulkanHwTonemapAvailable(EncodingJobInfo state, EncodingOptions options)
        {
            if (state.VideoStream is null)
            {
                return false;
            }

            // libplacebo has partial Dolby Vision to SDR tonemapping support.
            return options.EnableTonemapping
                   && state.VideoStream.VideoRange == VideoRange.HDR
                   && GetVideoColorBitDepth(state) == 10;
        }

        private bool IsIntelVppTonemapAvailable(EncodingJobInfo state, EncodingOptions options)
        {
            if (state.VideoStream is null
                || !options.EnableVppTonemapping
                || GetVideoColorBitDepth(state) != 10)
            {
                return false;
            }

            // prefer 'tonemap_vaapi' over 'vpp_qsv' on Linux for supporting Gen9/KBLx.
            // 'vpp_qsv' requires VPL, which is only supported on Gen12/TGLx and newer.
            if (OperatingSystem.IsWindows()
                && options.HardwareAccelerationType == HardwareAccelerationType.qsv
                && _mediaEncoder.EncoderVersion < _minFFmpegQsvVppTonemapOption)
            {
                return false;
            }

            return state.VideoStream.VideoRange == VideoRange.HDR
                   && (state.VideoStream.VideoRangeType == VideoRangeType.HDR10
                       || state.VideoStream.VideoRangeType == VideoRangeType.DOVIWithHDR10);
        }

        private bool IsVideoToolboxTonemapAvailable(EncodingJobInfo state, EncodingOptions options)
        {
            if (state.VideoStream is null
                || !options.EnableVideoToolboxTonemapping
                || GetVideoColorBitDepth(state) != 10)
            {
                return false;
            }

            // Certain DV profile 5 video works in Safari with direct playing, but the VideoToolBox does not produce correct mapping results with transcoding.
            // All other HDR formats working.
            return state.VideoStream.VideoRange == VideoRange.HDR
                   && state.VideoStream.VideoRangeType is VideoRangeType.HDR10 or VideoRangeType.HLG or VideoRangeType.HDR10Plus or VideoRangeType.DOVIWithHDR10 or VideoRangeType.DOVIWithHLG;
        }

        /// <summary>
        /// Gets the name of the output video codec.
        /// </summary>
        /// <param name="state">Encoding state.</param>
        /// <param name="encodingOptions">Encoding options.</param>
        /// <returns>Encoder string.</returns>
        public string GetVideoEncoder(EncodingJobInfo state, EncodingOptions encodingOptions)
        {
            var codec = state.OutputVideoCodec;

            if (!string.IsNullOrEmpty(codec))
            {
                if (string.Equals(codec, "av1", StringComparison.OrdinalIgnoreCase))
                {
                    return GetAv1Encoder(state, encodingOptions);
                }

                if (string.Equals(codec, "h265", StringComparison.OrdinalIgnoreCase)
                    || string.Equals(codec, "hevc", StringComparison.OrdinalIgnoreCase))
                {
                    return GetH265Encoder(state, encodingOptions);
                }

                if (string.Equals(codec, "h264", StringComparison.OrdinalIgnoreCase))
                {
                    return GetH264Encoder(state, encodingOptions);
                }

                if (string.Equals(codec, "mjpeg", StringComparison.OrdinalIgnoreCase))
                {
                    return GetMjpegEncoder(state, encodingOptions);
                }

                if (_validationRegex.IsMatch(codec))
                {
                    return codec.ToLowerInvariant();
                }
            }

            return "copy";
        }

        /// <summary>
        /// Gets the user agent param.
        /// </summary>
        /// <param name="state">The state.</param>
        /// <returns>System.String.</returns>
        public string GetUserAgentParam(EncodingJobInfo state)
        {
            if (state.RemoteHttpHeaders.TryGetValue("User-Agent", out string useragent))
            {
                return "-user_agent \"" + useragent + "\"";
            }

            return string.Empty;
        }

        /// <summary>
        /// Gets the referer param.
        /// </summary>
        /// <param name="state">The state.</param>
        /// <returns>System.String.</returns>
        public string GetRefererParam(EncodingJobInfo state)
        {
            if (state.RemoteHttpHeaders.TryGetValue("Referer", out string referer))
            {
                return "-referer \"" + referer + "\"";
            }

            return string.Empty;
        }

        public static string GetInputFormat(string container)
        {
            if (string.IsNullOrEmpty(container) || !_validationRegex.IsMatch(container))
            {
                return null;
            }

            container = container.Replace("mkv", "matroska", StringComparison.OrdinalIgnoreCase);

            if (string.Equals(container, "ts", StringComparison.OrdinalIgnoreCase))
            {
                return "mpegts";
            }

            // For these need to find out the ffmpeg names
            if (string.Equals(container, "m2ts", StringComparison.OrdinalIgnoreCase))
            {
                return null;
            }

            if (string.Equals(container, "wmv", StringComparison.OrdinalIgnoreCase))
            {
                return null;
            }

            if (string.Equals(container, "mts", StringComparison.OrdinalIgnoreCase))
            {
                return null;
            }

            if (string.Equals(container, "vob", StringComparison.OrdinalIgnoreCase))
            {
                return null;
            }

            if (string.Equals(container, "mpg", StringComparison.OrdinalIgnoreCase))
            {
                return null;
            }

            if (string.Equals(container, "mpeg", StringComparison.OrdinalIgnoreCase))
            {
                return null;
            }

            if (string.Equals(container, "rec", StringComparison.OrdinalIgnoreCase))
            {
                return null;
            }

            if (string.Equals(container, "dvr-ms", StringComparison.OrdinalIgnoreCase))
            {
                return null;
            }

            if (string.Equals(container, "ogm", StringComparison.OrdinalIgnoreCase))
            {
                return null;
            }

            if (string.Equals(container, "divx", StringComparison.OrdinalIgnoreCase))
            {
                return null;
            }

            if (string.Equals(container, "tp", StringComparison.OrdinalIgnoreCase))
            {
                return null;
            }

            if (string.Equals(container, "rmvb", StringComparison.OrdinalIgnoreCase))
            {
                return null;
            }

            if (string.Equals(container, "rtp", StringComparison.OrdinalIgnoreCase))
            {
                return null;
            }

            // Seeing reported failures here, not sure yet if this is related to specifying input format
            if (string.Equals(container, "m4v", StringComparison.OrdinalIgnoreCase))
            {
                return null;
            }

            // obviously don't do this for strm files
            if (string.Equals(container, "strm", StringComparison.OrdinalIgnoreCase))
            {
                return null;
            }

            // ISO files don't have an ffmpeg format
            if (string.Equals(container, "iso", StringComparison.OrdinalIgnoreCase))
            {
                return null;
            }

            return container;
        }

        /// <summary>
        /// Gets decoder from a codec.
        /// </summary>
        /// <param name="codec">Codec to use.</param>
        /// <returns>Decoder string.</returns>
        public string GetDecoderFromCodec(string codec)
        {
            // For these need to find out the ffmpeg names
            if (string.Equals(codec, "mp2", StringComparison.OrdinalIgnoreCase))
            {
                return null;
            }

            if (string.Equals(codec, "aac_latm", StringComparison.OrdinalIgnoreCase))
            {
                return null;
            }

            if (string.Equals(codec, "eac3", StringComparison.OrdinalIgnoreCase))
            {
                return null;
            }

            if (_mediaEncoder.SupportsDecoder(codec))
            {
                return codec;
            }

            return null;
        }

        /// <summary>
        /// Infers the audio codec based on the url.
        /// </summary>
        /// <param name="container">Container to use.</param>
        /// <returns>Codec string.</returns>
        public string InferAudioCodec(string container)
        {
            var ext = "." + (container ?? string.Empty);

            if (string.Equals(ext, ".mp3", StringComparison.OrdinalIgnoreCase))
            {
                return "mp3";
            }

            if (string.Equals(ext, ".aac", StringComparison.OrdinalIgnoreCase))
            {
                return "aac";
            }

            if (string.Equals(ext, ".wma", StringComparison.OrdinalIgnoreCase))
            {
                return "wma";
            }

            if (string.Equals(ext, ".ogg", StringComparison.OrdinalIgnoreCase))
            {
                return "vorbis";
            }

            if (string.Equals(ext, ".oga", StringComparison.OrdinalIgnoreCase))
            {
                return "vorbis";
            }

            if (string.Equals(ext, ".ogv", StringComparison.OrdinalIgnoreCase))
            {
                return "vorbis";
            }

            if (string.Equals(ext, ".webm", StringComparison.OrdinalIgnoreCase))
            {
                return "vorbis";
            }

            if (string.Equals(ext, ".webma", StringComparison.OrdinalIgnoreCase))
            {
                return "vorbis";
            }

            return "copy";
        }

        /// <summary>
        /// Infers the video codec.
        /// </summary>
        /// <param name="url">The URL.</param>
        /// <returns>System.Nullable{VideoCodecs}.</returns>
        public string InferVideoCodec(string url)
        {
            var ext = Path.GetExtension(url.AsSpan());

            if (ext.Equals(".asf", StringComparison.OrdinalIgnoreCase))
            {
                return "wmv";
            }

            if (ext.Equals(".webm", StringComparison.OrdinalIgnoreCase))
            {
                // TODO: this may not always mean VP8, as the codec ages
                return "vp8";
            }

            if (ext.Equals(".ogg", StringComparison.OrdinalIgnoreCase) || ext.Equals(".ogv", StringComparison.OrdinalIgnoreCase))
            {
                return "theora";
            }

            if (ext.Equals(".m3u8", StringComparison.OrdinalIgnoreCase) || ext.Equals(".ts", StringComparison.OrdinalIgnoreCase))
            {
                return "h264";
            }

            return "copy";
        }

        public int GetVideoProfileScore(string videoCodec, string videoProfile)
        {
            // strip spaces because they may be stripped out on the query string
            string profile = videoProfile.Replace(" ", string.Empty, StringComparison.Ordinal);
            if (string.Equals("h264", videoCodec, StringComparison.OrdinalIgnoreCase))
            {
                return Array.FindIndex(_videoProfilesH264, x => string.Equals(x, profile, StringComparison.OrdinalIgnoreCase));
            }

            if (string.Equals("hevc", videoCodec, StringComparison.OrdinalIgnoreCase))
            {
                return Array.FindIndex(_videoProfilesH265, x => string.Equals(x, profile, StringComparison.OrdinalIgnoreCase));
            }

            if (string.Equals("av1", videoCodec, StringComparison.OrdinalIgnoreCase))
            {
                return Array.FindIndex(_videoProfilesAv1, x => string.Equals(x, profile, StringComparison.OrdinalIgnoreCase));
            }

            return -1;
        }

        /// <summary>
        /// Gets the audio encoder.
        /// </summary>
        /// <param name="state">The state.</param>
        /// <returns>System.String.</returns>
        public string GetAudioEncoder(EncodingJobInfo state)
        {
            var codec = state.OutputAudioCodec;

            if (!_validationRegex.IsMatch(codec))
            {
                codec = "aac";
            }

            if (string.Equals(codec, "aac", StringComparison.OrdinalIgnoreCase))
            {
                // Use Apple's aac encoder if available as it provides best audio quality
                if (_mediaEncoder.SupportsEncoder("aac_at"))
                {
                    return "aac_at";
                }

                // Use libfdk_aac for better audio quality if using custom build of FFmpeg which has fdk_aac support
                if (_mediaEncoder.SupportsEncoder("libfdk_aac"))
                {
                    return "libfdk_aac";
                }

                return "aac";
            }

            if (string.Equals(codec, "mp3", StringComparison.OrdinalIgnoreCase))
            {
                return "libmp3lame";
            }

            if (string.Equals(codec, "vorbis", StringComparison.OrdinalIgnoreCase))
            {
                return "libvorbis";
            }

            if (string.Equals(codec, "opus", StringComparison.OrdinalIgnoreCase))
            {
                return "libopus";
            }

            if (string.Equals(codec, "flac", StringComparison.OrdinalIgnoreCase))
            {
                return "flac";
            }

            if (string.Equals(codec, "dts", StringComparison.OrdinalIgnoreCase))
            {
                return "dca";
            }

            if (string.Equals(codec, "alac", StringComparison.OrdinalIgnoreCase))
            {
                // The ffmpeg upstream breaks the AudioToolbox ALAC encoder in version 6.1 but fixes it in version 7.0.
                // Since ALAC is lossless in quality and the AudioToolbox encoder is not faster,
                // its only benefit is a smaller file size.
                // To prevent problems, use the ffmpeg native encoder instead.
                return "alac";
            }

            return codec.ToLowerInvariant();
        }

        private string GetRkmppDeviceArgs(string alias)
        {
            alias ??= RkmppAlias;

            // device selection in rk is not supported.
            return " -init_hw_device rkmpp=" + alias;
        }

        private string GetVideoToolboxDeviceArgs(string alias)
        {
            alias ??= VideotoolboxAlias;

            // device selection in vt is not supported.
            return " -init_hw_device videotoolbox=" + alias;
        }

        private string GetCudaDeviceArgs(int deviceIndex, string alias)
        {
            alias ??= CudaAlias;
            deviceIndex = deviceIndex >= 0
                ? deviceIndex
                : 0;

            return string.Format(
                CultureInfo.InvariantCulture,
                " -init_hw_device cuda={0}:{1}",
                alias,
                deviceIndex);
        }

        private string GetVulkanDeviceArgs(int deviceIndex, string deviceName, string srcDeviceAlias, string alias)
        {
            alias ??= VulkanAlias;
            deviceIndex = deviceIndex >= 0
                ? deviceIndex
                : 0;
            var vendorOpts = string.IsNullOrEmpty(deviceName)
                ? ":" + deviceIndex
                : ":" + "\"" + deviceName + "\"";
            var options = string.IsNullOrEmpty(srcDeviceAlias)
                ? vendorOpts
                : "@" + srcDeviceAlias;

            return string.Format(
                CultureInfo.InvariantCulture,
                " -init_hw_device vulkan={0}{1}",
                alias,
                options);
        }

        private string GetOpenclDeviceArgs(int deviceIndex, string deviceVendorName, string srcDeviceAlias, string alias)
        {
            alias ??= OpenclAlias;
            deviceIndex = deviceIndex >= 0
                ? deviceIndex
                : 0;
            var vendorOpts = string.IsNullOrEmpty(deviceVendorName)
                ? ":0.0"
                : ":." + deviceIndex + ",device_vendor=\"" + deviceVendorName + "\"";
            var options = string.IsNullOrEmpty(srcDeviceAlias)
                ? vendorOpts
                : "@" + srcDeviceAlias;

            return string.Format(
                CultureInfo.InvariantCulture,
                " -init_hw_device opencl={0}{1}",
                alias,
                options);
        }

        private string GetD3d11vaDeviceArgs(int deviceIndex, string deviceVendorId, string alias)
        {
            alias ??= D3d11vaAlias;
            deviceIndex = deviceIndex >= 0 ? deviceIndex : 0;
            var options = string.IsNullOrEmpty(deviceVendorId)
                ? deviceIndex.ToString(CultureInfo.InvariantCulture)
                : ",vendor=" + deviceVendorId;

            return string.Format(
                CultureInfo.InvariantCulture,
                " -init_hw_device d3d11va={0}:{1}",
                alias,
                options);
        }

        private string GetVaapiDeviceArgs(string renderNodePath, string driver, string kernelDriver, string srcDeviceAlias, string alias)
        {
            alias ??= VaapiAlias;

            // 'renderNodePath' has higher priority than 'kernelDriver'
            var driverOpts = string.IsNullOrEmpty(renderNodePath)
                ? (string.IsNullOrEmpty(kernelDriver) ? string.Empty : ",kernel_driver=" + kernelDriver)
                : renderNodePath;

            // 'driver' behaves similarly to env LIBVA_DRIVER_NAME
            driverOpts += string.IsNullOrEmpty(driver) ? string.Empty : ",driver=" + driver;

            var options = string.IsNullOrEmpty(srcDeviceAlias)
                ? (string.IsNullOrEmpty(driverOpts) ? string.Empty : ":" + driverOpts)
                : "@" + srcDeviceAlias;

            return string.Format(
                CultureInfo.InvariantCulture,
                " -init_hw_device vaapi={0}{1}",
                alias,
                options);
        }

        private string GetDrmDeviceArgs(string renderNodePath, string alias)
        {
            alias ??= DrmAlias;
            renderNodePath = renderNodePath ?? "/dev/dri/renderD128";

            return string.Format(
                CultureInfo.InvariantCulture,
                " -init_hw_device drm={0}:{1}",
                alias,
                renderNodePath);
        }

        private string GetQsvDeviceArgs(string renderNodePath, string alias)
        {
            var arg = " -init_hw_device qsv=" + (alias ?? QsvAlias);
            if (OperatingSystem.IsLinux())
            {
                // derive qsv from vaapi device
                return GetVaapiDeviceArgs(renderNodePath, "iHD", "i915", null, VaapiAlias) + arg + "@" + VaapiAlias;
            }

            if (OperatingSystem.IsWindows())
            {
                // on Windows, the deviceIndex is an int
                if (int.TryParse(renderNodePath, NumberStyles.Integer, CultureInfo.InvariantCulture, out int deviceIndex))
                {
                    return GetD3d11vaDeviceArgs(deviceIndex, string.Empty, D3d11vaAlias) + arg + "@" + D3d11vaAlias;
                }

                // derive qsv from d3d11va device
                return GetD3d11vaDeviceArgs(0, "0x8086", D3d11vaAlias) + arg + "@" + D3d11vaAlias;
            }

            return null;
        }

        private string GetFilterHwDeviceArgs(string alias)
        {
            return string.IsNullOrEmpty(alias)
                ? string.Empty
                : " -filter_hw_device " + alias;
        }

        public string GetGraphicalSubCanvasSize(EncodingJobInfo state)
        {
            // DVBSUB uses the fixed canvas size 720x576
            if (state.SubtitleStream is not null
                && state.SubtitleDeliveryMethod == SubtitleDeliveryMethod.Encode
                && !state.SubtitleStream.IsTextSubtitleStream
                && !string.Equals(state.SubtitleStream.Codec, "DVBSUB", StringComparison.OrdinalIgnoreCase))
            {
                var subtitleWidth = state.SubtitleStream?.Width;
                var subtitleHeight = state.SubtitleStream?.Height;

                if (subtitleWidth.HasValue
                    && subtitleHeight.HasValue
                    && subtitleWidth.Value > 0
                    && subtitleHeight.Value > 0)
                {
                    return string.Format(
                        CultureInfo.InvariantCulture,
                        " -canvas_size {0}x{1}",
                        subtitleWidth.Value,
                        subtitleHeight.Value);
                }
            }

            return string.Empty;
        }

        /// <summary>
        /// Gets the input video hwaccel argument.
        /// </summary>
        /// <param name="state">Encoding state.</param>
        /// <param name="options">Encoding options.</param>
        /// <returns>Input video hwaccel arguments.</returns>
        public string GetInputVideoHwaccelArgs(EncodingJobInfo state, EncodingOptions options)
        {
            if (!state.IsVideoRequest)
            {
                return string.Empty;
            }

            var vidEncoder = GetVideoEncoder(state, options) ?? string.Empty;
            if (IsCopyCodec(vidEncoder))
            {
                return string.Empty;
            }

            var args = new StringBuilder();
            var isWindows = OperatingSystem.IsWindows();
            var isLinux = OperatingSystem.IsLinux();
            var isMacOS = OperatingSystem.IsMacOS();
            var optHwaccelType = options.HardwareAccelerationType;
            var vidDecoder = GetHardwareVideoDecoder(state, options) ?? string.Empty;
            var isHwTonemapAvailable = IsHwTonemapAvailable(state, options);

            if (optHwaccelType == HardwareAccelerationType.vaapi)
            {
                if (!isLinux || !_mediaEncoder.SupportsHwaccel("vaapi"))
                {
                    return string.Empty;
                }

                var isVaapiDecoder = vidDecoder.Contains("vaapi", StringComparison.OrdinalIgnoreCase);
                var isVaapiEncoder = vidEncoder.Contains("vaapi", StringComparison.OrdinalIgnoreCase);
                if (!isVaapiDecoder && !isVaapiEncoder)
                {
                    return string.Empty;
                }

                if (_mediaEncoder.IsVaapiDeviceInteliHD)
                {
                    args.Append(GetVaapiDeviceArgs(options.VaapiDevice, "iHD", null, null, VaapiAlias));
                }
                else if (_mediaEncoder.IsVaapiDeviceInteli965)
                {
                    // Only override i965 since it has lower priority than iHD in libva lookup.
                    Environment.SetEnvironmentVariable("LIBVA_DRIVER_NAME", "i965");
                    Environment.SetEnvironmentVariable("LIBVA_DRIVER_NAME_JELLYFIN", "i965");
                    args.Append(GetVaapiDeviceArgs(options.VaapiDevice, "i965", null, null, VaapiAlias));
                }

                var filterDevArgs = string.Empty;
                var doOclTonemap = isHwTonemapAvailable && IsOpenclFullSupported();

                if (_mediaEncoder.IsVaapiDeviceInteliHD || _mediaEncoder.IsVaapiDeviceInteli965)
                {
                    if (doOclTonemap && !isVaapiDecoder)
                    {
                        args.Append(GetOpenclDeviceArgs(0, null, VaapiAlias, OpenclAlias));
                        filterDevArgs = GetFilterHwDeviceArgs(OpenclAlias);
                    }
                }
                else if (_mediaEncoder.IsVaapiDeviceAmd)
                {
                    // Disable AMD EFC feature since it's still unstable in upstream Mesa.
                    Environment.SetEnvironmentVariable("AMD_DEBUG", "noefc");

                    if (IsVulkanFullSupported()
                        && _mediaEncoder.IsVaapiDeviceSupportVulkanDrmInterop
                        && Environment.OSVersion.Version >= _minKernelVersionAmdVkFmtModifier)
                    {
                        args.Append(GetDrmDeviceArgs(options.VaapiDevice, DrmAlias));
                        args.Append(GetVaapiDeviceArgs(null, null, null, DrmAlias, VaapiAlias));
                        args.Append(GetVulkanDeviceArgs(0, null, DrmAlias, VulkanAlias));

                        // libplacebo wants an explicitly set vulkan filter device.
                        filterDevArgs = GetFilterHwDeviceArgs(VulkanAlias);
                    }
                    else
                    {
                        args.Append(GetVaapiDeviceArgs(options.VaapiDevice, null, null, null, VaapiAlias));
                        filterDevArgs = GetFilterHwDeviceArgs(VaapiAlias);

                        if (doOclTonemap)
                        {
                            // ROCm/ROCr OpenCL runtime
                            args.Append(GetOpenclDeviceArgs(0, "Advanced Micro Devices", null, OpenclAlias));
                            filterDevArgs = GetFilterHwDeviceArgs(OpenclAlias);
                        }
                    }
                }
                else if (doOclTonemap)
                {
                    args.Append(GetOpenclDeviceArgs(0, null, null, OpenclAlias));
                    filterDevArgs = GetFilterHwDeviceArgs(OpenclAlias);
                }

                args.Append(filterDevArgs);
            }
            else if (optHwaccelType == HardwareAccelerationType.qsv)
            {
                if ((!isLinux && !isWindows) || !_mediaEncoder.SupportsHwaccel("qsv"))
                {
                    return string.Empty;
                }

                var isD3d11vaDecoder = vidDecoder.Contains("d3d11va", StringComparison.OrdinalIgnoreCase);
                var isVaapiDecoder = vidDecoder.Contains("vaapi", StringComparison.OrdinalIgnoreCase);
                var isQsvDecoder = vidDecoder.Contains("qsv", StringComparison.OrdinalIgnoreCase);
                var isQsvEncoder = vidEncoder.Contains("qsv", StringComparison.OrdinalIgnoreCase);
                var isHwDecoder = isQsvDecoder || isVaapiDecoder || isD3d11vaDecoder;
                if (!isHwDecoder && !isQsvEncoder)
                {
                    return string.Empty;
                }

                args.Append(GetQsvDeviceArgs(options.QsvDevice, QsvAlias));
                var filterDevArgs = GetFilterHwDeviceArgs(QsvAlias);
                // child device used by qsv.
                if (_mediaEncoder.SupportsHwaccel("vaapi") || _mediaEncoder.SupportsHwaccel("d3d11va"))
                {
                    if (isHwTonemapAvailable && IsOpenclFullSupported())
                    {
                        var srcAlias = isLinux ? VaapiAlias : D3d11vaAlias;
                        args.Append(GetOpenclDeviceArgs(0, null, srcAlias, OpenclAlias));
                        if (!isHwDecoder)
                        {
                            filterDevArgs = GetFilterHwDeviceArgs(OpenclAlias);
                        }
                    }
                }

                args.Append(filterDevArgs);
            }
            else if (optHwaccelType == HardwareAccelerationType.nvenc)
            {
                if ((!isLinux && !isWindows) || !IsCudaFullSupported())
                {
                    return string.Empty;
                }

                var isCuvidDecoder = vidDecoder.Contains("cuvid", StringComparison.OrdinalIgnoreCase);
                var isNvdecDecoder = vidDecoder.Contains("cuda", StringComparison.OrdinalIgnoreCase);
                var isNvencEncoder = vidEncoder.Contains("nvenc", StringComparison.OrdinalIgnoreCase);
                var isHwDecoder = isNvdecDecoder || isCuvidDecoder;
                if (!isHwDecoder && !isNvencEncoder)
                {
                    return string.Empty;
                }

                args.Append(GetCudaDeviceArgs(0, CudaAlias))
                     .Append(GetFilterHwDeviceArgs(CudaAlias));
            }
            else if (optHwaccelType == HardwareAccelerationType.amf)
            {
                if (!isWindows || !_mediaEncoder.SupportsHwaccel("d3d11va"))
                {
                    return string.Empty;
                }

                var isD3d11vaDecoder = vidDecoder.Contains("d3d11va", StringComparison.OrdinalIgnoreCase);
                var isAmfEncoder = vidEncoder.Contains("amf", StringComparison.OrdinalIgnoreCase);
                if (!isD3d11vaDecoder && !isAmfEncoder)
                {
                    return string.Empty;
                }

                // no dxva video processor hw filter.
                args.Append(GetD3d11vaDeviceArgs(0, "0x1002", D3d11vaAlias));
                var filterDevArgs = string.Empty;
                if (IsOpenclFullSupported())
                {
                    args.Append(GetOpenclDeviceArgs(0, null, D3d11vaAlias, OpenclAlias));
                    filterDevArgs = GetFilterHwDeviceArgs(OpenclAlias);
                }

                args.Append(filterDevArgs);
            }
            else if (optHwaccelType == HardwareAccelerationType.videotoolbox)
            {
                if (!isMacOS || !_mediaEncoder.SupportsHwaccel("videotoolbox"))
                {
                    return string.Empty;
                }

                var isVideotoolboxDecoder = vidDecoder.Contains("videotoolbox", StringComparison.OrdinalIgnoreCase);
                var isVideotoolboxEncoder = vidEncoder.Contains("videotoolbox", StringComparison.OrdinalIgnoreCase);
                if (!isVideotoolboxDecoder && !isVideotoolboxEncoder)
                {
                    return string.Empty;
                }

                // videotoolbox hw filter does not require device selection
                args.Append(GetVideoToolboxDeviceArgs(VideotoolboxAlias));
            }
            else if (optHwaccelType == HardwareAccelerationType.rkmpp)
            {
                if (!isLinux || !_mediaEncoder.SupportsHwaccel("rkmpp"))
                {
                    return string.Empty;
                }

                var isRkmppDecoder = vidDecoder.Contains("rkmpp", StringComparison.OrdinalIgnoreCase);
                var isRkmppEncoder = vidEncoder.Contains("rkmpp", StringComparison.OrdinalIgnoreCase);
                if (!isRkmppDecoder && !isRkmppEncoder)
                {
                    return string.Empty;
                }

                args.Append(GetRkmppDeviceArgs(RkmppAlias));

                var filterDevArgs = string.Empty;
                var doOclTonemap = isHwTonemapAvailable && IsOpenclFullSupported();

                if (doOclTonemap && !isRkmppDecoder)
                {
                    args.Append(GetOpenclDeviceArgs(0, null, RkmppAlias, OpenclAlias));
                    filterDevArgs = GetFilterHwDeviceArgs(OpenclAlias);
                }

                args.Append(filterDevArgs);
            }

            if (!string.IsNullOrEmpty(vidDecoder))
            {
                args.Append(vidDecoder);
            }

            return args.ToString().Trim();
        }

        /// <summary>
        /// Gets the input argument.
        /// </summary>
        /// <param name="state">Encoding state.</param>
        /// <param name="options">Encoding options.</param>
        /// <param name="segmentContainer">Segment Container.</param>
        /// <returns>Input arguments.</returns>
        public string GetInputArgument(EncodingJobInfo state, EncodingOptions options, string segmentContainer)
        {
            var arg = new StringBuilder();
            var inputVidHwaccelArgs = GetInputVideoHwaccelArgs(state, options);

            if (!string.IsNullOrEmpty(inputVidHwaccelArgs))
            {
                arg.Append(inputVidHwaccelArgs);
            }

            var canvasArgs = GetGraphicalSubCanvasSize(state);
            if (!string.IsNullOrEmpty(canvasArgs))
            {
                arg.Append(canvasArgs);
            }

            if (state.MediaSource.VideoType == VideoType.Dvd || state.MediaSource.VideoType == VideoType.BluRay)
            {
                var concatFilePath = Path.Join(_configurationManager.CommonApplicationPaths.CachePath, "concat", state.MediaSource.Id + ".concat");
                if (!File.Exists(concatFilePath))
                {
                    _mediaEncoder.GenerateConcatConfig(state.MediaSource, concatFilePath);
                }

                arg.Append(" -f concat -safe 0 -i \"")
                    .Append(concatFilePath)
                    .Append("\" ");
            }
            else
            {
                arg.Append(" -i ")
                    .Append(_mediaEncoder.GetInputPathArgument(state));
            }

            // sub2video for external graphical subtitles
            if (state.SubtitleStream is not null
                && state.SubtitleDeliveryMethod == SubtitleDeliveryMethod.Encode
                && !state.SubtitleStream.IsTextSubtitleStream
                && state.SubtitleStream.IsExternal)
            {
                var subtitlePath = state.SubtitleStream.Path;
                var subtitleExtension = Path.GetExtension(subtitlePath.AsSpan());

                // dvdsub/vobsub graphical subtitles use .sub+.idx pairs
                if (subtitleExtension.Equals(".sub", StringComparison.OrdinalIgnoreCase))
                {
                    var idxFile = Path.ChangeExtension(subtitlePath, ".idx");
                    if (File.Exists(idxFile))
                    {
                        subtitlePath = idxFile;
                    }
                }

                // Also seek the external subtitles stream.
                var seekSubParam = GetFastSeekCommandLineParameter(state, options, segmentContainer);
                if (!string.IsNullOrEmpty(seekSubParam))
                {
                    arg.Append(' ').Append(seekSubParam);
                }

                if (!string.IsNullOrEmpty(canvasArgs))
                {
                    arg.Append(canvasArgs);
                }

                arg.Append(" -i file:\"").Append(subtitlePath).Append('\"');
            }

            if (state.AudioStream is not null && state.AudioStream.IsExternal)
            {
                // Also seek the external audio stream.
                var seekAudioParam = GetFastSeekCommandLineParameter(state, options, segmentContainer);
                if (!string.IsNullOrEmpty(seekAudioParam))
                {
                    arg.Append(' ').Append(seekAudioParam);
                }

                arg.Append(" -i \"").Append(state.AudioStream.Path).Append('"');
            }

            // Disable auto inserted SW scaler for HW decoders in case of changed resolution.
            var isSwDecoder = string.IsNullOrEmpty(GetHardwareVideoDecoder(state, options));
            if (!isSwDecoder)
            {
                arg.Append(" -noautoscale");
            }

            return arg.ToString();
        }

        /// <summary>
        /// Determines whether the specified stream is H264.
        /// </summary>
        /// <param name="stream">The stream.</param>
        /// <returns><c>true</c> if the specified stream is H264; otherwise, <c>false</c>.</returns>
        public static bool IsH264(MediaStream stream)
        {
            var codec = stream.Codec ?? string.Empty;

            return codec.Contains("264", StringComparison.OrdinalIgnoreCase)
                    || codec.Contains("avc", StringComparison.OrdinalIgnoreCase);
        }

        public static bool IsH265(MediaStream stream)
        {
            var codec = stream.Codec ?? string.Empty;

            return codec.Contains("265", StringComparison.OrdinalIgnoreCase)
                || codec.Contains("hevc", StringComparison.OrdinalIgnoreCase);
        }

        public static bool IsAAC(MediaStream stream)
        {
            var codec = stream.Codec ?? string.Empty;

            return codec.Contains("aac", StringComparison.OrdinalIgnoreCase);
        }

        public static string GetBitStreamArgs(MediaStream stream)
        {
            // TODO This is auto inserted into the mpegts mux so it might not be needed.
            // https://www.ffmpeg.org/ffmpeg-bitstream-filters.html#h264_005fmp4toannexb
            if (IsH264(stream))
            {
                return "-bsf:v h264_mp4toannexb";
            }

            if (IsH265(stream))
            {
                return "-bsf:v hevc_mp4toannexb";
            }

            if (IsAAC(stream))
            {
                // Convert adts header(mpegts) to asc header(mp4).
                return "-bsf:a aac_adtstoasc";
            }

            return null;
        }

        public static string GetAudioBitStreamArguments(EncodingJobInfo state, string segmentContainer, string mediaSourceContainer)
        {
            var bitStreamArgs = string.Empty;
            var segmentFormat = GetSegmentFileExtension(segmentContainer).TrimStart('.');

            // Apply aac_adtstoasc bitstream filter when media source is in mpegts.
            if (string.Equals(segmentFormat, "mp4", StringComparison.OrdinalIgnoreCase)
                && (string.Equals(mediaSourceContainer, "ts", StringComparison.OrdinalIgnoreCase)
                    || string.Equals(mediaSourceContainer, "aac", StringComparison.OrdinalIgnoreCase)
                    || string.Equals(mediaSourceContainer, "hls", StringComparison.OrdinalIgnoreCase)))
            {
                bitStreamArgs = GetBitStreamArgs(state.AudioStream);
                bitStreamArgs = string.IsNullOrEmpty(bitStreamArgs) ? string.Empty : " " + bitStreamArgs;
            }

            return bitStreamArgs;
        }

        public static string GetSegmentFileExtension(string segmentContainer)
        {
            if (!string.IsNullOrWhiteSpace(segmentContainer))
            {
                return "." + segmentContainer;
            }

            return ".ts";
        }

        private string GetVideoBitrateParam(EncodingJobInfo state, string videoCodec)
        {
            if (state.OutputVideoBitrate is null)
            {
                return string.Empty;
            }

            int bitrate = state.OutputVideoBitrate.Value;

            // Bit rate under 1000k is not allowed in h264_qsv
            if (string.Equals(videoCodec, "h264_qsv", StringComparison.OrdinalIgnoreCase))
            {
                bitrate = Math.Max(bitrate, 1000);
            }

            // Currently use the same buffer size for all encoders
            int bufsize = bitrate * 2;

            if (string.Equals(videoCodec, "libsvtav1", StringComparison.OrdinalIgnoreCase))
            {
                return FormattableString.Invariant($" -b:v {bitrate} -bufsize {bufsize}");
            }

            if (string.Equals(videoCodec, "libx264", StringComparison.OrdinalIgnoreCase)
                || string.Equals(videoCodec, "libx265", StringComparison.OrdinalIgnoreCase))
            {
                return FormattableString.Invariant($" -maxrate {bitrate} -bufsize {bufsize}");
            }

            if (string.Equals(videoCodec, "h264_amf", StringComparison.OrdinalIgnoreCase)
                || string.Equals(videoCodec, "hevc_amf", StringComparison.OrdinalIgnoreCase)
                || string.Equals(videoCodec, "av1_amf", StringComparison.OrdinalIgnoreCase))
            {
                // Override the too high default qmin 18 in transcoding preset
                return FormattableString.Invariant($" -rc cbr -qmin 0 -qmax 32 -b:v {bitrate} -maxrate {bitrate} -bufsize {bufsize}");
            }

            if (string.Equals(videoCodec, "h264_vaapi", StringComparison.OrdinalIgnoreCase)
                || string.Equals(videoCodec, "hevc_vaapi", StringComparison.OrdinalIgnoreCase)
                || string.Equals(videoCodec, "av1_vaapi", StringComparison.OrdinalIgnoreCase))
            {
                // VBR in i965 driver may result in pixelated output.
                if (_mediaEncoder.IsVaapiDeviceInteli965)
                {
                    return FormattableString.Invariant($" -rc_mode CBR -b:v {bitrate} -maxrate {bitrate} -bufsize {bufsize}");
                }

                return FormattableString.Invariant($" -rc_mode VBR -b:v {bitrate} -maxrate {bitrate} -bufsize {bufsize}");
            }

            if (string.Equals(videoCodec, "h264_videotoolbox", StringComparison.OrdinalIgnoreCase)
                || string.Equals(videoCodec, "hevc_videotoolbox", StringComparison.OrdinalIgnoreCase))
            {
                // The `maxrate` and `bufsize` options can potentially lead to performance regression
                // and even encoder hangs, especially when the value is very high.
                return FormattableString.Invariant($" -b:v {bitrate} -qmin -1 -qmax -1");
            }

            return FormattableString.Invariant($" -b:v {bitrate} -maxrate {bitrate} -bufsize {bufsize}");
        }

        private string GetEncoderParam(EncoderPreset? preset, EncoderPreset defaultPreset, EncodingOptions encodingOptions, string videoEncoder, bool isLibX265)
        {
            var param = string.Empty;
            var encoderPreset = preset ?? defaultPreset;
            if (string.Equals(videoEncoder, "libx264", StringComparison.OrdinalIgnoreCase) || isLibX265)
            {
                param += " -preset " + encoderPreset.ToString().ToLowerInvariant();

                int encodeCrf = encodingOptions.H264Crf;
                if (isLibX265)
                {
                    encodeCrf = encodingOptions.H265Crf;
                }

                if (encodeCrf >= 0 && encodeCrf <= 51)
                {
                    param += " -crf " + encodeCrf.ToString(CultureInfo.InvariantCulture);
                }
                else
                {
                    string defaultCrf = "23";
                    if (isLibX265)
                    {
                        defaultCrf = "28";
                    }

                    param += " -crf " + defaultCrf;
                }
            }
            else if (string.Equals(videoEncoder, "libsvtav1", StringComparison.OrdinalIgnoreCase))
            {
                // Default to use the recommended preset 10.
                // Omit presets < 5, which are too slow for on the fly encoding.
                // https://gitlab.com/AOMediaCodec/SVT-AV1/-/blob/master/Docs/Ffmpeg.md
                param += encoderPreset switch
                {
                    EncoderPreset.veryslow => " -preset 5",
                    EncoderPreset.slower => " -preset 6",
                    EncoderPreset.slow => " -preset 7",
                    EncoderPreset.medium => " -preset 8",
                    EncoderPreset.fast => " -preset 9",
                    EncoderPreset.faster => " -preset 10",
                    EncoderPreset.veryfast => " -preset 11",
                    EncoderPreset.superfast => " -preset 12",
                    EncoderPreset.ultrafast => " -preset 13",
                    _ => " -preset 10"
                };
            }
            else if (string.Equals(videoEncoder, "h264_vaapi", StringComparison.OrdinalIgnoreCase)
                     || string.Equals(videoEncoder, "hevc_vaapi", StringComparison.OrdinalIgnoreCase)
                     || string.Equals(videoEncoder, "av1_vaapi", StringComparison.OrdinalIgnoreCase))
            {
                // -compression_level is not reliable on AMD.
                if (_mediaEncoder.IsVaapiDeviceInteliHD)
                {
                    param += encoderPreset switch
                    {
                        EncoderPreset.veryslow => " -compression_level 1",
                        EncoderPreset.slower => " -compression_level 2",
                        EncoderPreset.slow => " -compression_level 3",
                        EncoderPreset.medium => " -compression_level 4",
                        EncoderPreset.fast => " -compression_level 5",
                        EncoderPreset.faster => " -compression_level 6",
                        EncoderPreset.veryfast => " -compression_level 7",
                        EncoderPreset.superfast => " -compression_level 7",
                        EncoderPreset.ultrafast => " -compression_level 7",
                        _ => string.Empty
                    };
                }
            }
            else if (string.Equals(videoEncoder, "h264_qsv", StringComparison.OrdinalIgnoreCase) // h264 (h264_qsv)
                     || string.Equals(videoEncoder, "hevc_qsv", StringComparison.OrdinalIgnoreCase) // hevc (hevc_qsv)
                     || string.Equals(videoEncoder, "av1_qsv", StringComparison.OrdinalIgnoreCase)) // av1 (av1_qsv)
            {
                EncoderPreset[] valid_presets = [EncoderPreset.veryslow, EncoderPreset.slower, EncoderPreset.slow, EncoderPreset.medium, EncoderPreset.fast, EncoderPreset.faster, EncoderPreset.veryfast];

                if (valid_presets.Contains(encoderPreset))
                {
                    param += " -preset " + encodingOptions.EncoderPreset;
                }
                else
                {
                    param += " -preset " + EncoderPreset.veryfast.ToString().ToLowerInvariant();
                }
            }
            else if (string.Equals(videoEncoder, "h264_nvenc", StringComparison.OrdinalIgnoreCase) // h264 (h264_nvenc)
                        || string.Equals(videoEncoder, "hevc_nvenc", StringComparison.OrdinalIgnoreCase) // hevc (hevc_nvenc)
                        || string.Equals(videoEncoder, "av1_nvenc", StringComparison.OrdinalIgnoreCase) // av1 (av1_nvenc)
            )
            {
                param += encoderPreset switch
                {
                        EncoderPreset.veryslow => " -preset p7",
                        EncoderPreset.slower => " -preset p6",
                        EncoderPreset.slow => " -preset p5",
                        EncoderPreset.medium => " -preset p4",
                        EncoderPreset.fast => " -preset p3",
                        EncoderPreset.faster => " -preset p2",
                        _ => " -preset p1"
                };
            }
            else if (string.Equals(videoEncoder, "h264_amf", StringComparison.OrdinalIgnoreCase) // h264 (h264_amf)
                        || string.Equals(videoEncoder, "hevc_amf", StringComparison.OrdinalIgnoreCase) // hevc (hevc_amf)
                        || string.Equals(videoEncoder, "av1_amf", StringComparison.OrdinalIgnoreCase) // av1 (av1_amf)
            )
            {
                param += encoderPreset switch
                {
                        EncoderPreset.veryslow => " -quality quality",
                        EncoderPreset.slower => " -quality quality",
                        EncoderPreset.slow => " -quality quality",
                        EncoderPreset.medium => " -quality balanced",
                        _ => " -quality speed"
                };

                if (string.Equals(videoEncoder, "hevc_amf", StringComparison.OrdinalIgnoreCase)
                    || string.Equals(videoEncoder, "av1_amf", StringComparison.OrdinalIgnoreCase))
                {
                    param += " -header_insertion_mode gop";
                }

                if (string.Equals(videoEncoder, "hevc_amf", StringComparison.OrdinalIgnoreCase))
                {
                    param += " -gops_per_idr 1";
                }
            }
            else if (string.Equals(videoEncoder, "h264_videotoolbox", StringComparison.OrdinalIgnoreCase) // h264 (h264_videotoolbox)
                        || string.Equals(videoEncoder, "hevc_videotoolbox", StringComparison.OrdinalIgnoreCase) // hevc (hevc_videotoolbox)
            )
            {
                param += encoderPreset switch
                {
                        EncoderPreset.veryslow => " -prio_speed 0",
                        EncoderPreset.slower => " -prio_speed 0",
                        EncoderPreset.slow => " -prio_speed 0",
                        EncoderPreset.medium => " -prio_speed 0",
                        _ => " -prio_speed 1"
                };
            }

            return param;
        }

        public static string NormalizeTranscodingLevel(EncodingJobInfo state, string level)
        {
            if (double.TryParse(level, CultureInfo.InvariantCulture, out double requestLevel))
            {
                if (string.Equals(state.ActualOutputVideoCodec, "av1", StringComparison.OrdinalIgnoreCase))
                {
                    // Transcode to level 5.3 (15) and lower for maximum compatibility.
                    // https://en.wikipedia.org/wiki/AV1#Levels
                    if (requestLevel < 0 || requestLevel >= 15)
                    {
                        return "15";
                    }
                }
                else if (string.Equals(state.ActualOutputVideoCodec, "hevc", StringComparison.OrdinalIgnoreCase)
                         || string.Equals(state.ActualOutputVideoCodec, "h265", StringComparison.OrdinalIgnoreCase))
                {
                    // Transcode to level 5.0 and lower for maximum compatibility.
                    // Level 5.0 is suitable for up to 4k 30fps hevc encoding, otherwise let the encoder to handle it.
                    // https://en.wikipedia.org/wiki/High_Efficiency_Video_Coding_tiers_and_levels
                    // MaxLumaSampleRate = 3840*2160*30 = 248832000 < 267386880.
                    if (requestLevel < 0 || requestLevel >= 150)
                    {
                        return "150";
                    }
                }
                else if (string.Equals(state.ActualOutputVideoCodec, "h264", StringComparison.OrdinalIgnoreCase))
                {
                    // Transcode to level 5.1 and lower for maximum compatibility.
                    // h264 4k 30fps requires at least level 5.1 otherwise it will break on safari fmp4.
                    // https://en.wikipedia.org/wiki/Advanced_Video_Coding#Levels
                    if (requestLevel < 0 || requestLevel >= 51)
                    {
                        return "51";
                    }
                }
            }

            return level;
        }

        /// <summary>
        /// Gets the text subtitle param.
        /// </summary>
        /// <param name="state">The state.</param>
        /// <param name="enableAlpha">Enable alpha processing.</param>
        /// <param name="enableSub2video">Enable sub2video mode.</param>
        /// <returns>System.String.</returns>
        public string GetTextSubtitlesFilter(EncodingJobInfo state, bool enableAlpha, bool enableSub2video)
        {
            var seconds = Math.Round(TimeSpan.FromTicks(state.StartTimeTicks ?? 0).TotalSeconds);

            // hls always copies timestamps
            var setPtsParam = state.CopyTimestamps || state.TranscodingType != TranscodingJobType.Progressive
                ? string.Empty
                : string.Format(CultureInfo.InvariantCulture, ",setpts=PTS -{0}/TB", seconds);

            var alphaParam = enableAlpha ? ":alpha=1" : string.Empty;
            var sub2videoParam = enableSub2video ? ":sub2video=1" : string.Empty;

            var fontPath = Path.Combine(_appPaths.CachePath, "attachments", state.MediaSource.Id);
            var fontParam = string.Format(
                CultureInfo.InvariantCulture,
                ":fontsdir='{0}'",
                _mediaEncoder.EscapeSubtitleFilterPath(fontPath));

            if (state.SubtitleStream.IsExternal)
            {
                var charsetParam = string.Empty;

                if (!string.IsNullOrEmpty(state.SubtitleStream.Language))
                {
                    var charenc = _subtitleEncoder.GetSubtitleFileCharacterSet(
                            state.SubtitleStream,
                            state.SubtitleStream.Language,
                            state.MediaSource,
                            CancellationToken.None).GetAwaiter().GetResult();

                    if (!string.IsNullOrEmpty(charenc))
                    {
                        charsetParam = ":charenc=" + charenc;
                    }
                }

                return string.Format(
                    CultureInfo.InvariantCulture,
                    "subtitles=f='{0}'{1}{2}{3}{4}{5}",
                    _mediaEncoder.EscapeSubtitleFilterPath(state.SubtitleStream.Path),
                    charsetParam,
                    alphaParam,
                    sub2videoParam,
                    fontParam,
                    setPtsParam);
            }

            var mediaPath = state.MediaPath ?? string.Empty;

            return string.Format(
                CultureInfo.InvariantCulture,
                "subtitles=f='{0}':si={1}{2}{3}{4}{5}",
                _mediaEncoder.EscapeSubtitleFilterPath(mediaPath),
                state.InternalSubtitleStreamOffset.ToString(CultureInfo.InvariantCulture),
                alphaParam,
                sub2videoParam,
                fontParam,
                setPtsParam);
        }

        public double? GetFramerateParam(EncodingJobInfo state)
        {
            var request = state.BaseRequest;

            if (request.Framerate.HasValue)
            {
                return request.Framerate.Value;
            }

            var maxrate = request.MaxFramerate;

            if (maxrate.HasValue && state.VideoStream is not null)
            {
                var contentRate = state.VideoStream.ReferenceFrameRate;

                if (contentRate.HasValue && contentRate.Value > maxrate.Value)
                {
                    return maxrate;
                }
            }

            return null;
        }

        public string GetHlsVideoKeyFrameArguments(
            EncodingJobInfo state,
            string codec,
            int segmentLength,
            bool isEventPlaylist,
            int? startNumber)
        {
            var args = string.Empty;
            var gopArg = string.Empty;

            var keyFrameArg = string.Format(
                CultureInfo.InvariantCulture,
                " -force_key_frames:0 \"expr:gte(t,n_forced*{0})\"",
                segmentLength);

            var framerate = state.VideoStream?.RealFrameRate;
            if (framerate.HasValue)
            {
                // This is to make sure keyframe interval is limited to our segment,
                // as forcing keyframes is not enough.
                // Example: we encoded half of desired length, then codec detected
                // scene cut and inserted a keyframe; next forced keyframe would
                // be created outside of segment, which breaks seeking.
                gopArg = string.Format(
                    CultureInfo.InvariantCulture,
                    " -g:v:0 {0} -keyint_min:v:0 {0}",
                    Math.Ceiling(segmentLength * framerate.Value));
            }

            // Unable to force key frames using these encoders, set key frames by GOP.
            if (string.Equals(codec, "h264_qsv", StringComparison.OrdinalIgnoreCase)
                || string.Equals(codec, "h264_nvenc", StringComparison.OrdinalIgnoreCase)
                || string.Equals(codec, "h264_amf", StringComparison.OrdinalIgnoreCase)
                || string.Equals(codec, "h264_rkmpp", StringComparison.OrdinalIgnoreCase)
                || string.Equals(codec, "hevc_qsv", StringComparison.OrdinalIgnoreCase)
                || string.Equals(codec, "hevc_nvenc", StringComparison.OrdinalIgnoreCase)
                || string.Equals(codec, "hevc_rkmpp", StringComparison.OrdinalIgnoreCase)
                || string.Equals(codec, "av1_qsv", StringComparison.OrdinalIgnoreCase)
                || string.Equals(codec, "av1_nvenc", StringComparison.OrdinalIgnoreCase)
                || string.Equals(codec, "av1_amf", StringComparison.OrdinalIgnoreCase)
                || string.Equals(codec, "libsvtav1", StringComparison.OrdinalIgnoreCase))
            {
                args += gopArg;
            }
            else if (string.Equals(codec, "libx264", StringComparison.OrdinalIgnoreCase)
                     || string.Equals(codec, "libx265", StringComparison.OrdinalIgnoreCase)
                     || string.Equals(codec, "h264_vaapi", StringComparison.OrdinalIgnoreCase)
                     || string.Equals(codec, "hevc_vaapi", StringComparison.OrdinalIgnoreCase)
                     || string.Equals(codec, "av1_vaapi", StringComparison.OrdinalIgnoreCase))
            {
                args += keyFrameArg;

                // prevent the libx264 from post processing to break the set keyframe.
                if (string.Equals(codec, "libx264", StringComparison.OrdinalIgnoreCase))
                {
                    args += " -sc_threshold:v:0 0";
                }
            }
            else
            {
                args += keyFrameArg + gopArg;
            }

            // global_header produced by AMD HEVC VA-API encoder causes non-playable fMP4 on iOS
            if (string.Equals(codec, "hevc_vaapi", StringComparison.OrdinalIgnoreCase)
                && _mediaEncoder.IsVaapiDeviceAmd)
            {
                args += " -flags:v -global_header";
            }

            return args;
        }

        /// <summary>
        /// Gets the video bitrate to specify on the command line.
        /// </summary>
        /// <param name="state">Encoding state.</param>
        /// <param name="videoEncoder">Video encoder to use.</param>
        /// <param name="encodingOptions">Encoding options.</param>
        /// <param name="defaultPreset">Default present to use for encoding.</param>
        /// <returns>Video bitrate.</returns>
        public string GetVideoQualityParam(EncodingJobInfo state, string videoEncoder, EncodingOptions encodingOptions, EncoderPreset defaultPreset)
        {
            var param = string.Empty;

            // Tutorials: Enable Intel GuC / HuC firmware loading for Low Power Encoding.
            // https://01.org/group/43/downloads/firmware
            // https://wiki.archlinux.org/title/intel_graphics#Enable_GuC_/_HuC_firmware_loading
            // Intel Low Power Encoding can save unnecessary CPU-GPU synchronization,
            // which will reduce overhead in performance intensive tasks such as 4k transcoding and tonemapping.
            var intelLowPowerHwEncoding = false;

            // Workaround for linux 5.18 to 6.1.3 i915 hang at cost of performance.
            // https://github.com/intel/media-driver/issues/1456
            var enableWaFori915Hang = false;

            var hardwareAccelerationType = encodingOptions.HardwareAccelerationType;

            if (hardwareAccelerationType == HardwareAccelerationType.vaapi)
            {
                var isIntelVaapiDriver = _mediaEncoder.IsVaapiDeviceInteliHD || _mediaEncoder.IsVaapiDeviceInteli965;

                if (string.Equals(videoEncoder, "h264_vaapi", StringComparison.OrdinalIgnoreCase))
                {
                    intelLowPowerHwEncoding = encodingOptions.EnableIntelLowPowerH264HwEncoder && isIntelVaapiDriver;
                }
                else if (string.Equals(videoEncoder, "hevc_vaapi", StringComparison.OrdinalIgnoreCase))
                {
                    intelLowPowerHwEncoding = encodingOptions.EnableIntelLowPowerHevcHwEncoder && isIntelVaapiDriver;
                }
            }
            else if (hardwareAccelerationType == HardwareAccelerationType.qsv)
            {
                if (OperatingSystem.IsLinux())
                {
                    var ver = Environment.OSVersion.Version;
                    var isFixedKernel60 = ver.Major == 6 && ver.Minor == 0 && ver >= _minFixedKernel60i915Hang;
                    var isUnaffectedKernel = ver < _minKerneli915Hang || ver > _maxKerneli915Hang;

                    if (!(isUnaffectedKernel || isFixedKernel60))
                    {
                        var vidDecoder = GetHardwareVideoDecoder(state, encodingOptions) ?? string.Empty;
                        var isIntelDecoder = vidDecoder.Contains("qsv", StringComparison.OrdinalIgnoreCase)
                                             || vidDecoder.Contains("vaapi", StringComparison.OrdinalIgnoreCase);
                        var doOclTonemap = _mediaEncoder.SupportsHwaccel("qsv")
                            && IsVaapiSupported(state)
                            && IsOpenclFullSupported()
                            && !IsIntelVppTonemapAvailable(state, encodingOptions)
                            && IsHwTonemapAvailable(state, encodingOptions);

                        enableWaFori915Hang = isIntelDecoder && doOclTonemap;
                    }
                }

                if (string.Equals(videoEncoder, "h264_qsv", StringComparison.OrdinalIgnoreCase))
                {
                    intelLowPowerHwEncoding = encodingOptions.EnableIntelLowPowerH264HwEncoder;
                }
                else if (string.Equals(videoEncoder, "hevc_qsv", StringComparison.OrdinalIgnoreCase))
                {
                    intelLowPowerHwEncoding = encodingOptions.EnableIntelLowPowerHevcHwEncoder;
                }
                else
                {
                    enableWaFori915Hang = false;
                }
            }

            if (intelLowPowerHwEncoding)
            {
                param += " -low_power 1";
            }

            if (enableWaFori915Hang)
            {
                param += " -async_depth 1";
            }

            var isLibX265 = string.Equals(videoEncoder, "libx265", StringComparison.OrdinalIgnoreCase);
            var encodingPreset = encodingOptions.EncoderPreset;

            param += GetEncoderParam(encodingPreset, defaultPreset, encodingOptions, videoEncoder, isLibX265);
            param += GetVideoBitrateParam(state, videoEncoder);

            var framerate = GetFramerateParam(state);
            if (framerate.HasValue)
            {
                param += string.Format(CultureInfo.InvariantCulture, " -r {0}", framerate.Value.ToString(CultureInfo.InvariantCulture));
            }

            var targetVideoCodec = state.ActualOutputVideoCodec;
            if (string.Equals(targetVideoCodec, "h265", StringComparison.OrdinalIgnoreCase)
                || string.Equals(targetVideoCodec, "hevc", StringComparison.OrdinalIgnoreCase))
            {
                targetVideoCodec = "hevc";
            }

            var profile = state.GetRequestedProfiles(targetVideoCodec).FirstOrDefault() ?? string.Empty;
            profile = WhiteSpaceRegex().Replace(profile, string.Empty).ToLowerInvariant();

            var videoProfiles = Array.Empty<string>();
            if (string.Equals("h264", targetVideoCodec, StringComparison.OrdinalIgnoreCase))
            {
                videoProfiles = _videoProfilesH264;
            }
            else if (string.Equals("hevc", targetVideoCodec, StringComparison.OrdinalIgnoreCase))
            {
                videoProfiles = _videoProfilesH265;
            }
            else if (string.Equals("av1", targetVideoCodec, StringComparison.OrdinalIgnoreCase))
            {
                videoProfiles = _videoProfilesAv1;
            }

            if (!videoProfiles.Contains(profile, StringComparison.OrdinalIgnoreCase))
            {
                profile = string.Empty;
            }

            // We only transcode to HEVC 8-bit for now, force Main Profile.
            if (profile.Contains("main10", StringComparison.OrdinalIgnoreCase)
                || profile.Contains("mainstill", StringComparison.OrdinalIgnoreCase))
            {
                profile = "main";
            }

            // Extended Profile is not supported by any known h264 encoders, force Main Profile.
            if (profile.Contains("extended", StringComparison.OrdinalIgnoreCase))
            {
                profile = "main";
            }

            // Only libx264 support encoding H264 High 10 Profile, otherwise force High Profile.
            if (!string.Equals(videoEncoder, "libx264", StringComparison.OrdinalIgnoreCase)
                && profile.Contains("high10", StringComparison.OrdinalIgnoreCase))
            {
                profile = "high";
            }

            // We only need Main profile of AV1 encoders.
            if (videoEncoder.Contains("av1", StringComparison.OrdinalIgnoreCase)
                && (profile.Contains("high", StringComparison.OrdinalIgnoreCase)
                    || profile.Contains("professional", StringComparison.OrdinalIgnoreCase)))
            {
                profile = "main";
            }

            // h264_vaapi does not support Baseline profile, force Constrained Baseline in this case,
            // which is compatible (and ugly).
            if (string.Equals(videoEncoder, "h264_vaapi", StringComparison.OrdinalIgnoreCase)
                && profile.Contains("baseline", StringComparison.OrdinalIgnoreCase))
            {
                profile = "constrained_baseline";
            }

            // libx264, h264_{qsv,nvenc,rkmpp} does not support Constrained Baseline profile, force Baseline in this case.
            if ((string.Equals(videoEncoder, "libx264", StringComparison.OrdinalIgnoreCase)
                 || string.Equals(videoEncoder, "h264_qsv", StringComparison.OrdinalIgnoreCase)
                 || string.Equals(videoEncoder, "h264_nvenc", StringComparison.OrdinalIgnoreCase)
                 || string.Equals(videoEncoder, "h264_rkmpp", StringComparison.OrdinalIgnoreCase))
                && profile.Contains("baseline", StringComparison.OrdinalIgnoreCase))
            {
                profile = "baseline";
            }

            // libx264, h264_{qsv,nvenc,vaapi,rkmpp} does not support Constrained High profile, force High in this case.
            if ((string.Equals(videoEncoder, "libx264", StringComparison.OrdinalIgnoreCase)
                 || string.Equals(videoEncoder, "h264_qsv", StringComparison.OrdinalIgnoreCase)
                 || string.Equals(videoEncoder, "h264_nvenc", StringComparison.OrdinalIgnoreCase)
                 || string.Equals(videoEncoder, "h264_vaapi", StringComparison.OrdinalIgnoreCase)
                 || string.Equals(videoEncoder, "h264_rkmpp", StringComparison.OrdinalIgnoreCase))
                && profile.Contains("high", StringComparison.OrdinalIgnoreCase))
            {
                profile = "high";
            }

            if (string.Equals(videoEncoder, "h264_amf", StringComparison.OrdinalIgnoreCase)
                && profile.Contains("baseline", StringComparison.OrdinalIgnoreCase))
            {
                profile = "constrained_baseline";
            }

            if (string.Equals(videoEncoder, "h264_amf", StringComparison.OrdinalIgnoreCase)
                && profile.Contains("constrainedhigh", StringComparison.OrdinalIgnoreCase))
            {
                profile = "constrained_high";
            }

            if (string.Equals(videoEncoder, "h264_videotoolbox", StringComparison.OrdinalIgnoreCase)
                && profile.Contains("constrainedbaseline", StringComparison.OrdinalIgnoreCase))
            {
                profile = "constrained_baseline";
            }

            if (string.Equals(videoEncoder, "h264_videotoolbox", StringComparison.OrdinalIgnoreCase)
                && profile.Contains("constrainedhigh", StringComparison.OrdinalIgnoreCase))
            {
                profile = "constrained_high";
            }

            if (!string.IsNullOrEmpty(profile))
            {
                // Currently there's no profile option in av1_nvenc encoder
                if (!(string.Equals(videoEncoder, "av1_nvenc", StringComparison.OrdinalIgnoreCase)
                      || string.Equals(videoEncoder, "h264_v4l2m2m", StringComparison.OrdinalIgnoreCase)))
                {
                    param += " -profile:v:0 " + profile;
                }
            }

            var level = state.GetRequestedLevel(targetVideoCodec);

            if (!string.IsNullOrEmpty(level))
            {
                level = NormalizeTranscodingLevel(state, level);

                // libx264, QSV, AMF can adjust the given level to match the output.
                if (string.Equals(videoEncoder, "h264_qsv", StringComparison.OrdinalIgnoreCase)
                    || string.Equals(videoEncoder, "libx264", StringComparison.OrdinalIgnoreCase))
                {
                    param += " -level " + level;
                }
                else if (string.Equals(videoEncoder, "hevc_qsv", StringComparison.OrdinalIgnoreCase))
                {
                    // hevc_qsv use -level 51 instead of -level 153.
                    if (double.TryParse(level, CultureInfo.InvariantCulture, out double hevcLevel))
                    {
                        param += " -level " + (hevcLevel / 3);
                    }
                }
                else if (string.Equals(videoEncoder, "av1_qsv", StringComparison.OrdinalIgnoreCase)
                         || string.Equals(videoEncoder, "libsvtav1", StringComparison.OrdinalIgnoreCase))
                {
                    // libsvtav1 and av1_qsv use -level 60 instead of -level 16
                    // https://aomedia.org/av1/specification/annex-a/
                    if (int.TryParse(level, NumberStyles.Any, CultureInfo.InvariantCulture, out int av1Level))
                    {
                        var x = 2 + (av1Level >> 2);
                        var y = av1Level & 3;
                        var res = (x * 10) + y;
                        param += " -level " + res;
                    }
                }
                else if (string.Equals(videoEncoder, "h264_amf", StringComparison.OrdinalIgnoreCase)
                         || string.Equals(videoEncoder, "hevc_amf", StringComparison.OrdinalIgnoreCase)
                         || string.Equals(videoEncoder, "av1_amf", StringComparison.OrdinalIgnoreCase))
                {
                    param += " -level " + level;
                }
                else if (string.Equals(videoEncoder, "h264_nvenc", StringComparison.OrdinalIgnoreCase)
                         || string.Equals(videoEncoder, "hevc_nvenc", StringComparison.OrdinalIgnoreCase)
                         || string.Equals(videoEncoder, "av1_nvenc", StringComparison.OrdinalIgnoreCase))
                {
                    // level option may cause NVENC to fail.
                    // NVENC cannot adjust the given level, just throw an error.
                }
                else if (string.Equals(videoEncoder, "h264_vaapi", StringComparison.OrdinalIgnoreCase)
                         || string.Equals(videoEncoder, "hevc_vaapi", StringComparison.OrdinalIgnoreCase)
                         || string.Equals(videoEncoder, "av1_vaapi", StringComparison.OrdinalIgnoreCase))
                {
                    // level option may cause corrupted frames on AMD VAAPI.
                    if (_mediaEncoder.IsVaapiDeviceInteliHD || _mediaEncoder.IsVaapiDeviceInteli965)
                    {
                        param += " -level " + level;
                    }
                }
                else if (string.Equals(videoEncoder, "h264_rkmpp", StringComparison.OrdinalIgnoreCase)
                         || string.Equals(videoEncoder, "hevc_rkmpp", StringComparison.OrdinalIgnoreCase))
                {
                    param += " -level " + level;
                }
                else if (!string.Equals(videoEncoder, "libx265", StringComparison.OrdinalIgnoreCase))
                {
                    param += " -level " + level;
                }
            }

            if (string.Equals(videoEncoder, "libx264", StringComparison.OrdinalIgnoreCase))
            {
                param += " -x264opts:0 subme=0:me_range=16:rc_lookahead=10:me=hex:open_gop=0";
            }

            if (string.Equals(videoEncoder, "libx265", StringComparison.OrdinalIgnoreCase))
            {
                // libx265 only accept level option in -x265-params.
                // level option may cause libx265 to fail.
                // libx265 cannot adjust the given level, just throw an error.
                param += " -x265-params:0 subme=3:merange=25:rc-lookahead=10:me=star:ctu=32:max-tu-size=32:min-cu-size=16:rskip=2:rskip-edge-threshold=2:no-sao=1:no-strong-intra-smoothing=1:no-scenecut=1:no-open-gop=1:no-info=1";
            }

            if (string.Equals(videoEncoder, "libsvtav1", StringComparison.OrdinalIgnoreCase)
                && _mediaEncoder.EncoderVersion >= _minFFmpegSvtAv1Params)
            {
                param += " -svtav1-params:0 rc=1:tune=0:film-grain=0:enable-overlays=1:enable-tf=0";
            }

            /* Access unit too large: 8192 < 20880 error */
            if ((string.Equals(videoEncoder, "h264_vaapi", StringComparison.OrdinalIgnoreCase) ||
                 string.Equals(videoEncoder, "hevc_vaapi", StringComparison.OrdinalIgnoreCase)) &&
                 _mediaEncoder.EncoderVersion >= _minFFmpegVaapiH26xEncA53CcSei)
            {
                param += " -sei -a53_cc";
            }

            return param;
        }

        public bool CanStreamCopyVideo(EncodingJobInfo state, MediaStream videoStream)
        {
            var request = state.BaseRequest;

            if (!request.AllowVideoStreamCopy)
            {
                return false;
            }

            if (videoStream.IsInterlaced
                && state.DeInterlace(videoStream.Codec, false))
            {
                return false;
            }

            if (videoStream.IsAnamorphic ?? false)
            {
                if (request.RequireNonAnamorphic)
                {
                    return false;
                }
            }

            // Can't stream copy if we're burning in subtitles
            if (request.SubtitleStreamIndex.HasValue
                && request.SubtitleStreamIndex.Value >= 0
                && state.SubtitleDeliveryMethod == SubtitleDeliveryMethod.Encode)
            {
                return false;
            }

            if (string.Equals("h264", videoStream.Codec, StringComparison.OrdinalIgnoreCase)
                && videoStream.IsAVC.HasValue
                && !videoStream.IsAVC.Value
                && request.RequireAvc)
            {
                return false;
            }

            // Source and target codecs must match
            if (string.IsNullOrEmpty(videoStream.Codec)
                || (state.SupportedVideoCodecs.Length != 0
                    && !state.SupportedVideoCodecs.Contains(videoStream.Codec, StringComparison.OrdinalIgnoreCase)))
            {
                return false;
            }

            var requestedProfiles = state.GetRequestedProfiles(videoStream.Codec);

            // If client is requesting a specific video profile, it must match the source
            if (requestedProfiles.Length > 0)
            {
                if (string.IsNullOrEmpty(videoStream.Profile))
                {
                    // return false;
                }

                var requestedProfile = requestedProfiles[0];
                // strip spaces because they may be stripped out on the query string as well
                if (!string.IsNullOrEmpty(videoStream.Profile)
                    && !requestedProfiles.Contains(videoStream.Profile.Replace(" ", string.Empty, StringComparison.Ordinal), StringComparison.OrdinalIgnoreCase))
                {
                    var currentScore = GetVideoProfileScore(videoStream.Codec, videoStream.Profile);
                    var requestedScore = GetVideoProfileScore(videoStream.Codec, requestedProfile);

                    if (currentScore == -1 || currentScore > requestedScore)
                    {
                        return false;
                    }
                }
            }

            var requestedRangeTypes = state.GetRequestedRangeTypes(videoStream.Codec);
            if (requestedRangeTypes.Length > 0)
            {
                if (videoStream.VideoRangeType == VideoRangeType.Unknown)
                {
                    return false;
                }

                // DOVIWithHDR10 should be compatible with HDR10 supporting players. Same goes with HLG and of course SDR. So allow copy of those formats

                var requestHasHDR10 = requestedRangeTypes.Contains(VideoRangeType.HDR10.ToString(), StringComparison.OrdinalIgnoreCase);
                var requestHasHLG = requestedRangeTypes.Contains(VideoRangeType.HLG.ToString(), StringComparison.OrdinalIgnoreCase);
                var requestHasSDR = requestedRangeTypes.Contains(VideoRangeType.SDR.ToString(), StringComparison.OrdinalIgnoreCase);

                if (!requestedRangeTypes.Contains(videoStream.VideoRangeType.ToString(), StringComparison.OrdinalIgnoreCase)
                     && !((requestHasHDR10 && videoStream.VideoRangeType == VideoRangeType.DOVIWithHDR10)
                            || (requestHasHLG && videoStream.VideoRangeType == VideoRangeType.DOVIWithHLG)
                            || (requestHasSDR && videoStream.VideoRangeType == VideoRangeType.DOVIWithSDR)))
                {
                    return false;
                }
            }

            // Video width must fall within requested value
            if (request.MaxWidth.HasValue
                && (!videoStream.Width.HasValue || videoStream.Width.Value > request.MaxWidth.Value))
            {
                return false;
            }

            // Video height must fall within requested value
            if (request.MaxHeight.HasValue
                && (!videoStream.Height.HasValue || videoStream.Height.Value > request.MaxHeight.Value))
            {
                return false;
            }

            // Video framerate must fall within requested value
            var requestedFramerate = request.MaxFramerate ?? request.Framerate;
            if (requestedFramerate.HasValue)
            {
                var videoFrameRate = videoStream.ReferenceFrameRate;

                if (!videoFrameRate.HasValue || videoFrameRate.Value > requestedFramerate.Value)
                {
                    return false;
                }
            }

            // Video bitrate must fall within requested value
            if (request.VideoBitRate.HasValue
                && (!videoStream.BitRate.HasValue || videoStream.BitRate.Value > request.VideoBitRate.Value))
            {
                // For LiveTV that has no bitrate, let's try copy if other conditions are met
                if (string.IsNullOrWhiteSpace(request.LiveStreamId) || videoStream.BitRate.HasValue)
                {
                    return false;
                }
            }

            var maxBitDepth = state.GetRequestedVideoBitDepth(videoStream.Codec);
            if (maxBitDepth.HasValue)
            {
                if (videoStream.BitDepth.HasValue && videoStream.BitDepth.Value > maxBitDepth.Value)
                {
                    return false;
                }
            }

            var maxRefFrames = state.GetRequestedMaxRefFrames(videoStream.Codec);
            if (maxRefFrames.HasValue
                && videoStream.RefFrames.HasValue && videoStream.RefFrames.Value > maxRefFrames.Value)
            {
                return false;
            }

            // If a specific level was requested, the source must match or be less than
            var level = state.GetRequestedLevel(videoStream.Codec);
            if (double.TryParse(level, CultureInfo.InvariantCulture, out var requestLevel))
            {
                if (!videoStream.Level.HasValue)
                {
                    // return false;
                }

                if (videoStream.Level.HasValue && videoStream.Level.Value > requestLevel)
                {
                    return false;
                }
            }

            if (string.Equals(state.InputContainer, "avi", StringComparison.OrdinalIgnoreCase)
                && string.Equals(videoStream.Codec, "h264", StringComparison.OrdinalIgnoreCase)
                && !(videoStream.IsAVC ?? false))
            {
                // see Coach S01E01 - Kelly and the Professor(0).avi
                return false;
            }

            return true;
        }

        public bool CanStreamCopyAudio(EncodingJobInfo state, MediaStream audioStream, IEnumerable<string> supportedAudioCodecs)
        {
            var request = state.BaseRequest;

            if (!request.AllowAudioStreamCopy)
            {
                return false;
            }

            var maxBitDepth = state.GetRequestedAudioBitDepth(audioStream.Codec);
            if (maxBitDepth.HasValue
                && audioStream.BitDepth.HasValue
                && audioStream.BitDepth.Value > maxBitDepth.Value)
            {
                return false;
            }

            // Source and target codecs must match
            if (string.IsNullOrEmpty(audioStream.Codec)
                || !supportedAudioCodecs.Contains(audioStream.Codec, StringComparison.OrdinalIgnoreCase))
            {
                return false;
            }

            // Channels must fall within requested value
            var channels = state.GetRequestedAudioChannels(audioStream.Codec);
            if (channels.HasValue)
            {
                if (!audioStream.Channels.HasValue || audioStream.Channels.Value <= 0)
                {
                    return false;
                }

                if (audioStream.Channels.Value > channels.Value)
                {
                    return false;
                }
            }

            // Sample rate must fall within requested value
            if (request.AudioSampleRate.HasValue)
            {
                if (!audioStream.SampleRate.HasValue || audioStream.SampleRate.Value <= 0)
                {
                    return false;
                }

                if (audioStream.SampleRate.Value > request.AudioSampleRate.Value)
                {
                    return false;
                }
            }

            // Audio bitrate must fall within requested value
            if (request.AudioBitRate.HasValue
                && audioStream.BitRate.HasValue
                && audioStream.BitRate.Value > request.AudioBitRate.Value)
            {
                return false;
            }

            return request.EnableAutoStreamCopy;
        }

        public int GetVideoBitrateParamValue(BaseEncodingJobOptions request, MediaStream videoStream, string outputVideoCodec)
        {
            var bitrate = request.VideoBitRate;

            if (videoStream is not null)
            {
                var isUpscaling = request.Height.HasValue
                    && videoStream.Height.HasValue
                    && request.Height.Value > videoStream.Height.Value
                    && request.Width.HasValue
                    && videoStream.Width.HasValue
                    && request.Width.Value > videoStream.Width.Value;

                // Don't allow bitrate increases unless upscaling
                if (!isUpscaling && bitrate.HasValue && videoStream.BitRate.HasValue)
                {
                    bitrate = GetMinBitrate(videoStream.BitRate.Value, bitrate.Value);
                }

                if (bitrate.HasValue)
                {
                    var inputVideoCodec = videoStream.Codec;
                    bitrate = ScaleBitrate(bitrate.Value, inputVideoCodec, outputVideoCodec);

                    // If a max bitrate was requested, don't let the scaled bitrate exceed it
                    if (request.VideoBitRate.HasValue)
                    {
                        bitrate = Math.Min(bitrate.Value, request.VideoBitRate.Value);
                    }
                }
            }

            // Cap the max target bitrate to intMax/2 to satisfy the bufsize=bitrate*2.
            return Math.Min(bitrate ?? 0, int.MaxValue / 2);
        }

        private int GetMinBitrate(int sourceBitrate, int requestedBitrate)
        {
            // these values were chosen from testing to improve low bitrate streams
            if (sourceBitrate <= 2000000)
            {
                sourceBitrate = Convert.ToInt32(sourceBitrate * 2.5);
            }
            else if (sourceBitrate <= 3000000)
            {
                sourceBitrate *= 2;
            }

            var bitrate = Math.Min(sourceBitrate, requestedBitrate);

            return bitrate;
        }

        private static double GetVideoBitrateScaleFactor(string codec)
        {
            // hevc & vp9 - 40% more efficient than h.264
            if (string.Equals(codec, "h265", StringComparison.OrdinalIgnoreCase)
                || string.Equals(codec, "hevc", StringComparison.OrdinalIgnoreCase)
                || string.Equals(codec, "vp9", StringComparison.OrdinalIgnoreCase))
            {
                return .6;
            }

            // av1 - 50% more efficient than h.264
            if (string.Equals(codec, "av1", StringComparison.OrdinalIgnoreCase))
            {
                return .5;
            }

            return 1;
        }

        private static int ScaleBitrate(int bitrate, string inputVideoCodec, string outputVideoCodec)
        {
            var inputScaleFactor = GetVideoBitrateScaleFactor(inputVideoCodec);
            var outputScaleFactor = GetVideoBitrateScaleFactor(outputVideoCodec);

            // Don't scale the real bitrate lower than the requested bitrate
            var scaleFactor = Math.Max(outputScaleFactor / inputScaleFactor, 1);

            if (bitrate <= 500000)
            {
                scaleFactor = Math.Max(scaleFactor, 4);
            }
            else if (bitrate <= 1000000)
            {
                scaleFactor = Math.Max(scaleFactor, 3);
            }
            else if (bitrate <= 2000000)
            {
                scaleFactor = Math.Max(scaleFactor, 2.5);
            }
            else if (bitrate <= 3000000)
            {
                scaleFactor = Math.Max(scaleFactor, 2);
            }

            return Convert.ToInt32(scaleFactor * bitrate);
        }

        public int? GetAudioBitrateParam(BaseEncodingJobOptions request, MediaStream audioStream, int? outputAudioChannels)
        {
            return GetAudioBitrateParam(request.AudioBitRate, request.AudioCodec, audioStream, outputAudioChannels);
        }

        public int? GetAudioBitrateParam(int? audioBitRate, string audioCodec, MediaStream audioStream, int? outputAudioChannels)
        {
            if (audioStream is null)
            {
                return null;
            }

            var inputChannels = audioStream.Channels ?? 0;
            var outputChannels = outputAudioChannels ?? 0;
            var bitrate = audioBitRate ?? int.MaxValue;

            if (string.IsNullOrEmpty(audioCodec)
                || string.Equals(audioCodec, "aac", StringComparison.OrdinalIgnoreCase)
                || string.Equals(audioCodec, "mp3", StringComparison.OrdinalIgnoreCase)
                || string.Equals(audioCodec, "opus", StringComparison.OrdinalIgnoreCase)
                || string.Equals(audioCodec, "vorbis", StringComparison.OrdinalIgnoreCase)
                || string.Equals(audioCodec, "ac3", StringComparison.OrdinalIgnoreCase)
                || string.Equals(audioCodec, "eac3", StringComparison.OrdinalIgnoreCase))
            {
                return (inputChannels, outputChannels) switch
                {
                    (>= 6, >= 6 or 0) => Math.Min(640000, bitrate),
                    (> 0, > 0) => Math.Min(outputChannels * 128000, bitrate),
                    (> 0, _) => Math.Min(inputChannels * 128000, bitrate),
                    (_, _) => Math.Min(384000, bitrate)
                };
            }

            if (string.Equals(audioCodec, "dts", StringComparison.OrdinalIgnoreCase)
                || string.Equals(audioCodec, "dca", StringComparison.OrdinalIgnoreCase))
            {
                return (inputChannels, outputChannels) switch
                {
                    (>= 6, >= 6 or 0) => Math.Min(768000, bitrate),
                    (> 0, > 0) => Math.Min(outputChannels * 136000, bitrate),
                    (> 0, _) => Math.Min(inputChannels * 136000, bitrate),
                    (_, _) => Math.Min(672000, bitrate)
                };
            }

            // Empty bitrate area is not allow on iOS
            // Default audio bitrate to 128K per channel if we don't have codec specific defaults
            // https://ffmpeg.org/ffmpeg-codecs.html#toc-Codec-Options
            return 128000 * (outputAudioChannels ?? audioStream.Channels ?? 2);
        }

        public string GetAudioVbrModeParam(string encoder, int bitrate, int channels)
        {
            var bitratePerChannel = bitrate / Math.Max(channels, 1);
            if (string.Equals(encoder, "libfdk_aac", StringComparison.OrdinalIgnoreCase))
            {
                return " -vbr:a " + bitratePerChannel switch
                {
                    < 32000 => "1",
                    < 48000 => "2",
                    < 64000 => "3",
                    < 96000 => "4",
                    _ => "5"
                };
            }

            if (string.Equals(encoder, "libmp3lame", StringComparison.OrdinalIgnoreCase))
            {
                // lame's VBR is only good for a certain bitrate range
                // For very low and very high bitrate, use abr mode
                if (bitratePerChannel is < 122500 and > 48000)
                {
                    return " -qscale:a " + bitratePerChannel switch
                    {
                        < 64000 => "6",
                        < 88000 => "4",
                        < 112000 => "2",
                        _ => "0"
                    };
                }

                return " -abr:a 1" + " -b:a " + bitrate;
            }

            if (string.Equals(encoder, "aac_at", StringComparison.OrdinalIgnoreCase))
            {
                // aac_at's CVBR mode
                return " -aac_at_mode:a 2" + " -b:a " + bitrate;
            }

            if (string.Equals(encoder, "libvorbis", StringComparison.OrdinalIgnoreCase))
            {
                return " -qscale:a " + bitratePerChannel switch
                {
                    < 40000 => "0",
                    < 56000 => "2",
                    < 80000 => "4",
                    < 112000 => "6",
                    _ => "8"
                };
            }

            return null;
        }

        public string GetAudioFilterParam(EncodingJobInfo state, EncodingOptions encodingOptions)
        {
            var channels = state.OutputAudioChannels;

            var filters = new List<string>();

            if (channels is 2 && state.AudioStream?.Channels is > 2)
            {
                var hasDownMixFilter = DownMixAlgorithmsHelper.AlgorithmFilterStrings.TryGetValue((encodingOptions.DownMixStereoAlgorithm, DownMixAlgorithmsHelper.InferChannelLayout(state.AudioStream)), out var downMixFilterString);
                if (hasDownMixFilter)
                {
                    filters.Add(downMixFilterString);
                }

                if (!encodingOptions.DownMixAudioBoost.Equals(1))
                {
                    filters.Add("volume=" + encodingOptions.DownMixAudioBoost.ToString(CultureInfo.InvariantCulture));
                }
            }

            var isCopyingTimestamps = state.CopyTimestamps || state.TranscodingType != TranscodingJobType.Progressive;
            if (state.SubtitleStream is not null && state.SubtitleStream.IsTextSubtitleStream && state.SubtitleDeliveryMethod == SubtitleDeliveryMethod.Encode && !isCopyingTimestamps)
            {
                var seconds = TimeSpan.FromTicks(state.StartTimeTicks ?? 0).TotalSeconds;

                filters.Add(
                    string.Format(
                        CultureInfo.InvariantCulture,
                        "asetpts=PTS-{0}/TB",
                        Math.Round(seconds)));
            }

            if (filters.Count > 0)
            {
                return " -af \"" + string.Join(',', filters) + "\"";
            }

            return string.Empty;
        }

        /// <summary>
        /// Gets the number of audio channels to specify on the command line.
        /// </summary>
        /// <param name="state">The state.</param>
        /// <param name="audioStream">The audio stream.</param>
        /// <param name="outputAudioCodec">The output audio codec.</param>
        /// <returns>System.Nullable{System.Int32}.</returns>
        public int? GetNumAudioChannelsParam(EncodingJobInfo state, MediaStream audioStream, string outputAudioCodec)
        {
            if (audioStream is null)
            {
                return null;
            }

            var request = state.BaseRequest;

            var codec = outputAudioCodec ?? string.Empty;

            int? resultChannels = state.GetRequestedAudioChannels(codec);

            var inputChannels = audioStream.Channels;

            if (inputChannels > 0)
            {
                resultChannels = inputChannels < resultChannels ? inputChannels : resultChannels ?? inputChannels;
            }

            var isTranscodingAudio = !IsCopyCodec(codec);

            if (isTranscodingAudio)
            {
                var audioEncoder = GetAudioEncoder(state);
                if (!_audioTranscodeChannelLookup.TryGetValue(audioEncoder, out var transcoderChannelLimit))
                {
                    // Set default max transcoding channels to 8 to prevent encoding errors due to asking for too many channels.
                    transcoderChannelLimit = 8;
                }

                // Set resultChannels to minimum between resultChannels, TranscodingMaxAudioChannels, transcoderChannelLimit
                resultChannels = transcoderChannelLimit < resultChannels ? transcoderChannelLimit : resultChannels ?? transcoderChannelLimit;

                if (request.TranscodingMaxAudioChannels < resultChannels)
                {
                    resultChannels = request.TranscodingMaxAudioChannels;
                }

                // Avoid transcoding to audio channels other than 1ch, 2ch, 6ch (5.1 layout) and 8ch (7.1 layout).
                // https://developer.apple.com/documentation/http_live_streaming/hls_authoring_specification_for_apple_devices
                if (state.TranscodingType != TranscodingJobType.Progressive
                    && ((resultChannels > 2 && resultChannels < 6) || resultChannels == 7))
                {
                    // We can let FFMpeg supply an extra LFE channel for 5ch and 7ch to make them 5.1 and 7.1
                    if (resultChannels == 5)
                    {
                        resultChannels = 6;
                    }
                    else if (resultChannels == 7)
                    {
                        resultChannels = 8;
                    }
                    else
                    {
                        // For other weird layout, just downmix to stereo for compatibility
                        resultChannels = 2;
                    }
                }
            }

            return resultChannels;
        }

        /// <summary>
        /// Enforces the resolution limit.
        /// </summary>
        /// <param name="state">The state.</param>
        public void EnforceResolutionLimit(EncodingJobInfo state)
        {
            var videoRequest = state.BaseRequest;

            // Switch the incoming params to be ceilings rather than fixed values
            videoRequest.MaxWidth = videoRequest.MaxWidth ?? videoRequest.Width;
            videoRequest.MaxHeight = videoRequest.MaxHeight ?? videoRequest.Height;

            videoRequest.Width = null;
            videoRequest.Height = null;
        }

        /// <summary>
        /// Gets the fast seek command line parameter.
        /// </summary>
        /// <param name="state">The state.</param>
        /// <param name="options">The options.</param>
        /// <param name="segmentContainer">Segment Container.</param>
        /// <returns>System.String.</returns>
        /// <value>The fast seek command line parameter.</value>
        public string GetFastSeekCommandLineParameter(EncodingJobInfo state, EncodingOptions options, string segmentContainer)
        {
            var time = state.BaseRequest.StartTimeTicks ?? 0;
            var seekParam = string.Empty;

            if (time > 0)
            {
                // For direct streaming/remuxing, we seek at the exact position of the keyframe
                // However, ffmpeg will seek to previous keyframe when the exact time is the input
                // Workaround this by adding 0.5s offset to the seeking time to get the exact keyframe on most videos.
                // This will help subtitle syncing.
                var isHlsRemuxing = state.IsVideoRequest && state.TranscodingType is TranscodingJobType.Hls && IsCopyCodec(state.OutputVideoCodec);
                var seekTick = isHlsRemuxing ? time + 5000000L : time;
                seekParam += string.Format(CultureInfo.InvariantCulture, "-ss {0}", _mediaEncoder.GetTimeParameter(seekTick));

                if (state.IsVideoRequest)
                {
                    var outputVideoCodec = GetVideoEncoder(state, options);
                    var segmentFormat = GetSegmentFileExtension(segmentContainer).TrimStart('.');

                    // Important: If this is ever re-enabled, make sure not to use it with wtv because it breaks seeking
                    // Disable -noaccurate_seek on mpegts container due to the timestamps issue on some clients,
                    // but it's still required for fMP4 container otherwise the audio can't be synced to the video.
                    if (!string.Equals(state.InputContainer, "wtv", StringComparison.OrdinalIgnoreCase)
                        && !string.Equals(segmentFormat, "ts", StringComparison.OrdinalIgnoreCase)
                        && state.TranscodingType != TranscodingJobType.Progressive
                        && !state.EnableBreakOnNonKeyFrames(outputVideoCodec)
                        && (state.BaseRequest.StartTimeTicks ?? 0) > 0)
                    {
                        seekParam += " -noaccurate_seek";
                    }
                }
            }

            return seekParam;
        }

        /// <summary>
        /// Gets the map args.
        /// </summary>
        /// <param name="state">The state.</param>
        /// <returns>System.String.</returns>
        public string GetMapArgs(EncodingJobInfo state)
        {
            // If we don't have known media info
            // If input is video, use -sn to drop subtitles
            // Otherwise just return empty
            if (state.VideoStream is null && state.AudioStream is null)
            {
                return state.IsInputVideo ? "-sn" : string.Empty;
            }

            // We have media info, but we don't know the stream index
            if (state.VideoStream is not null && state.VideoStream.Index == -1)
            {
                return "-sn";
            }

            // We have media info, but we don't know the stream index
            if (state.AudioStream is not null && state.AudioStream.Index == -1)
            {
                return state.IsInputVideo ? "-sn" : string.Empty;
            }

            var args = string.Empty;

            if (state.VideoStream is not null)
            {
                int videoStreamIndex = FindIndex(state.MediaSource.MediaStreams, state.VideoStream);

                args += string.Format(
                    CultureInfo.InvariantCulture,
                    "-map 0:{0}",
                    videoStreamIndex);
            }
            else
            {
                // No known video stream
                args += "-vn";
            }

            if (state.AudioStream is not null)
            {
                int audioStreamIndex = FindIndex(state.MediaSource.MediaStreams, state.AudioStream);
                if (state.AudioStream.IsExternal)
                {
                    bool hasExternalGraphicsSubs = state.SubtitleStream is not null
                        && state.SubtitleDeliveryMethod == SubtitleDeliveryMethod.Encode
                        && state.SubtitleStream.IsExternal
                        && !state.SubtitleStream.IsTextSubtitleStream;
                    int externalAudioMapIndex = hasExternalGraphicsSubs ? 2 : 1;

                    args += string.Format(
                        CultureInfo.InvariantCulture,
                        " -map {0}:{1}",
                        externalAudioMapIndex,
                        audioStreamIndex);
                }
                else
                {
                    args += string.Format(
                        CultureInfo.InvariantCulture,
                        " -map 0:{0}",
                        audioStreamIndex);
                }
            }
            else
            {
                args += " -map -0:a";
            }

            var subtitleMethod = state.SubtitleDeliveryMethod;
            if (state.SubtitleStream is null || subtitleMethod == SubtitleDeliveryMethod.Hls)
            {
                args += " -map -0:s";
            }
            else if (subtitleMethod == SubtitleDeliveryMethod.Embed)
            {
                int subtitleStreamIndex = FindIndex(state.MediaSource.MediaStreams, state.SubtitleStream);

                args += string.Format(
                    CultureInfo.InvariantCulture,
                    " -map 0:{0}",
                    subtitleStreamIndex);
            }
            else if (state.SubtitleStream.IsExternal && !state.SubtitleStream.IsTextSubtitleStream)
            {
                int externalSubtitleStreamIndex = FindIndex(state.MediaSource.MediaStreams, state.SubtitleStream);

                args += string.Format(
                    CultureInfo.InvariantCulture,
                    " -map 1:{0} -sn",
                    externalSubtitleStreamIndex);
            }

            return args;
        }

        /// <summary>
        /// Gets the negative map args by filters.
        /// </summary>
        /// <param name="state">The state.</param>
        /// <param name="videoProcessFilters">The videoProcessFilters.</param>
        /// <returns>System.String.</returns>
        public string GetNegativeMapArgsByFilters(EncodingJobInfo state, string videoProcessFilters)
        {
            string args = string.Empty;

            // http://ffmpeg.org/ffmpeg-all.html#toc-Complex-filtergraphs-1
            if (state.VideoStream is not null && videoProcessFilters.Contains("-filter_complex", StringComparison.Ordinal))
            {
                int videoStreamIndex = FindIndex(state.MediaSource.MediaStreams, state.VideoStream);

                args += string.Format(
                    CultureInfo.InvariantCulture,
                    "-map -0:{0} ",
                    videoStreamIndex);
            }

            return args;
        }

        /// <summary>
        /// Determines which stream will be used for playback.
        /// </summary>
        /// <param name="allStream">All stream.</param>
        /// <param name="desiredIndex">Index of the desired.</param>
        /// <param name="type">The type.</param>
        /// <param name="returnFirstIfNoIndex">if set to <c>true</c> [return first if no index].</param>
        /// <returns>MediaStream.</returns>
        public MediaStream GetMediaStream(IEnumerable<MediaStream> allStream, int? desiredIndex, MediaStreamType type, bool returnFirstIfNoIndex = true)
        {
            var streams = allStream.Where(s => s.Type == type).OrderBy(i => i.Index).ToList();

            if (desiredIndex.HasValue)
            {
                var stream = streams.FirstOrDefault(s => s.Index == desiredIndex.Value);

                if (stream is not null)
                {
                    return stream;
                }
            }

            if (returnFirstIfNoIndex && type == MediaStreamType.Audio)
            {
                return streams.FirstOrDefault(i => i.Channels.HasValue && i.Channels.Value > 0) ??
                       streams.FirstOrDefault();
            }

            // Just return the first one
            return returnFirstIfNoIndex ? streams.FirstOrDefault() : null;
        }

        public static (int? Width, int? Height) GetFixedOutputSize(
            int? videoWidth,
            int? videoHeight,
            int? requestedWidth,
            int? requestedHeight,
            int? requestedMaxWidth,
            int? requestedMaxHeight)
        {
            if (!videoWidth.HasValue && !requestedWidth.HasValue)
            {
                return (null, null);
            }

            if (!videoHeight.HasValue && !requestedHeight.HasValue)
            {
                return (null, null);
            }

            int inputWidth = Convert.ToInt32(videoWidth ?? requestedWidth, CultureInfo.InvariantCulture);
            int inputHeight = Convert.ToInt32(videoHeight ?? requestedHeight, CultureInfo.InvariantCulture);
            int outputWidth = requestedWidth ?? inputWidth;
            int outputHeight = requestedHeight ?? inputHeight;

            // Don't transcode video to bigger than 4k when using HW.
            int maximumWidth = Math.Min(requestedMaxWidth ?? outputWidth, 4096);
            int maximumHeight = Math.Min(requestedMaxHeight ?? outputHeight, 4096);

            if (outputWidth > maximumWidth || outputHeight > maximumHeight)
            {
                var scaleW = (double)maximumWidth / outputWidth;
                var scaleH = (double)maximumHeight / outputHeight;
                var scale = Math.Min(scaleW, scaleH);
                outputWidth = Math.Min(maximumWidth, Convert.ToInt32(outputWidth * scale));
                outputHeight = Math.Min(maximumHeight, Convert.ToInt32(outputHeight * scale));
            }

            outputWidth = 2 * (outputWidth / 2);
            outputHeight = 2 * (outputHeight / 2);

            return (outputWidth, outputHeight);
        }

        public static bool IsScaleRatioSupported(
            int? videoWidth,
            int? videoHeight,
            int? requestedWidth,
            int? requestedHeight,
            int? requestedMaxWidth,
            int? requestedMaxHeight,
            double? maxScaleRatio)
        {
            var (outWidth, outHeight) = GetFixedOutputSize(
                videoWidth,
                videoHeight,
                requestedWidth,
                requestedHeight,
                requestedMaxWidth,
                requestedMaxHeight);

            if (!videoWidth.HasValue
                 || !videoHeight.HasValue
                 || !outWidth.HasValue
                 || !outHeight.HasValue
                 || !maxScaleRatio.HasValue
                 || (maxScaleRatio.Value < 1.0f))
            {
                return false;
            }

            var minScaleRatio = 1.0f / maxScaleRatio;
            var scaleRatioW = (double)outWidth / (double)videoWidth;
            var scaleRatioH = (double)outHeight / (double)videoHeight;

            if (scaleRatioW < minScaleRatio
                || scaleRatioW > maxScaleRatio
                || scaleRatioH < minScaleRatio
                || scaleRatioH > maxScaleRatio)
            {
                return false;
            }

            return true;
        }

        public static string GetHwScaleFilter(
            string hwScalePrefix,
            string hwScaleSuffix,
            string videoFormat,
            bool swapOutputWandH,
            int? videoWidth,
            int? videoHeight,
            int? requestedWidth,
            int? requestedHeight,
            int? requestedMaxWidth,
            int? requestedMaxHeight)
        {
            var (outWidth, outHeight) = GetFixedOutputSize(
                videoWidth,
                videoHeight,
                requestedWidth,
                requestedHeight,
                requestedMaxWidth,
                requestedMaxHeight);

            var isFormatFixed = !string.IsNullOrEmpty(videoFormat);
            var isSizeFixed = !videoWidth.HasValue
                || outWidth.Value != videoWidth.Value
                || !videoHeight.HasValue
                || outHeight.Value != videoHeight.Value;

            var swpOutW = swapOutputWandH ? outHeight.Value : outWidth.Value;
            var swpOutH = swapOutputWandH ? outWidth.Value : outHeight.Value;

            var arg1 = isSizeFixed ? $"=w={swpOutW}:h={swpOutH}" : string.Empty;
            var arg2 = isFormatFixed ? $"format={videoFormat}" : string.Empty;
            if (isFormatFixed)
            {
                arg2 = (isSizeFixed ? ':' : '=') + arg2;
            }

            if (!string.IsNullOrEmpty(hwScaleSuffix) && (isSizeFixed || isFormatFixed))
            {
                return string.Format(
                    CultureInfo.InvariantCulture,
                    "{0}_{1}{2}{3}",
                    hwScalePrefix ?? "scale",
                    hwScaleSuffix,
                    arg1,
                    arg2);
            }

            return string.Empty;
        }

        public static string GetGraphicalSubPreProcessFilters(
            int? videoWidth,
            int? videoHeight,
            int? requestedWidth,
            int? requestedHeight,
            int? requestedMaxWidth,
            int? requestedMaxHeight)
        {
            var (outWidth, outHeight) = GetFixedOutputSize(
                videoWidth,
                videoHeight,
                requestedWidth,
                requestedHeight,
                requestedMaxWidth,
                requestedMaxHeight);

            if (outWidth.HasValue && outHeight.HasValue)
            {
                return string.Format(
                    CultureInfo.InvariantCulture,
                    @"scale,scale=-1:{1}:fast_bilinear,crop,pad=max({0}\,iw):max({1}\,ih):(ow-iw)/2:(oh-ih)/2:black@0,crop={0}:{1}",
                    outWidth.Value,
                    outHeight.Value);
            }

            return string.Empty;
        }

        public static string GetAlphaSrcFilter(
            EncodingJobInfo state,
            int? videoWidth,
            int? videoHeight,
            int? requestedWidth,
            int? requestedHeight,
            int? requestedMaxWidth,
            int? requestedMaxHeight,
            float? framerate)
        {
            var reqTicks = state.BaseRequest.StartTimeTicks ?? 0;
            var startTime = TimeSpan.FromTicks(reqTicks).ToString(@"hh\\\:mm\\\:ss\\\.fff", CultureInfo.InvariantCulture);
            var (outWidth, outHeight) = GetFixedOutputSize(
                videoWidth,
                videoHeight,
                requestedWidth,
                requestedHeight,
                requestedMaxWidth,
                requestedMaxHeight);

            if (outWidth.HasValue && outHeight.HasValue)
            {
                return string.Format(
                    CultureInfo.InvariantCulture,
                    "alphasrc=s={0}x{1}:r={2}:start='{3}'",
                    outWidth.Value,
                    outHeight.Value,
                    framerate ?? 25,
                    reqTicks > 0 ? startTime : 0);
            }

            return string.Empty;
        }

        public static string GetSwScaleFilter(
            EncodingJobInfo state,
            EncodingOptions options,
            string videoEncoder,
            int? videoWidth,
            int? videoHeight,
            Video3DFormat? threedFormat,
            int? requestedWidth,
            int? requestedHeight,
            int? requestedMaxWidth,
            int? requestedMaxHeight)
        {
            var isV4l2 = string.Equals(videoEncoder, "h264_v4l2m2m", StringComparison.OrdinalIgnoreCase);
            var isMjpeg = videoEncoder is not null && videoEncoder.Contains("mjpeg", StringComparison.OrdinalIgnoreCase);
            var scaleVal = isV4l2 ? 64 : 2;
            var targetAr = isMjpeg ? "(a*sar)" : "a"; // manually calculate AR when using mjpeg encoder

            // If fixed dimensions were supplied
            if (requestedWidth.HasValue && requestedHeight.HasValue)
            {
                if (isV4l2)
                {
                    var widthParam = requestedWidth.Value.ToString(CultureInfo.InvariantCulture);
                    var heightParam = requestedHeight.Value.ToString(CultureInfo.InvariantCulture);

                    return string.Format(
                            CultureInfo.InvariantCulture,
                            "scale=trunc({0}/64)*64:trunc({1}/2)*2",
                            widthParam,
                            heightParam);
                }

                return GetFixedSwScaleFilter(threedFormat, requestedWidth.Value, requestedHeight.Value);
            }

            // If Max dimensions were supplied, for width selects lowest even number between input width and width req size and selects lowest even number from in width*display aspect and requested size

            if (requestedMaxWidth.HasValue && requestedMaxHeight.HasValue)
            {
                var maxWidthParam = requestedMaxWidth.Value.ToString(CultureInfo.InvariantCulture);
                var maxHeightParam = requestedMaxHeight.Value.ToString(CultureInfo.InvariantCulture);

                return string.Format(
                    CultureInfo.InvariantCulture,
                    @"scale=trunc(min(max(iw\,ih*{3})\,min({0}\,{1}*{3}))/{2})*{2}:trunc(min(max(iw/{3}\,ih)\,min({0}/{3}\,{1}))/2)*2",
                    maxWidthParam,
                    maxHeightParam,
                    scaleVal,
                    targetAr);
            }

            // If a fixed width was requested
            if (requestedWidth.HasValue)
            {
                if (threedFormat.HasValue)
                {
                    // This method can handle 0 being passed in for the requested height
                    return GetFixedSwScaleFilter(threedFormat, requestedWidth.Value, 0);
                }

                var widthParam = requestedWidth.Value.ToString(CultureInfo.InvariantCulture);

                return string.Format(
                    CultureInfo.InvariantCulture,
                    "scale={0}:trunc(ow/{1}/2)*2",
                    widthParam,
                    targetAr);
            }

            // If a fixed height was requested
            if (requestedHeight.HasValue)
            {
                var heightParam = requestedHeight.Value.ToString(CultureInfo.InvariantCulture);

                return string.Format(
                    CultureInfo.InvariantCulture,
                    "scale=trunc(oh*{2}/{1})*{1}:{0}",
                    heightParam,
                    scaleVal,
                    targetAr);
            }

            // If a max width was requested
            if (requestedMaxWidth.HasValue)
            {
                var maxWidthParam = requestedMaxWidth.Value.ToString(CultureInfo.InvariantCulture);

                return string.Format(
                    CultureInfo.InvariantCulture,
                    @"scale=trunc(min(max(iw\,ih*{2})\,{0})/{1})*{1}:trunc(ow/{2}/2)*2",
                    maxWidthParam,
                    scaleVal,
                    targetAr);
            }

            // If a max height was requested
            if (requestedMaxHeight.HasValue)
            {
                var maxHeightParam = requestedMaxHeight.Value.ToString(CultureInfo.InvariantCulture);

                return string.Format(
                    CultureInfo.InvariantCulture,
                    @"scale=trunc(oh*{2}/{1})*{1}:min(max(iw/{2}\,ih)\,{0})",
                    maxHeightParam,
                    scaleVal,
                    targetAr);
            }

            return string.Empty;
        }

        private static string GetFixedSwScaleFilter(Video3DFormat? threedFormat, int requestedWidth, int requestedHeight)
        {
            var widthParam = requestedWidth.ToString(CultureInfo.InvariantCulture);
            var heightParam = requestedHeight.ToString(CultureInfo.InvariantCulture);

            string filter = null;

            if (threedFormat.HasValue)
            {
                switch (threedFormat.Value)
                {
                    case Video3DFormat.HalfSideBySide:
                        filter = @"crop=iw/2:ih:0:0,scale=(iw*2):ih,setdar=dar=a,crop=min(iw\,ih*dar):min(ih\,iw/dar):(iw-min(iw\,iw*sar))/2:(ih - min (ih\,ih/sar))/2,setsar=sar=1,scale={0}:trunc({0}/dar/2)*2";
                        // hsbs crop width in half,scale to correct size, set the display aspect,crop out any black bars we may have made the scale width to requestedWidth. Work out the correct height based on the display aspect it will maintain the aspect where -1 in this case (3d) may not.
                        break;
                    case Video3DFormat.FullSideBySide:
                        filter = @"crop=iw/2:ih:0:0,setdar=dar=a,crop=min(iw\,ih*dar):min(ih\,iw/dar):(iw-min(iw\,iw*sar))/2:(ih - min (ih\,ih/sar))/2,setsar=sar=1,scale={0}:trunc({0}/dar/2)*2";
                        // fsbs crop width in half,set the display aspect,crop out any black bars we may have made the scale width to requestedWidth.
                        break;
                    case Video3DFormat.HalfTopAndBottom:
                        filter = @"crop=iw:ih/2:0:0,scale=(iw*2):ih),setdar=dar=a,crop=min(iw\,ih*dar):min(ih\,iw/dar):(iw-min(iw\,iw*sar))/2:(ih - min (ih\,ih/sar))/2,setsar=sar=1,scale={0}:trunc({0}/dar/2)*2";
                        // htab crop height in half,scale to correct size, set the display aspect,crop out any black bars we may have made the scale width to requestedWidth
                        break;
                    case Video3DFormat.FullTopAndBottom:
                        filter = @"crop=iw:ih/2:0:0,setdar=dar=a,crop=min(iw\,ih*dar):min(ih\,iw/dar):(iw-min(iw\,iw*sar))/2:(ih - min (ih\,ih/sar))/2,setsar=sar=1,scale={0}:trunc({0}/dar/2)*2";
                        // ftab crop height in half, set the display aspect,crop out any black bars we may have made the scale width to requestedWidth
                        break;
                    default:
                        break;
                }
            }

            // default
            if (filter is null)
            {
                if (requestedHeight > 0)
                {
                    filter = "scale=trunc({0}/2)*2:trunc({1}/2)*2";
                }
                else
                {
                    filter = "scale={0}:trunc({0}/a/2)*2";
                }
            }

            return string.Format(CultureInfo.InvariantCulture, filter, widthParam, heightParam);
        }

        public static string GetSwDeinterlaceFilter(EncodingJobInfo state, EncodingOptions options)
        {
            var doubleRateDeint = options.DeinterlaceDoubleRate && state.VideoStream?.ReferenceFrameRate <= 30;
            return string.Format(
                CultureInfo.InvariantCulture,
                "{0}={1}:-1:0",
                options.DeinterlaceMethod.ToString().ToLowerInvariant(),
                doubleRateDeint ? "1" : "0");
        }

        public string GetHwDeinterlaceFilter(EncodingJobInfo state, EncodingOptions options, string hwDeintSuffix)
        {
            var doubleRateDeint = options.DeinterlaceDoubleRate && (state.VideoStream?.ReferenceFrameRate ?? 60) <= 30;
            if (hwDeintSuffix.Contains("cuda", StringComparison.OrdinalIgnoreCase))
            {
                var useBwdif = options.DeinterlaceMethod == DeinterlaceMethod.bwdif && _mediaEncoder.SupportsFilter("bwdif_cuda");

                return string.Format(
                    CultureInfo.InvariantCulture,
                    "{0}_cuda={1}:-1:0",
                    useBwdif ? "bwdif" : "yadif",
                    doubleRateDeint ? "1" : "0");
            }

            if (hwDeintSuffix.Contains("vaapi", StringComparison.OrdinalIgnoreCase))
            {
                return string.Format(
                    CultureInfo.InvariantCulture,
                    "deinterlace_vaapi=rate={0}",
                    doubleRateDeint ? "field" : "frame");
            }

            if (hwDeintSuffix.Contains("qsv", StringComparison.OrdinalIgnoreCase))
            {
                return "deinterlace_qsv=mode=2";
            }

            if (hwDeintSuffix.Contains("videotoolbox", StringComparison.OrdinalIgnoreCase))
            {
                return string.Format(
                    CultureInfo.InvariantCulture,
                    "yadif_videotoolbox={0}:-1:0",
                    doubleRateDeint ? "1" : "0");
            }

            return string.Empty;
        }

        public string GetHwTonemapFilter(EncodingOptions options, string hwTonemapSuffix, string videoFormat)
        {
            if (string.IsNullOrEmpty(hwTonemapSuffix))
            {
                return string.Empty;
            }

            var args = string.Empty;
            var algorithm = options.TonemappingAlgorithm.ToString().ToLowerInvariant();
            var mode = options.TonemappingMode.ToString().ToLowerInvariant();
            var range = options.TonemappingRange;
            var rangeString = range.ToString().ToLowerInvariant();

            if (string.Equals(hwTonemapSuffix, "vaapi", StringComparison.OrdinalIgnoreCase))
            {
                var doVaVppProcamp = false;
                var procampParams = string.Empty;
                if (options.VppTonemappingBrightness != 0
                    && options.VppTonemappingBrightness >= -100
                    && options.VppTonemappingBrightness <= 100)
                {
                    procampParams += $"=b={options.VppTonemappingBrightness}";
                    doVaVppProcamp = true;
                }

                if (options.VppTonemappingContrast > 1
                    && options.VppTonemappingContrast <= 10)
                {
                    procampParams += doVaVppProcamp ? ":" : "=";
                    procampParams += $"c={options.VppTonemappingContrast}";
                    doVaVppProcamp = true;
                }

                args = "{0}tonemap_vaapi=format={1}:p=bt709:t=bt709:m=bt709:extra_hw_frames=32";

                return string.Format(
                        CultureInfo.InvariantCulture,
                        args,
                        doVaVppProcamp ? $"procamp_vaapi{procampParams}," : string.Empty,
                        videoFormat ?? "nv12");
            }
            else
            {
                args = "tonemap_{0}=format={1}:p=bt709:t=bt709:m=bt709:tonemap={2}:peak={3}:desat={4}";

                var useLegacyTonemapModes = _mediaEncoder.EncoderVersion >= _minFFmpegOclCuTonemapMode
                                           && _legacyTonemapModes.Contains(options.TonemappingMode);

                var useAdvancedTonemapModes = _mediaEncoder.EncoderVersion >= _minFFmpegAdvancedTonemapMode
                                              && _advancedTonemapModes.Contains(options.TonemappingMode);

                if (useLegacyTonemapModes || useAdvancedTonemapModes)
                {
                    args += ":tonemap_mode={5}";
                }

                if (options.TonemappingParam != 0)
                {
                    args += ":param={6}";
                }

                if (range == TonemappingRange.tv || range == TonemappingRange.pc)
                {
                    args += ":range={7}";
                }
            }

            return string.Format(
                    CultureInfo.InvariantCulture,
                    args,
                    hwTonemapSuffix,
                    videoFormat ?? "nv12",
                    algorithm,
                    options.TonemappingPeak,
                    options.TonemappingDesat,
                    mode,
                    options.TonemappingParam,
                    rangeString);
        }

        public string GetLibplaceboFilter(
            EncodingOptions options,
            string videoFormat,
            bool doTonemap,
            int? videoWidth,
            int? videoHeight,
            int? requestedWidth,
            int? requestedHeight,
            int? requestedMaxWidth,
            int? requestedMaxHeight)
        {
            var (outWidth, outHeight) = GetFixedOutputSize(
                videoWidth,
                videoHeight,
                requestedWidth,
                requestedHeight,
                requestedMaxWidth,
                requestedMaxHeight);

            var isFormatFixed = !string.IsNullOrEmpty(videoFormat);
            var isSizeFixed = !videoWidth.HasValue
                || outWidth.Value != videoWidth.Value
                || !videoHeight.HasValue
                || outHeight.Value != videoHeight.Value;

            var sizeArg = isSizeFixed ? (":w=" + outWidth.Value + ":h=" + outHeight.Value) : string.Empty;
            var formatArg = isFormatFixed ? (":format=" + videoFormat) : string.Empty;
            var tonemapArg = string.Empty;

            if (doTonemap)
            {
                var algorithm = options.TonemappingAlgorithm;
                var algorithmString = "clip";
                var mode = options.TonemappingMode;
                var range = options.TonemappingRange;

                if (algorithm == TonemappingAlgorithm.bt2390)
                {
                    algorithmString = "bt.2390";
                }
                else if (algorithm != TonemappingAlgorithm.none)
                {
                    algorithmString = algorithm.ToString().ToLowerInvariant();
                }

                tonemapArg = ":tonemapping=" + algorithm + ":peak_detect=0:color_primaries=bt709:color_trc=bt709:colorspace=bt709";

                if (range == TonemappingRange.tv || range == TonemappingRange.pc)
                {
                    tonemapArg += ":range=" + range.ToString().ToLowerInvariant();
                }
            }

            return string.Format(
                CultureInfo.InvariantCulture,
                "libplacebo=upscaler=none:downscaler=none{0}{1}{2}",
                sizeArg,
                formatArg,
                tonemapArg);
        }

        public string GetVideoTransposeDirection(EncodingJobInfo state)
        {
            return (state.VideoStream?.Rotation ?? 0) switch
            {
                90 => "cclock",
                180 => "reversal",
                -90 => "clock",
                -180 => "reversal",
                _ => string.Empty
            };
        }

        /// <summary>
        /// Gets the parameter of software filter chain.
        /// </summary>
        /// <param name="state">Encoding state.</param>
        /// <param name="options">Encoding options.</param>
        /// <param name="vidEncoder">Video encoder to use.</param>
        /// <returns>The tuple contains three lists: main, sub and overlay filters.</returns>
        public (List<string> MainFilters, List<string> SubFilters, List<string> OverlayFilters) GetSwVidFilterChain(
            EncodingJobInfo state,
            EncodingOptions options,
            string vidEncoder)
        {
            var inW = state.VideoStream?.Width;
            var inH = state.VideoStream?.Height;
            var reqW = state.BaseRequest.Width;
            var reqH = state.BaseRequest.Height;
            var reqMaxW = state.BaseRequest.MaxWidth;
            var reqMaxH = state.BaseRequest.MaxHeight;
            var threeDFormat = state.MediaSource.Video3DFormat;

            var vidDecoder = GetHardwareVideoDecoder(state, options) ?? string.Empty;
            var isSwDecoder = string.IsNullOrEmpty(vidDecoder);
            var isVaapiEncoder = vidEncoder.Contains("vaapi", StringComparison.OrdinalIgnoreCase);
            var isV4l2Encoder = vidEncoder.Contains("h264_v4l2m2m", StringComparison.OrdinalIgnoreCase);

            var doDeintH264 = state.DeInterlace("h264", true) || state.DeInterlace("avc", true);
            var doDeintHevc = state.DeInterlace("h265", true) || state.DeInterlace("hevc", true);
            var doDeintH2645 = doDeintH264 || doDeintHevc;
            var doToneMap = IsSwTonemapAvailable(state, options);
            var requireDoviReshaping = doToneMap && state.VideoStream.VideoRangeType == VideoRangeType.DOVI;

            var hasSubs = state.SubtitleStream is not null && state.SubtitleDeliveryMethod == SubtitleDeliveryMethod.Encode;
            var hasTextSubs = hasSubs && state.SubtitleStream.IsTextSubtitleStream;
            var hasGraphicalSubs = hasSubs && !state.SubtitleStream.IsTextSubtitleStream;

            var rotation = state.VideoStream?.Rotation ?? 0;
            var swapWAndH = Math.Abs(rotation) == 90;
            var swpInW = swapWAndH ? inH : inW;
            var swpInH = swapWAndH ? inW : inH;

            /* Make main filters for video stream */
            var mainFilters = new List<string>();

            mainFilters.Add(GetOverwriteColorPropertiesParam(state, doToneMap));

            // INPUT sw surface(memory/copy-back from vram)
            // sw deint
            if (doDeintH2645)
            {
                var deintFilter = GetSwDeinterlaceFilter(state, options);
                mainFilters.Add(deintFilter);
            }

            var outFormat = isSwDecoder ? "yuv420p" : "nv12";
            var swScaleFilter = GetSwScaleFilter(state, options, vidEncoder, swpInW, swpInH, threeDFormat, reqW, reqH, reqMaxW, reqMaxH);
            if (isVaapiEncoder)
            {
                outFormat = "nv12";
            }
            else if (isV4l2Encoder)
            {
                outFormat = "yuv420p";
            }

            // sw scale
            mainFilters.Add(swScaleFilter);

            // sw tonemap
            if (doToneMap)
            {
                // tonemapx requires yuv420p10 input for dovi reshaping, let ffmpeg convert the frame when necessary
                var tonemapFormat = requireDoviReshaping ? "yuv420p" : outFormat;

                var tonemapArgs = $"tonemapx=tonemap={options.TonemappingAlgorithm}:desat={options.TonemappingDesat}:peak={options.TonemappingPeak}:t=bt709:m=bt709:p=bt709:format={tonemapFormat}";

                if (options.TonemappingParam != 0)
                {
                    tonemapArgs += $":param={options.TonemappingParam}";
                }

                var range = options.TonemappingRange;
                if (range == TonemappingRange.tv || range == TonemappingRange.pc)
                {
                    tonemapArgs += $":range={options.TonemappingRange}";
                }

                mainFilters.Add(tonemapArgs);
            }
            else
            {
                // OUTPUT yuv420p/nv12 surface(memory)
                mainFilters.Add("format=" + outFormat);
            }

            /* Make sub and overlay filters for subtitle stream */
            var subFilters = new List<string>();
            var overlayFilters = new List<string>();
            if (hasTextSubs)
            {
                // subtitles=f='*.ass':alpha=0
                var textSubtitlesFilter = GetTextSubtitlesFilter(state, false, false);
                mainFilters.Add(textSubtitlesFilter);
            }
            else if (hasGraphicalSubs)
            {
                var subPreProcFilters = GetGraphicalSubPreProcessFilters(swpInW, swpInH, reqW, reqH, reqMaxW, reqMaxH);
                subFilters.Add(subPreProcFilters);
                overlayFilters.Add("overlay=eof_action=pass:repeatlast=0");
            }

            return (mainFilters, subFilters, overlayFilters);
        }

        /// <summary>
        /// Gets the parameter of Nvidia NVENC filter chain.
        /// </summary>
        /// <param name="state">Encoding state.</param>
        /// <param name="options">Encoding options.</param>
        /// <param name="vidEncoder">Video encoder to use.</param>
        /// <returns>The tuple contains three lists: main, sub and overlay filters.</returns>
        public (List<string> MainFilters, List<string> SubFilters, List<string> OverlayFilters) GetNvidiaVidFilterChain(
            EncodingJobInfo state,
            EncodingOptions options,
            string vidEncoder)
        {
            if (options.HardwareAccelerationType != HardwareAccelerationType.nvenc)
            {
                return (null, null, null);
            }

            var vidDecoder = GetHardwareVideoDecoder(state, options) ?? string.Empty;
            var isSwDecoder = string.IsNullOrEmpty(vidDecoder);
            var isSwEncoder = !vidEncoder.Contains("nvenc", StringComparison.OrdinalIgnoreCase);

            // legacy cuvid pipeline(copy-back)
            if ((isSwDecoder && isSwEncoder)
                || !IsCudaFullSupported()
                || !_mediaEncoder.SupportsFilter("alphasrc"))
            {
                return GetSwVidFilterChain(state, options, vidEncoder);
            }

            // prefered nvdec/cuvid + cuda filters + nvenc pipeline
            return GetNvidiaVidFiltersPrefered(state, options, vidDecoder, vidEncoder);
        }

        public (List<string> MainFilters, List<string> SubFilters, List<string> OverlayFilters) GetNvidiaVidFiltersPrefered(
            EncodingJobInfo state,
            EncodingOptions options,
            string vidDecoder,
            string vidEncoder)
        {
            var inW = state.VideoStream?.Width;
            var inH = state.VideoStream?.Height;
            var reqW = state.BaseRequest.Width;
            var reqH = state.BaseRequest.Height;
            var reqMaxW = state.BaseRequest.MaxWidth;
            var reqMaxH = state.BaseRequest.MaxHeight;
            var threeDFormat = state.MediaSource.Video3DFormat;

            var isNvDecoder = vidDecoder.Contains("cuda", StringComparison.OrdinalIgnoreCase);
            var isNvencEncoder = vidEncoder.Contains("nvenc", StringComparison.OrdinalIgnoreCase);
            var isSwDecoder = string.IsNullOrEmpty(vidDecoder);
            var isSwEncoder = !isNvencEncoder;
            var isCuInCuOut = isNvDecoder && isNvencEncoder;

            var doubleRateDeint = options.DeinterlaceDoubleRate && (state.VideoStream?.ReferenceFrameRate ?? 60) <= 30;
            var doDeintH264 = state.DeInterlace("h264", true) || state.DeInterlace("avc", true);
            var doDeintHevc = state.DeInterlace("h265", true) || state.DeInterlace("hevc", true);
            var doDeintH2645 = doDeintH264 || doDeintHevc;
            var doCuTonemap = IsHwTonemapAvailable(state, options);

            var hasSubs = state.SubtitleStream is not null && state.SubtitleDeliveryMethod == SubtitleDeliveryMethod.Encode;
            var hasTextSubs = hasSubs && state.SubtitleStream.IsTextSubtitleStream;
            var hasGraphicalSubs = hasSubs && !state.SubtitleStream.IsTextSubtitleStream;
            var hasAssSubs = hasSubs
                && (string.Equals(state.SubtitleStream.Codec, "ass", StringComparison.OrdinalIgnoreCase)
                    || string.Equals(state.SubtitleStream.Codec, "ssa", StringComparison.OrdinalIgnoreCase));

            var rotation = state.VideoStream?.Rotation ?? 0;
            var tranposeDir = rotation == 0 ? string.Empty : GetVideoTransposeDirection(state);
            var doCuTranspose = !string.IsNullOrEmpty(tranposeDir) && _mediaEncoder.SupportsFilter("transpose_cuda");
            var swapWAndH = Math.Abs(rotation) == 90 && (isSwDecoder || (isNvDecoder && doCuTranspose));
            var swpInW = swapWAndH ? inH : inW;
            var swpInH = swapWAndH ? inW : inH;

            /* Make main filters for video stream */
            var mainFilters = new List<string>();

            mainFilters.Add(GetOverwriteColorPropertiesParam(state, doCuTonemap));

            if (isSwDecoder)
            {
                // INPUT sw surface(memory)
                // sw deint
                if (doDeintH2645)
                {
                    var swDeintFilter = GetSwDeinterlaceFilter(state, options);
                    mainFilters.Add(swDeintFilter);
                }

                var outFormat = doCuTonemap ? "yuv420p10le" : "yuv420p";
                var swScaleFilter = GetSwScaleFilter(state, options, vidEncoder, swpInW, swpInH, threeDFormat, reqW, reqH, reqMaxW, reqMaxH);
                // sw scale
                mainFilters.Add(swScaleFilter);
                mainFilters.Add($"format={outFormat}");

                // sw => hw
                if (doCuTonemap)
                {
                    mainFilters.Add("hwupload=derive_device=cuda");
                }
            }

            if (isNvDecoder)
            {
                // INPUT cuda surface(vram)
                // hw deint
                if (doDeintH2645)
                {
                    var deintFilter = GetHwDeinterlaceFilter(state, options, "cuda");
                    mainFilters.Add(deintFilter);
                }

                // hw transpose
                if (doCuTranspose)
                {
                    mainFilters.Add($"transpose_cuda=dir={tranposeDir}");
                }

                var outFormat = doCuTonemap ? string.Empty : "yuv420p";
                var hwScaleFilter = GetHwScaleFilter("scale", "cuda", outFormat, false, swpInW, swpInH, reqW, reqH, reqMaxW, reqMaxH);
                // hw scale
                mainFilters.Add(hwScaleFilter);
            }

            // hw tonemap
            if (doCuTonemap)
            {
                var tonemapFilter = GetHwTonemapFilter(options, "cuda", "yuv420p");
                mainFilters.Add(tonemapFilter);
            }

            var memoryOutput = false;
            var isUploadForCuTonemap = isSwDecoder && doCuTonemap;
            if ((isNvDecoder && isSwEncoder) || (isUploadForCuTonemap && hasSubs))
            {
                memoryOutput = true;

                // OUTPUT yuv420p surface(memory)
                mainFilters.Add("hwdownload");
                mainFilters.Add("format=yuv420p");
            }

            // OUTPUT yuv420p surface(memory)
            if (isSwDecoder && isNvencEncoder && !isUploadForCuTonemap)
            {
                memoryOutput = true;
            }

            if (memoryOutput)
            {
                // text subtitles
                if (hasTextSubs)
                {
                    var textSubtitlesFilter = GetTextSubtitlesFilter(state, false, false);
                    mainFilters.Add(textSubtitlesFilter);
                }
            }

            // OUTPUT cuda(yuv420p) surface(vram)

            /* Make sub and overlay filters for subtitle stream */
            var subFilters = new List<string>();
            var overlayFilters = new List<string>();
            if (isCuInCuOut)
            {
                if (hasSubs)
                {
                    if (hasGraphicalSubs)
                    {
                        var subPreProcFilters = GetGraphicalSubPreProcessFilters(swpInW, swpInH, reqW, reqH, reqMaxW, reqMaxH);
                        subFilters.Add(subPreProcFilters);
                        subFilters.Add("format=yuva420p");
                    }
                    else if (hasTextSubs)
                    {
                        var framerate = state.VideoStream?.RealFrameRate;
                        var subFramerate = hasAssSubs ? Math.Min(framerate ?? 25, 60) : 10;

                        // alphasrc=s=1280x720:r=10:start=0,format=yuva420p,subtitles,hwupload
                        var alphaSrcFilter = GetAlphaSrcFilter(state, swpInW, swpInH, reqW, reqH, reqMaxW, reqMaxH, subFramerate);
                        var subTextSubtitlesFilter = GetTextSubtitlesFilter(state, true, true);
                        subFilters.Add(alphaSrcFilter);
                        subFilters.Add("format=yuva420p");
                        subFilters.Add(subTextSubtitlesFilter);
                    }

                    subFilters.Add("hwupload=derive_device=cuda");
                    overlayFilters.Add("overlay_cuda=eof_action=pass:repeatlast=0");
                }
            }
            else
            {
                if (hasGraphicalSubs)
                {
                    var subPreProcFilters = GetGraphicalSubPreProcessFilters(swpInW, swpInH, reqW, reqH, reqMaxW, reqMaxH);
                    subFilters.Add(subPreProcFilters);
                    overlayFilters.Add("overlay=eof_action=pass:repeatlast=0");
                }
            }

            return (mainFilters, subFilters, overlayFilters);
        }

        /// <summary>
        /// Gets the parameter of AMD AMF filter chain.
        /// </summary>
        /// <param name="state">Encoding state.</param>
        /// <param name="options">Encoding options.</param>
        /// <param name="vidEncoder">Video encoder to use.</param>
        /// <returns>The tuple contains three lists: main, sub and overlay filters.</returns>
        public (List<string> MainFilters, List<string> SubFilters, List<string> OverlayFilters) GetAmdVidFilterChain(
            EncodingJobInfo state,
            EncodingOptions options,
            string vidEncoder)
        {
            if (options.HardwareAccelerationType != HardwareAccelerationType.amf)
            {
                return (null, null, null);
            }

            var isWindows = OperatingSystem.IsWindows();
            var vidDecoder = GetHardwareVideoDecoder(state, options) ?? string.Empty;
            var isSwDecoder = string.IsNullOrEmpty(vidDecoder);
            var isSwEncoder = !vidEncoder.Contains("amf", StringComparison.OrdinalIgnoreCase);
            var isAmfDx11OclSupported = isWindows && _mediaEncoder.SupportsHwaccel("d3d11va") && IsOpenclFullSupported();

            // legacy d3d11va pipeline(copy-back)
            if ((isSwDecoder && isSwEncoder)
                || !isAmfDx11OclSupported
                || !_mediaEncoder.SupportsFilter("alphasrc"))
            {
                return GetSwVidFilterChain(state, options, vidEncoder);
            }

            // prefered d3d11va + opencl filters + amf pipeline
            return GetAmdDx11VidFiltersPrefered(state, options, vidDecoder, vidEncoder);
        }

        public (List<string> MainFilters, List<string> SubFilters, List<string> OverlayFilters) GetAmdDx11VidFiltersPrefered(
            EncodingJobInfo state,
            EncodingOptions options,
            string vidDecoder,
            string vidEncoder)
        {
            var inW = state.VideoStream?.Width;
            var inH = state.VideoStream?.Height;
            var reqW = state.BaseRequest.Width;
            var reqH = state.BaseRequest.Height;
            var reqMaxW = state.BaseRequest.MaxWidth;
            var reqMaxH = state.BaseRequest.MaxHeight;
            var threeDFormat = state.MediaSource.Video3DFormat;

            var isD3d11vaDecoder = vidDecoder.Contains("d3d11va", StringComparison.OrdinalIgnoreCase);
            var isAmfEncoder = vidEncoder.Contains("amf", StringComparison.OrdinalIgnoreCase);
            var isSwDecoder = string.IsNullOrEmpty(vidDecoder);
            var isSwEncoder = !isAmfEncoder;
            var isDxInDxOut = isD3d11vaDecoder && isAmfEncoder;

            var doDeintH264 = state.DeInterlace("h264", true) || state.DeInterlace("avc", true);
            var doDeintHevc = state.DeInterlace("h265", true) || state.DeInterlace("hevc", true);
            var doDeintH2645 = doDeintH264 || doDeintHevc;
            var doOclTonemap = IsHwTonemapAvailable(state, options);

            var hasSubs = state.SubtitleStream is not null && state.SubtitleDeliveryMethod == SubtitleDeliveryMethod.Encode;
            var hasTextSubs = hasSubs && state.SubtitleStream.IsTextSubtitleStream;
            var hasGraphicalSubs = hasSubs && !state.SubtitleStream.IsTextSubtitleStream;
            var hasAssSubs = hasSubs
                && (string.Equals(state.SubtitleStream.Codec, "ass", StringComparison.OrdinalIgnoreCase)
                    || string.Equals(state.SubtitleStream.Codec, "ssa", StringComparison.OrdinalIgnoreCase));

            var rotation = state.VideoStream?.Rotation ?? 0;
            var tranposeDir = rotation == 0 ? string.Empty : GetVideoTransposeDirection(state);
            var doOclTranspose = !string.IsNullOrEmpty(tranposeDir)
                && _mediaEncoder.SupportsFilterWithOption(FilterOptionType.TransposeOpenclReversal);
            var swapWAndH = Math.Abs(rotation) == 90 && (isSwDecoder || (isD3d11vaDecoder && doOclTranspose));
            var swpInW = swapWAndH ? inH : inW;
            var swpInH = swapWAndH ? inW : inH;

            /* Make main filters for video stream */
            var mainFilters = new List<string>();

            mainFilters.Add(GetOverwriteColorPropertiesParam(state, doOclTonemap));

            if (isSwDecoder)
            {
                // INPUT sw surface(memory)
                // sw deint
                if (doDeintH2645)
                {
                    var swDeintFilter = GetSwDeinterlaceFilter(state, options);
                    mainFilters.Add(swDeintFilter);
                }

                var outFormat = doOclTonemap ? "yuv420p10le" : "yuv420p";
                var swScaleFilter = GetSwScaleFilter(state, options, vidEncoder, swpInW, swpInH, threeDFormat, reqW, reqH, reqMaxW, reqMaxH);
                // sw scale
                mainFilters.Add(swScaleFilter);
                mainFilters.Add($"format={outFormat}");

                // keep video at memory except ocl tonemap,
                // since the overhead caused by hwupload >>> using sw filter.
                // sw => hw
                if (doOclTonemap)
                {
                    mainFilters.Add("hwupload=derive_device=d3d11va:extra_hw_frames=24");
                    mainFilters.Add("format=d3d11");
                    mainFilters.Add("hwmap=derive_device=opencl:mode=read");
                }
            }

            if (isD3d11vaDecoder)
            {
                // INPUT d3d11 surface(vram)
                // map from d3d11va to opencl via d3d11-opencl interop.
                mainFilters.Add("hwmap=derive_device=opencl:mode=read");

                // hw deint <= TODO: finsh the 'yadif_opencl' filter

                // hw transpose
                if (doOclTranspose)
                {
                    mainFilters.Add($"transpose_opencl=dir={tranposeDir}");
                }

                var outFormat = doOclTonemap ? string.Empty : "nv12";
                var hwScaleFilter = GetHwScaleFilter("scale", "opencl", outFormat, false, swpInW, swpInH, reqW, reqH, reqMaxW, reqMaxH);
                // hw scale
                mainFilters.Add(hwScaleFilter);
            }

            // hw tonemap
            if (doOclTonemap)
            {
                var tonemapFilter = GetHwTonemapFilter(options, "opencl", "nv12");
                mainFilters.Add(tonemapFilter);
            }

            var memoryOutput = false;
            var isUploadForOclTonemap = isSwDecoder && doOclTonemap;
            if (isD3d11vaDecoder && isSwEncoder)
            {
                memoryOutput = true;

                // OUTPUT nv12 surface(memory)
                // prefer hwmap to hwdownload on opencl.
                var hwTransferFilter = hasGraphicalSubs ? "hwdownload" : "hwmap=mode=read";
                mainFilters.Add(hwTransferFilter);
                mainFilters.Add("format=nv12");
            }

            // OUTPUT yuv420p surface
            if (isSwDecoder && isAmfEncoder && !isUploadForOclTonemap)
            {
                memoryOutput = true;
            }

            if (memoryOutput)
            {
                // text subtitles
                if (hasTextSubs)
                {
                    var textSubtitlesFilter = GetTextSubtitlesFilter(state, false, false);
                    mainFilters.Add(textSubtitlesFilter);
                }
            }

            if ((isDxInDxOut || isUploadForOclTonemap) && !hasSubs)
            {
                // OUTPUT d3d11(nv12) surface(vram)
                // reverse-mapping via d3d11-opencl interop.
                mainFilters.Add("hwmap=derive_device=d3d11va:mode=write:reverse=1");
                mainFilters.Add("format=d3d11");
            }

            /* Make sub and overlay filters for subtitle stream */
            var subFilters = new List<string>();
            var overlayFilters = new List<string>();
            if (isDxInDxOut || isUploadForOclTonemap)
            {
                if (hasSubs)
                {
                    if (hasGraphicalSubs)
                    {
                        var subPreProcFilters = GetGraphicalSubPreProcessFilters(swpInW, swpInH, reqW, reqH, reqMaxW, reqMaxH);
                        subFilters.Add(subPreProcFilters);
                        subFilters.Add("format=yuva420p");
                    }
                    else if (hasTextSubs)
                    {
                        var framerate = state.VideoStream?.RealFrameRate;
                        var subFramerate = hasAssSubs ? Math.Min(framerate ?? 25, 60) : 10;

                        // alphasrc=s=1280x720:r=10:start=0,format=yuva420p,subtitles,hwupload
                        var alphaSrcFilter = GetAlphaSrcFilter(state, swpInW, swpInH, reqW, reqH, reqMaxW, reqMaxH, subFramerate);
                        var subTextSubtitlesFilter = GetTextSubtitlesFilter(state, true, true);
                        subFilters.Add(alphaSrcFilter);
                        subFilters.Add("format=yuva420p");
                        subFilters.Add(subTextSubtitlesFilter);
                    }

                    subFilters.Add("hwupload=derive_device=opencl");
                    overlayFilters.Add("overlay_opencl=eof_action=pass:repeatlast=0");
                    overlayFilters.Add("hwmap=derive_device=d3d11va:mode=write:reverse=1");
                    overlayFilters.Add("format=d3d11");
                }
            }
            else if (memoryOutput)
            {
                if (hasGraphicalSubs)
                {
                    var subPreProcFilters = GetGraphicalSubPreProcessFilters(swpInW, swpInH, reqW, reqH, reqMaxW, reqMaxH);
                    subFilters.Add(subPreProcFilters);
                    overlayFilters.Add("overlay=eof_action=pass:repeatlast=0");
                }
            }

            return (mainFilters, subFilters, overlayFilters);
        }

        /// <summary>
        /// Gets the parameter of Intel QSV filter chain.
        /// </summary>
        /// <param name="state">Encoding state.</param>
        /// <param name="options">Encoding options.</param>
        /// <param name="vidEncoder">Video encoder to use.</param>
        /// <returns>The tuple contains three lists: main, sub and overlay filters.</returns>
        public (List<string> MainFilters, List<string> SubFilters, List<string> OverlayFilters) GetIntelVidFilterChain(
            EncodingJobInfo state,
            EncodingOptions options,
            string vidEncoder)
        {
            if (options.HardwareAccelerationType != HardwareAccelerationType.qsv)
            {
                return (null, null, null);
            }

            var isWindows = OperatingSystem.IsWindows();
            var isLinux = OperatingSystem.IsLinux();
            var vidDecoder = GetHardwareVideoDecoder(state, options) ?? string.Empty;
            var isSwDecoder = string.IsNullOrEmpty(vidDecoder);
            var isSwEncoder = !vidEncoder.Contains("qsv", StringComparison.OrdinalIgnoreCase);
            var isQsvOclSupported = _mediaEncoder.SupportsHwaccel("qsv") && IsOpenclFullSupported();
            var isIntelDx11OclSupported = isWindows
                && _mediaEncoder.SupportsHwaccel("d3d11va")
                && isQsvOclSupported;
            var isIntelVaapiOclSupported = isLinux
                && IsVaapiSupported(state)
                && isQsvOclSupported;

            // legacy qsv pipeline(copy-back)
            if ((isSwDecoder && isSwEncoder)
                || (!isIntelVaapiOclSupported && !isIntelDx11OclSupported)
                || !_mediaEncoder.SupportsFilter("alphasrc"))
            {
                return GetSwVidFilterChain(state, options, vidEncoder);
            }

            // prefered qsv(vaapi) + opencl filters pipeline
            if (isIntelVaapiOclSupported)
            {
                return GetIntelQsvVaapiVidFiltersPrefered(state, options, vidDecoder, vidEncoder);
            }

            // prefered qsv(d3d11) + opencl filters pipeline
            if (isIntelDx11OclSupported)
            {
                return GetIntelQsvDx11VidFiltersPrefered(state, options, vidDecoder, vidEncoder);
            }

            return (null, null, null);
        }

        public (List<string> MainFilters, List<string> SubFilters, List<string> OverlayFilters) GetIntelQsvDx11VidFiltersPrefered(
            EncodingJobInfo state,
            EncodingOptions options,
            string vidDecoder,
            string vidEncoder)
        {
            var inW = state.VideoStream?.Width;
            var inH = state.VideoStream?.Height;
            var reqW = state.BaseRequest.Width;
            var reqH = state.BaseRequest.Height;
            var reqMaxW = state.BaseRequest.MaxWidth;
            var reqMaxH = state.BaseRequest.MaxHeight;
            var threeDFormat = state.MediaSource.Video3DFormat;

            var isD3d11vaDecoder = vidDecoder.Contains("d3d11va", StringComparison.OrdinalIgnoreCase);
            var isQsvDecoder = vidDecoder.Contains("qsv", StringComparison.OrdinalIgnoreCase);
            var isQsvEncoder = vidEncoder.Contains("qsv", StringComparison.OrdinalIgnoreCase);
            var isHwDecoder = isD3d11vaDecoder || isQsvDecoder;
            var isSwDecoder = string.IsNullOrEmpty(vidDecoder);
            var isSwEncoder = !isQsvEncoder;
            var isQsvInQsvOut = isHwDecoder && isQsvEncoder;

            var doDeintH264 = state.DeInterlace("h264", true) || state.DeInterlace("avc", true);
            var doDeintHevc = state.DeInterlace("h265", true) || state.DeInterlace("hevc", true);
            var doDeintH2645 = doDeintH264 || doDeintHevc;
            var doVppTonemap = IsIntelVppTonemapAvailable(state, options);
            var doOclTonemap = !doVppTonemap && IsHwTonemapAvailable(state, options);
            var doTonemap = doVppTonemap || doOclTonemap;

            var hasSubs = state.SubtitleStream is not null && state.SubtitleDeliveryMethod == SubtitleDeliveryMethod.Encode;
            var hasTextSubs = hasSubs && state.SubtitleStream.IsTextSubtitleStream;
            var hasGraphicalSubs = hasSubs && !state.SubtitleStream.IsTextSubtitleStream;
            var hasAssSubs = hasSubs
                && (string.Equals(state.SubtitleStream.Codec, "ass", StringComparison.OrdinalIgnoreCase)
                    || string.Equals(state.SubtitleStream.Codec, "ssa", StringComparison.OrdinalIgnoreCase));

            var rotation = state.VideoStream?.Rotation ?? 0;
            var tranposeDir = rotation == 0 ? string.Empty : GetVideoTransposeDirection(state);
            var doVppTranspose = !string.IsNullOrEmpty(tranposeDir);
            var swapWAndH = Math.Abs(rotation) == 90 && (isSwDecoder || ((isD3d11vaDecoder || isQsvDecoder) && doVppTranspose));
            var swpInW = swapWAndH ? inH : inW;
            var swpInH = swapWAndH ? inW : inH;

            /* Make main filters for video stream */
            var mainFilters = new List<string>();

            mainFilters.Add(GetOverwriteColorPropertiesParam(state, doTonemap));

            if (isSwDecoder)
            {
                // INPUT sw surface(memory)
                // sw deint
                if (doDeintH2645)
                {
                    var swDeintFilter = GetSwDeinterlaceFilter(state, options);
                    mainFilters.Add(swDeintFilter);
                }

                var outFormat = doOclTonemap ? "yuv420p10le" : (hasGraphicalSubs ? "yuv420p" : "nv12");
                var swScaleFilter = GetSwScaleFilter(state, options, vidEncoder, swpInW, swpInH, threeDFormat, reqW, reqH, reqMaxW, reqMaxH);
                // sw scale
                mainFilters.Add(swScaleFilter);
                mainFilters.Add($"format={outFormat}");

                // keep video at memory except ocl tonemap,
                // since the overhead caused by hwupload >>> using sw filter.
                // sw => hw
                if (doOclTonemap)
                {
                    mainFilters.Add("hwupload=derive_device=opencl");
                }
            }
            else if (isD3d11vaDecoder || isQsvDecoder)
            {
                var doVppProcamp = false;
                var procampParams = string.Empty;
                if (doVppTonemap)
                {
                    if (options.VppTonemappingBrightness != 0
                        && options.VppTonemappingBrightness >= -100
                        && options.VppTonemappingBrightness <= 100)
                    {
                        procampParams += $":brightness={options.VppTonemappingBrightness}";
                        doVppProcamp = true;
                    }

                    if (options.VppTonemappingContrast > 1
                        && options.VppTonemappingContrast <= 10)
                    {
                        procampParams += $":contrast={options.VppTonemappingContrast}";
                        doVppProcamp = true;
                    }

                    procampParams += doVppProcamp ? ":procamp=1:async_depth=2" : string.Empty;
                }

                var outFormat = doOclTonemap ? (doVppTranspose ? "p010" : string.Empty) : "nv12";
                outFormat = (doVppTonemap && doVppProcamp) ? "p010" : outFormat;

                var swapOutputWandH = doVppTranspose && swapWAndH;
                var hwScalePrefix = (doVppTranspose || doVppTonemap) ? "vpp" : "scale";
                var hwScaleFilter = GetHwScaleFilter(hwScalePrefix, "qsv", outFormat, swapOutputWandH, swpInW, swpInH, reqW, reqH, reqMaxW, reqMaxH);

                if (!string.IsNullOrEmpty(hwScaleFilter) && doVppTranspose)
                {
                    hwScaleFilter += $":transpose={tranposeDir}";
                }

                if (!string.IsNullOrEmpty(hwScaleFilter) && doVppTonemap)
                {
                    hwScaleFilter += doVppProcamp ? procampParams : ":tonemap=1";
                }

                if (isD3d11vaDecoder)
                {
                    if (!string.IsNullOrEmpty(hwScaleFilter) || doDeintH2645)
                    {
                        // INPUT d3d11 surface(vram)
                        // map from d3d11va to qsv.
                        mainFilters.Add("hwmap=derive_device=qsv");
                    }
                }

                // hw deint
                if (doDeintH2645)
                {
                    var deintFilter = GetHwDeinterlaceFilter(state, options, "qsv");
                    mainFilters.Add(deintFilter);
                }

                // hw transpose & scale & tonemap(w/o procamp)
                mainFilters.Add(hwScaleFilter);

                // hw tonemap(w/ procamp)
                if (doVppTonemap && doVppProcamp)
                {
                    mainFilters.Add("vpp_qsv=tonemap=1:format=nv12:async_depth=2");
                }

                // force bt709 just in case vpp tonemap is not triggered or using MSDK instead of VPL.
                if (doVppTonemap)
                {
                    mainFilters.Add(GetOverwriteColorPropertiesParam(state, false));
                }
            }

            if (doOclTonemap && isHwDecoder)
            {
                // map from qsv to opencl via qsv(d3d11)-opencl interop.
                mainFilters.Add("hwmap=derive_device=opencl:mode=read");
            }

            // hw tonemap
            if (doOclTonemap)
            {
                var tonemapFilter = GetHwTonemapFilter(options, "opencl", "nv12");
                mainFilters.Add(tonemapFilter);
            }

            var memoryOutput = false;
            var isUploadForOclTonemap = isSwDecoder && doOclTonemap;
            var isHwmapUsable = isSwEncoder && doOclTonemap;
            if ((isHwDecoder && isSwEncoder) || isUploadForOclTonemap)
            {
                memoryOutput = true;

                // OUTPUT nv12 surface(memory)
                // prefer hwmap to hwdownload on opencl.
                // qsv hwmap is not fully implemented for the time being.
                mainFilters.Add(isHwmapUsable ? "hwmap=mode=read" : "hwdownload");
                mainFilters.Add("format=nv12");
            }

            // OUTPUT nv12 surface(memory)
            if (isSwDecoder && isQsvEncoder)
            {
                memoryOutput = true;
            }

            if (memoryOutput)
            {
                // text subtitles
                if (hasTextSubs)
                {
                    var textSubtitlesFilter = GetTextSubtitlesFilter(state, false, false);
                    mainFilters.Add(textSubtitlesFilter);
                }
            }

            if (isQsvInQsvOut && doOclTonemap)
            {
                // OUTPUT qsv(nv12) surface(vram)
                // reverse-mapping via qsv(d3d11)-opencl interop.
                mainFilters.Add("hwmap=derive_device=qsv:mode=write:reverse=1");
                mainFilters.Add("format=qsv");
            }

            /* Make sub and overlay filters for subtitle stream */
            var subFilters = new List<string>();
            var overlayFilters = new List<string>();
            if (isQsvInQsvOut)
            {
                if (hasSubs)
                {
                    if (hasGraphicalSubs)
                    {
                        // overlay_qsv can handle overlay scaling, setup a smaller height to reduce transfer overhead
                        var subPreProcFilters = GetGraphicalSubPreProcessFilters(swpInW, swpInH, reqW, reqH, reqMaxW, 1080);
                        subFilters.Add(subPreProcFilters);
                        subFilters.Add("format=bgra");
                    }
                    else if (hasTextSubs)
                    {
                        var framerate = state.VideoStream?.RealFrameRate;
                        var subFramerate = hasAssSubs ? Math.Min(framerate ?? 25, 60) : 10;

                        // alphasrc=s=1280x720:r=10:start=0,format=bgra,subtitles,hwupload
                        var alphaSrcFilter = GetAlphaSrcFilter(state, swpInW, swpInH, reqW, reqH, reqMaxW, 1080, subFramerate);
                        var subTextSubtitlesFilter = GetTextSubtitlesFilter(state, true, true);
                        subFilters.Add(alphaSrcFilter);
                        subFilters.Add("format=bgra");
                        subFilters.Add(subTextSubtitlesFilter);
                    }

                    // qsv requires a fixed pool size.
                    // default to 64 otherwise it will fail on certain iGPU.
                    subFilters.Add("hwupload=derive_device=qsv:extra_hw_frames=64");

                    var (overlayW, overlayH) = GetFixedOutputSize(swpInW, swpInH, reqW, reqH, reqMaxW, reqMaxH);
                    var overlaySize = (overlayW.HasValue && overlayH.HasValue)
                        ? $":w={overlayW.Value}:h={overlayH.Value}"
                        : string.Empty;
                    var overlayQsvFilter = string.Format(
                        CultureInfo.InvariantCulture,
                        "overlay_qsv=eof_action=pass:repeatlast=0{0}",
                        overlaySize);
                    overlayFilters.Add(overlayQsvFilter);
                }
            }
            else if (memoryOutput)
            {
                if (hasGraphicalSubs)
                {
                    var subPreProcFilters = GetGraphicalSubPreProcessFilters(swpInW, swpInH, reqW, reqH, reqMaxW, reqMaxH);
                    subFilters.Add(subPreProcFilters);
                    overlayFilters.Add("overlay=eof_action=pass:repeatlast=0");
                }
            }

            return (mainFilters, subFilters, overlayFilters);
        }

        public (List<string> MainFilters, List<string> SubFilters, List<string> OverlayFilters) GetIntelQsvVaapiVidFiltersPrefered(
            EncodingJobInfo state,
            EncodingOptions options,
            string vidDecoder,
            string vidEncoder)
        {
            var inW = state.VideoStream?.Width;
            var inH = state.VideoStream?.Height;
            var reqW = state.BaseRequest.Width;
            var reqH = state.BaseRequest.Height;
            var reqMaxW = state.BaseRequest.MaxWidth;
            var reqMaxH = state.BaseRequest.MaxHeight;
            var threeDFormat = state.MediaSource.Video3DFormat;

            var isVaapiDecoder = vidDecoder.Contains("vaapi", StringComparison.OrdinalIgnoreCase);
            var isQsvDecoder = vidDecoder.Contains("qsv", StringComparison.OrdinalIgnoreCase);
            var isQsvEncoder = vidEncoder.Contains("qsv", StringComparison.OrdinalIgnoreCase);
            var isHwDecoder = isVaapiDecoder || isQsvDecoder;
            var isSwDecoder = string.IsNullOrEmpty(vidDecoder);
            var isSwEncoder = !isQsvEncoder;
            var isQsvInQsvOut = isHwDecoder && isQsvEncoder;

            var doDeintH264 = state.DeInterlace("h264", true) || state.DeInterlace("avc", true);
            var doDeintHevc = state.DeInterlace("h265", true) || state.DeInterlace("hevc", true);
            var doVaVppTonemap = IsIntelVppTonemapAvailable(state, options);
            var doOclTonemap = !doVaVppTonemap && IsHwTonemapAvailable(state, options);
            var doTonemap = doVaVppTonemap || doOclTonemap;
            var doDeintH2645 = doDeintH264 || doDeintHevc;

            var hasSubs = state.SubtitleStream is not null && state.SubtitleDeliveryMethod == SubtitleDeliveryMethod.Encode;
            var hasTextSubs = hasSubs && state.SubtitleStream.IsTextSubtitleStream;
            var hasGraphicalSubs = hasSubs && !state.SubtitleStream.IsTextSubtitleStream;
            var hasAssSubs = hasSubs
                && (string.Equals(state.SubtitleStream.Codec, "ass", StringComparison.OrdinalIgnoreCase)
                    || string.Equals(state.SubtitleStream.Codec, "ssa", StringComparison.OrdinalIgnoreCase));

            var rotation = state.VideoStream?.Rotation ?? 0;
            var tranposeDir = rotation == 0 ? string.Empty : GetVideoTransposeDirection(state);
            var doVppTranspose = !string.IsNullOrEmpty(tranposeDir);
            var swapWAndH = Math.Abs(rotation) == 90 && (isSwDecoder || ((isVaapiDecoder || isQsvDecoder) && doVppTranspose));
            var swpInW = swapWAndH ? inH : inW;
            var swpInH = swapWAndH ? inW : inH;

            /* Make main filters for video stream */
            var mainFilters = new List<string>();

            mainFilters.Add(GetOverwriteColorPropertiesParam(state, doTonemap));

            if (isSwDecoder)
            {
                // INPUT sw surface(memory)
                // sw deint
                if (doDeintH2645)
                {
                    var swDeintFilter = GetSwDeinterlaceFilter(state, options);
                    mainFilters.Add(swDeintFilter);
                }

                var outFormat = doOclTonemap ? "yuv420p10le" : (hasGraphicalSubs ? "yuv420p" : "nv12");
                var swScaleFilter = GetSwScaleFilter(state, options, vidEncoder, swpInW, swpInH, threeDFormat, reqW, reqH, reqMaxW, reqMaxH);
                // sw scale
                mainFilters.Add(swScaleFilter);
                mainFilters.Add($"format={outFormat}");

                // keep video at memory except ocl tonemap,
                // since the overhead caused by hwupload >>> using sw filter.
                // sw => hw
                if (doOclTonemap)
                {
                    mainFilters.Add("hwupload=derive_device=opencl");
                }
            }
            else if (isVaapiDecoder || isQsvDecoder)
            {
                var hwFilterSuffix = isVaapiDecoder ? "vaapi" : "qsv";

                // INPUT vaapi/qsv surface(vram)
                // hw deint
                if (doDeintH2645)
                {
                    var deintFilter = GetHwDeinterlaceFilter(state, options, hwFilterSuffix);
                    mainFilters.Add(deintFilter);
                }

                // hw transpose(vaapi vpp)
                if (isVaapiDecoder && doVppTranspose)
                {
                    mainFilters.Add($"transpose_vaapi=dir={tranposeDir}");
                }

                var outFormat = doOclTonemap ? ((isQsvDecoder && doVppTranspose) ? "p010" : string.Empty) : "nv12";
                var swapOutputWandH = isQsvDecoder && doVppTranspose && swapWAndH;
                var hwScalePrefix = (isQsvDecoder && doVppTranspose) ? "vpp" : "scale";
                var hwScaleFilter = GetHwScaleFilter(hwScalePrefix, hwFilterSuffix, outFormat, swapOutputWandH, swpInW, swpInH, reqW, reqH, reqMaxW, reqMaxH);

                if (!string.IsNullOrEmpty(hwScaleFilter) && isQsvDecoder && doVppTranspose)
                {
                    hwScaleFilter += $":transpose={tranposeDir}";
                }

                // allocate extra pool sizes for vaapi vpp scale
                if (!string.IsNullOrEmpty(hwScaleFilter) && isVaapiDecoder)
                {
                    hwScaleFilter += ":extra_hw_frames=24";
                }

                // hw transpose(qsv vpp) & scale
                mainFilters.Add(hwScaleFilter);
            }

            // vaapi vpp tonemap
            if (doVaVppTonemap && isHwDecoder)
            {
                if (isQsvDecoder)
                {
                    // map from qsv to vaapi.
                    mainFilters.Add("hwmap=derive_device=vaapi");
                    mainFilters.Add("format=vaapi");
                }

                var tonemapFilter = GetHwTonemapFilter(options, "vaapi", "nv12");
                mainFilters.Add(tonemapFilter);

                if (isQsvDecoder)
                {
                    // map from vaapi to qsv.
                    mainFilters.Add("hwmap=derive_device=qsv");
                    mainFilters.Add("format=qsv");
                }
            }

            if (doOclTonemap && isHwDecoder)
            {
                // map from qsv to opencl via qsv(vaapi)-opencl interop.
                mainFilters.Add("hwmap=derive_device=opencl:mode=read");
            }

            // ocl tonemap
            if (doOclTonemap)
            {
                var tonemapFilter = GetHwTonemapFilter(options, "opencl", "nv12");
                mainFilters.Add(tonemapFilter);
            }

            var memoryOutput = false;
            var isUploadForOclTonemap = isSwDecoder && doOclTonemap;
            var isHwmapUsable = isSwEncoder && (doOclTonemap || isVaapiDecoder);
            if ((isHwDecoder && isSwEncoder) || isUploadForOclTonemap)
            {
                memoryOutput = true;

                // OUTPUT nv12 surface(memory)
                // prefer hwmap to hwdownload on opencl/vaapi.
                // qsv hwmap is not fully implemented for the time being.
                mainFilters.Add(isHwmapUsable ? "hwmap=mode=read" : "hwdownload");
                mainFilters.Add("format=nv12");
            }

            // OUTPUT nv12 surface(memory)
            if (isSwDecoder && isQsvEncoder)
            {
                memoryOutput = true;
            }

            if (memoryOutput)
            {
                // text subtitles
                if (hasTextSubs)
                {
                    var textSubtitlesFilter = GetTextSubtitlesFilter(state, false, false);
                    mainFilters.Add(textSubtitlesFilter);
                }
            }

            if (isQsvInQsvOut)
            {
                if (doOclTonemap)
                {
                    // OUTPUT qsv(nv12) surface(vram)
                    // reverse-mapping via qsv(vaapi)-opencl interop.
                    // add extra pool size to avoid the 'cannot allocate memory' error on hevc_qsv.
                    mainFilters.Add("hwmap=derive_device=qsv:mode=write:reverse=1:extra_hw_frames=16");
                    mainFilters.Add("format=qsv");
                }
                else if (isVaapiDecoder)
                {
                    mainFilters.Add("hwmap=derive_device=qsv");
                    mainFilters.Add("format=qsv");
                }
            }

            /* Make sub and overlay filters for subtitle stream */
            var subFilters = new List<string>();
            var overlayFilters = new List<string>();
            if (isQsvInQsvOut)
            {
                if (hasSubs)
                {
                    if (hasGraphicalSubs)
                    {
                        // overlay_qsv can handle overlay scaling, setup a smaller height to reduce transfer overhead
                        var subPreProcFilters = GetGraphicalSubPreProcessFilters(swpInW, swpInH, reqW, reqH, reqMaxW, 1080);
                        subFilters.Add(subPreProcFilters);
                        subFilters.Add("format=bgra");
                    }
                    else if (hasTextSubs)
                    {
                        var framerate = state.VideoStream?.RealFrameRate;
                        var subFramerate = hasAssSubs ? Math.Min(framerate ?? 25, 60) : 10;

                        var alphaSrcFilter = GetAlphaSrcFilter(state, swpInW, swpInH, reqW, reqH, reqMaxW, 1080, subFramerate);
                        var subTextSubtitlesFilter = GetTextSubtitlesFilter(state, true, true);
                        subFilters.Add(alphaSrcFilter);
                        subFilters.Add("format=bgra");
                        subFilters.Add(subTextSubtitlesFilter);
                    }

                    // qsv requires a fixed pool size.
                    // default to 64 otherwise it will fail on certain iGPU.
                    subFilters.Add("hwupload=derive_device=qsv:extra_hw_frames=64");

                    var (overlayW, overlayH) = GetFixedOutputSize(swpInW, swpInH, reqW, reqH, reqMaxW, reqMaxH);
                    var overlaySize = (overlayW.HasValue && overlayH.HasValue)
                        ? $":w={overlayW.Value}:h={overlayH.Value}"
                        : string.Empty;
                    var overlayQsvFilter = string.Format(
                        CultureInfo.InvariantCulture,
                        "overlay_qsv=eof_action=pass:repeatlast=0{0}",
                        overlaySize);
                    overlayFilters.Add(overlayQsvFilter);
                }
            }
            else if (memoryOutput)
            {
                if (hasGraphicalSubs)
                {
                    var subPreProcFilters = GetGraphicalSubPreProcessFilters(swpInW, swpInH, reqW, reqH, reqMaxW, reqMaxH);
                    subFilters.Add(subPreProcFilters);
                    overlayFilters.Add("overlay=eof_action=pass:repeatlast=0");
                }
            }

            return (mainFilters, subFilters, overlayFilters);
        }

        /// <summary>
        /// Gets the parameter of Intel/AMD VAAPI filter chain.
        /// </summary>
        /// <param name="state">Encoding state.</param>
        /// <param name="options">Encoding options.</param>
        /// <param name="vidEncoder">Video encoder to use.</param>
        /// <returns>The tuple contains three lists: main, sub and overlay filters.</returns>
        public (List<string> MainFilters, List<string> SubFilters, List<string> OverlayFilters) GetVaapiVidFilterChain(
            EncodingJobInfo state,
            EncodingOptions options,
            string vidEncoder)
        {
            if (options.HardwareAccelerationType != HardwareAccelerationType.vaapi)
            {
                return (null, null, null);
            }

            var isLinux = OperatingSystem.IsLinux();
            var vidDecoder = GetHardwareVideoDecoder(state, options) ?? string.Empty;
            var isSwDecoder = string.IsNullOrEmpty(vidDecoder);
            var isSwEncoder = !vidEncoder.Contains("vaapi", StringComparison.OrdinalIgnoreCase);
            var isVaapiFullSupported = isLinux && IsVaapiSupported(state) && IsVaapiFullSupported();
            var isVaapiOclSupported = isVaapiFullSupported && IsOpenclFullSupported();
            var isVaapiVkSupported = isVaapiFullSupported && IsVulkanFullSupported();

            // legacy vaapi pipeline(copy-back)
            if ((isSwDecoder && isSwEncoder)
                || !isVaapiOclSupported
                || !_mediaEncoder.SupportsFilter("alphasrc"))
            {
                var swFilterChain = GetSwVidFilterChain(state, options, vidEncoder);

                if (!isSwEncoder)
                {
                    var newfilters = new List<string>();
                    var noOverlay = swFilterChain.OverlayFilters.Count == 0;
                    newfilters.AddRange(noOverlay ? swFilterChain.MainFilters : swFilterChain.OverlayFilters);
                    newfilters.Add("hwupload=derive_device=vaapi");

                    var mainFilters = noOverlay ? newfilters : swFilterChain.MainFilters;
                    var overlayFilters = noOverlay ? swFilterChain.OverlayFilters : newfilters;
                    return (mainFilters, swFilterChain.SubFilters, overlayFilters);
                }

                return swFilterChain;
            }

            // prefered vaapi + opencl filters pipeline
            if (_mediaEncoder.IsVaapiDeviceInteliHD)
            {
                // Intel iHD path, with extra vpp tonemap and overlay support.
                return GetIntelVaapiFullVidFiltersPrefered(state, options, vidDecoder, vidEncoder);
            }

            // prefered vaapi + vulkan filters pipeline
            if (_mediaEncoder.IsVaapiDeviceAmd
                && isVaapiVkSupported
                && _mediaEncoder.IsVaapiDeviceSupportVulkanDrmInterop
                && Environment.OSVersion.Version >= _minKernelVersionAmdVkFmtModifier)
            {
                // AMD radeonsi path(targeting Polaris/gfx8+), with extra vulkan tonemap and overlay support.
                return GetAmdVaapiFullVidFiltersPrefered(state, options, vidDecoder, vidEncoder);
            }

            // Intel i965 and Amd legacy driver path, only featuring scale and deinterlace support.
            return GetVaapiLimitedVidFiltersPrefered(state, options, vidDecoder, vidEncoder);
        }

        public (List<string> MainFilters, List<string> SubFilters, List<string> OverlayFilters) GetIntelVaapiFullVidFiltersPrefered(
            EncodingJobInfo state,
            EncodingOptions options,
            string vidDecoder,
            string vidEncoder)
        {
            var inW = state.VideoStream?.Width;
            var inH = state.VideoStream?.Height;
            var reqW = state.BaseRequest.Width;
            var reqH = state.BaseRequest.Height;
            var reqMaxW = state.BaseRequest.MaxWidth;
            var reqMaxH = state.BaseRequest.MaxHeight;
            var threeDFormat = state.MediaSource.Video3DFormat;

            var isVaapiDecoder = vidDecoder.Contains("vaapi", StringComparison.OrdinalIgnoreCase);
            var isVaapiEncoder = vidEncoder.Contains("vaapi", StringComparison.OrdinalIgnoreCase);
            var isSwDecoder = string.IsNullOrEmpty(vidDecoder);
            var isSwEncoder = !isVaapiEncoder;
            var isVaInVaOut = isVaapiDecoder && isVaapiEncoder;

            var doDeintH264 = state.DeInterlace("h264", true) || state.DeInterlace("avc", true);
            var doDeintHevc = state.DeInterlace("h265", true) || state.DeInterlace("hevc", true);
            var doVaVppTonemap = isVaapiDecoder && IsIntelVppTonemapAvailable(state, options);
            var doOclTonemap = !doVaVppTonemap && IsHwTonemapAvailable(state, options);
            var doTonemap = doVaVppTonemap || doOclTonemap;
            var doDeintH2645 = doDeintH264 || doDeintHevc;

            var hasSubs = state.SubtitleStream is not null && state.SubtitleDeliveryMethod == SubtitleDeliveryMethod.Encode;
            var hasTextSubs = hasSubs && state.SubtitleStream.IsTextSubtitleStream;
            var hasGraphicalSubs = hasSubs && !state.SubtitleStream.IsTextSubtitleStream;
            var hasAssSubs = hasSubs
                && (string.Equals(state.SubtitleStream.Codec, "ass", StringComparison.OrdinalIgnoreCase)
                    || string.Equals(state.SubtitleStream.Codec, "ssa", StringComparison.OrdinalIgnoreCase));

            var rotation = state.VideoStream?.Rotation ?? 0;
            var tranposeDir = rotation == 0 ? string.Empty : GetVideoTransposeDirection(state);
            var doVaVppTranspose = !string.IsNullOrEmpty(tranposeDir);
            var swapWAndH = Math.Abs(rotation) == 90 && (isSwDecoder || (isVaapiDecoder && doVaVppTranspose));
            var swpInW = swapWAndH ? inH : inW;
            var swpInH = swapWAndH ? inW : inH;

            /* Make main filters for video stream */
            var mainFilters = new List<string>();

            mainFilters.Add(GetOverwriteColorPropertiesParam(state, doTonemap));

            if (isSwDecoder)
            {
                // INPUT sw surface(memory)
                // sw deint
                if (doDeintH2645)
                {
                    var swDeintFilter = GetSwDeinterlaceFilter(state, options);
                    mainFilters.Add(swDeintFilter);
                }

                var outFormat = doOclTonemap ? "yuv420p10le" : "nv12";
                var swScaleFilter = GetSwScaleFilter(state, options, vidEncoder, swpInW, swpInH, threeDFormat, reqW, reqH, reqMaxW, reqMaxH);
                // sw scale
                mainFilters.Add(swScaleFilter);
                mainFilters.Add($"format={outFormat}");

                // keep video at memory except ocl tonemap,
                // since the overhead caused by hwupload >>> using sw filter.
                // sw => hw
                if (doOclTonemap)
                {
                    mainFilters.Add("hwupload=derive_device=opencl");
                }
            }
            else if (isVaapiDecoder)
            {
                // INPUT vaapi surface(vram)
                // hw deint
                if (doDeintH2645)
                {
                    var deintFilter = GetHwDeinterlaceFilter(state, options, "vaapi");
                    mainFilters.Add(deintFilter);
                }

                // hw transpose
                if (doVaVppTranspose)
                {
                    mainFilters.Add($"transpose_vaapi=dir={tranposeDir}");
                }

                var outFormat = doTonemap ? string.Empty : "nv12";
                var hwScaleFilter = GetHwScaleFilter("scale", "vaapi", outFormat, false, swpInW, swpInH, reqW, reqH, reqMaxW, reqMaxH);

                // allocate extra pool sizes for vaapi vpp
                if (!string.IsNullOrEmpty(hwScaleFilter))
                {
                    hwScaleFilter += ":extra_hw_frames=24";
                }

                // hw scale
                mainFilters.Add(hwScaleFilter);
            }

            // vaapi vpp tonemap
            if (doVaVppTonemap && isVaapiDecoder)
            {
                var tonemapFilter = GetHwTonemapFilter(options, "vaapi", "nv12");
                mainFilters.Add(tonemapFilter);
            }

            if (doOclTonemap && isVaapiDecoder)
            {
                // map from vaapi to opencl via vaapi-opencl interop(Intel only).
                mainFilters.Add("hwmap=derive_device=opencl:mode=read");
            }

            // ocl tonemap
            if (doOclTonemap)
            {
                var tonemapFilter = GetHwTonemapFilter(options, "opencl", "nv12");
                mainFilters.Add(tonemapFilter);
            }

            if (doOclTonemap && isVaInVaOut)
            {
                // OUTPUT vaapi(nv12) surface(vram)
                // reverse-mapping via vaapi-opencl interop.
                mainFilters.Add("hwmap=derive_device=vaapi:mode=write:reverse=1");
                mainFilters.Add("format=vaapi");
            }

            var memoryOutput = false;
            var isUploadForOclTonemap = isSwDecoder && doOclTonemap;
            var isHwmapNotUsable = isUploadForOclTonemap && isVaapiEncoder;
            if ((isVaapiDecoder && isSwEncoder) || isUploadForOclTonemap)
            {
                memoryOutput = true;

                // OUTPUT nv12 surface(memory)
                // prefer hwmap to hwdownload on opencl/vaapi.
                mainFilters.Add(isHwmapNotUsable ? "hwdownload" : "hwmap=mode=read");
                mainFilters.Add("format=nv12");
            }

            // OUTPUT nv12 surface(memory)
            if (isSwDecoder && isVaapiEncoder)
            {
                memoryOutput = true;
            }

            if (memoryOutput)
            {
                // text subtitles
                if (hasTextSubs)
                {
                    var textSubtitlesFilter = GetTextSubtitlesFilter(state, false, false);
                    mainFilters.Add(textSubtitlesFilter);
                }
            }

            if (memoryOutput && isVaapiEncoder)
            {
                if (!hasGraphicalSubs)
                {
                    mainFilters.Add("hwupload_vaapi");
                }
            }

            /* Make sub and overlay filters for subtitle stream */
            var subFilters = new List<string>();
            var overlayFilters = new List<string>();
            if (isVaInVaOut)
            {
                if (hasSubs)
                {
                    if (hasGraphicalSubs)
                    {
                        // overlay_vaapi can handle overlay scaling, setup a smaller height to reduce transfer overhead
                        var subPreProcFilters = GetGraphicalSubPreProcessFilters(swpInW, swpInH, reqW, reqH, reqMaxW, 1080);
                        subFilters.Add(subPreProcFilters);
                        subFilters.Add("format=bgra");
                    }
                    else if (hasTextSubs)
                    {
                        var framerate = state.VideoStream?.RealFrameRate;
                        var subFramerate = hasAssSubs ? Math.Min(framerate ?? 25, 60) : 10;

                        var alphaSrcFilter = GetAlphaSrcFilter(state, swpInW, swpInH, reqW, reqH, reqMaxW, 1080, subFramerate);
                        var subTextSubtitlesFilter = GetTextSubtitlesFilter(state, true, true);
                        subFilters.Add(alphaSrcFilter);
                        subFilters.Add("format=bgra");
                        subFilters.Add(subTextSubtitlesFilter);
                    }

                    subFilters.Add("hwupload=derive_device=vaapi");

                    var (overlayW, overlayH) = GetFixedOutputSize(swpInW, swpInH, reqW, reqH, reqMaxW, reqMaxH);
                    var overlaySize = (overlayW.HasValue && overlayH.HasValue)
                        ? $":w={overlayW.Value}:h={overlayH.Value}"
                        : string.Empty;
                    var overlayVaapiFilter = string.Format(
                        CultureInfo.InvariantCulture,
                        "overlay_vaapi=eof_action=pass:repeatlast=0{0}",
                        overlaySize);
                    overlayFilters.Add(overlayVaapiFilter);
                }
            }
            else if (memoryOutput)
            {
                if (hasGraphicalSubs)
                {
                    var subPreProcFilters = GetGraphicalSubPreProcessFilters(swpInW, swpInH, reqW, reqH, reqMaxW, reqMaxH);
                    subFilters.Add(subPreProcFilters);
                    overlayFilters.Add("overlay=eof_action=pass:repeatlast=0");

                    if (isVaapiEncoder)
                    {
                        overlayFilters.Add("hwupload_vaapi");
                    }
                }
            }

            return (mainFilters, subFilters, overlayFilters);
        }

        public (List<string> MainFilters, List<string> SubFilters, List<string> OverlayFilters) GetAmdVaapiFullVidFiltersPrefered(
            EncodingJobInfo state,
            EncodingOptions options,
            string vidDecoder,
            string vidEncoder)
        {
            var inW = state.VideoStream?.Width;
            var inH = state.VideoStream?.Height;
            var reqW = state.BaseRequest.Width;
            var reqH = state.BaseRequest.Height;
            var reqMaxW = state.BaseRequest.MaxWidth;
            var reqMaxH = state.BaseRequest.MaxHeight;
            var threeDFormat = state.MediaSource.Video3DFormat;

            var isVaapiDecoder = vidDecoder.Contains("vaapi", StringComparison.OrdinalIgnoreCase);
            var isVaapiEncoder = vidEncoder.Contains("vaapi", StringComparison.OrdinalIgnoreCase);
            var isSwDecoder = string.IsNullOrEmpty(vidDecoder);
            var isSwEncoder = !isVaapiEncoder;

            var doDeintH264 = state.DeInterlace("h264", true) || state.DeInterlace("avc", true);
            var doDeintHevc = state.DeInterlace("h265", true) || state.DeInterlace("hevc", true);
            var doVkTonemap = IsVulkanHwTonemapAvailable(state, options);
            var doDeintH2645 = doDeintH264 || doDeintHevc;

            var hasSubs = state.SubtitleStream is not null && state.SubtitleDeliveryMethod == SubtitleDeliveryMethod.Encode;
            var hasTextSubs = hasSubs && state.SubtitleStream.IsTextSubtitleStream;
            var hasGraphicalSubs = hasSubs && !state.SubtitleStream.IsTextSubtitleStream;
            var hasAssSubs = hasSubs
                && (string.Equals(state.SubtitleStream.Codec, "ass", StringComparison.OrdinalIgnoreCase)
                    || string.Equals(state.SubtitleStream.Codec, "ssa", StringComparison.OrdinalIgnoreCase));

            var rotation = state.VideoStream?.Rotation ?? 0;
            var tranposeDir = rotation == 0 ? string.Empty : GetVideoTransposeDirection(state);
            var doVkTranspose = isVaapiDecoder && !string.IsNullOrEmpty(tranposeDir);
            var swapWAndH = Math.Abs(rotation) == 90 && (isSwDecoder || (isVaapiDecoder && doVkTranspose));
            var swpInW = swapWAndH ? inH : inW;
            var swpInH = swapWAndH ? inW : inH;

            /* Make main filters for video stream */
            var mainFilters = new List<string>();

            mainFilters.Add(GetOverwriteColorPropertiesParam(state, doVkTonemap));

            if (isSwDecoder)
            {
                // INPUT sw surface(memory)
                // sw deint
                if (doDeintH2645)
                {
                    var swDeintFilter = GetSwDeinterlaceFilter(state, options);
                    mainFilters.Add(swDeintFilter);
                }

                if (doVkTonemap || hasSubs)
                {
                    // sw => hw
                    mainFilters.Add("hwupload=derive_device=vulkan");
                    mainFilters.Add("format=vulkan");
                }
                else
                {
                    // sw scale
                    var swScaleFilter = GetSwScaleFilter(state, options, vidEncoder, swpInW, swpInH, threeDFormat, reqW, reqH, reqMaxW, reqMaxH);
                    mainFilters.Add(swScaleFilter);
                    mainFilters.Add("format=nv12");
                }
            }
            else if (isVaapiDecoder)
            {
                // INPUT vaapi surface(vram)
                if (doVkTranspose || doVkTonemap || hasSubs)
                {
                    // map from vaapi to vulkan/drm via interop (Polaris/gfx8+).
                    if (_mediaEncoder.EncoderVersion >= _minFFmpegAlteredVaVkInterop)
                    {
                        if (doVkTranspose || !_mediaEncoder.IsVaapiDeviceSupportVulkanDrmModifier)
                        {
                            // disable the indirect va-drm-vk mapping since it's no longer reliable.
                            mainFilters.Add("hwmap=derive_device=drm");
                            mainFilters.Add("format=drm_prime");
                            mainFilters.Add("hwmap=derive_device=vulkan");
                            mainFilters.Add("format=vulkan");

                            // workaround for libplacebo using the imported vulkan frame on gfx8.
                            if (!_mediaEncoder.IsVaapiDeviceSupportVulkanDrmModifier)
                            {
                                mainFilters.Add("scale_vulkan");
                            }
                        }
                        else if (doVkTonemap || hasSubs)
                        {
                            // non ad-hoc libplacebo also accepts drm_prime direct input.
                            mainFilters.Add("hwmap=derive_device=drm");
                            mainFilters.Add("format=drm_prime");
                        }
                    }
                    else // legacy va-vk mapping that works only in jellyfin-ffmpeg6
                    {
                        mainFilters.Add("hwmap=derive_device=vulkan");
                        mainFilters.Add("format=vulkan");
                    }
                }
                else
                {
                    // hw deint
                    if (doDeintH2645)
                    {
                        var deintFilter = GetHwDeinterlaceFilter(state, options, "vaapi");
                        mainFilters.Add(deintFilter);
                    }

                    // hw scale
                    var hwScaleFilter = GetHwScaleFilter("scale", "vaapi", "nv12", false, inW, inH, reqW, reqH, reqMaxW, reqMaxH);
                    mainFilters.Add(hwScaleFilter);
                }
            }

            // vk transpose
            if (doVkTranspose)
            {
                if (string.Equals(tranposeDir, "reversal", StringComparison.OrdinalIgnoreCase))
                {
                    mainFilters.Add("flip_vulkan");
                }
                else
                {
                    mainFilters.Add($"transpose_vulkan=dir={tranposeDir}");
                }
            }

            // vk libplacebo
            if (doVkTonemap || hasSubs)
            {
                var libplaceboFilter = GetLibplaceboFilter(options, "bgra", doVkTonemap, swpInW, swpInH, reqW, reqH, reqMaxW, reqMaxH);
                mainFilters.Add(libplaceboFilter);
                mainFilters.Add("format=vulkan");
            }

            if (doVkTonemap && !hasSubs)
            {
                // OUTPUT vaapi(nv12) surface(vram)
                // map from vulkan/drm to vaapi via interop (Polaris/gfx8+).
                mainFilters.Add("hwmap=derive_device=vaapi");
                mainFilters.Add("format=vaapi");

                // clear the surf->meta_offset and output nv12
                mainFilters.Add("scale_vaapi=format=nv12");

                // hw deint
                if (doDeintH2645)
                {
                    var deintFilter = GetHwDeinterlaceFilter(state, options, "vaapi");
                    mainFilters.Add(deintFilter);
                }
            }

            if (!hasSubs)
            {
                // OUTPUT nv12 surface(memory)
                if (isSwEncoder && (doVkTonemap || isVaapiDecoder))
                {
                    mainFilters.Add("hwdownload");
                    mainFilters.Add("format=nv12");
                }

                if (isSwDecoder && isVaapiEncoder && !doVkTonemap)
                {
                    mainFilters.Add("hwupload_vaapi");
                }
            }

            /* Make sub and overlay filters for subtitle stream */
            var subFilters = new List<string>();
            var overlayFilters = new List<string>();
            if (hasSubs)
            {
                if (hasGraphicalSubs)
                {
                    var subPreProcFilters = GetGraphicalSubPreProcessFilters(swpInW, swpInH, reqW, reqH, reqMaxW, reqMaxH);
                    subFilters.Add(subPreProcFilters);
                    subFilters.Add("format=bgra");
                }
                else if (hasTextSubs)
                {
                    var framerate = state.VideoStream?.RealFrameRate;
                    var subFramerate = hasAssSubs ? Math.Min(framerate ?? 25, 60) : 10;

                    var alphaSrcFilter = GetAlphaSrcFilter(state, swpInW, swpInH, reqW, reqH, reqMaxW, reqMaxH, subFramerate);
                    var subTextSubtitlesFilter = GetTextSubtitlesFilter(state, true, true);
                    subFilters.Add(alphaSrcFilter);
                    subFilters.Add("format=bgra");
                    subFilters.Add(subTextSubtitlesFilter);
                }

                subFilters.Add("hwupload=derive_device=vulkan");
                subFilters.Add("format=vulkan");

                overlayFilters.Add("overlay_vulkan=eof_action=pass:repeatlast=0");

                if (isSwEncoder)
                {
                    // OUTPUT nv12 surface(memory)
                    overlayFilters.Add("scale_vulkan=format=nv12");
                    overlayFilters.Add("hwdownload");
                    overlayFilters.Add("format=nv12");
                }
                else if (isVaapiEncoder)
                {
                    // OUTPUT vaapi(nv12) surface(vram)
                    // map from vulkan/drm to vaapi via interop (Polaris/gfx8+).
                    overlayFilters.Add("hwmap=derive_device=vaapi");
                    overlayFilters.Add("format=vaapi");

                    // clear the surf->meta_offset and output nv12
                    overlayFilters.Add("scale_vaapi=format=nv12");

                    // hw deint
                    if (doDeintH2645)
                    {
                        var deintFilter = GetHwDeinterlaceFilter(state, options, "vaapi");
                        overlayFilters.Add(deintFilter);
                    }
                }
            }

            return (mainFilters, subFilters, overlayFilters);
        }

        public (List<string> MainFilters, List<string> SubFilters, List<string> OverlayFilters) GetVaapiLimitedVidFiltersPrefered(
            EncodingJobInfo state,
            EncodingOptions options,
            string vidDecoder,
            string vidEncoder)
        {
            var inW = state.VideoStream?.Width;
            var inH = state.VideoStream?.Height;
            var reqW = state.BaseRequest.Width;
            var reqH = state.BaseRequest.Height;
            var reqMaxW = state.BaseRequest.MaxWidth;
            var reqMaxH = state.BaseRequest.MaxHeight;
            var threeDFormat = state.MediaSource.Video3DFormat;

            var isVaapiDecoder = vidDecoder.Contains("vaapi", StringComparison.OrdinalIgnoreCase);
            var isVaapiEncoder = vidEncoder.Contains("vaapi", StringComparison.OrdinalIgnoreCase);
            var isSwDecoder = string.IsNullOrEmpty(vidDecoder);
            var isSwEncoder = !isVaapiEncoder;
            var isVaInVaOut = isVaapiDecoder && isVaapiEncoder;
            var isi965Driver = _mediaEncoder.IsVaapiDeviceInteli965;
            var isAmdDriver = _mediaEncoder.IsVaapiDeviceAmd;

            var doDeintH264 = state.DeInterlace("h264", true) || state.DeInterlace("avc", true);
            var doDeintHevc = state.DeInterlace("h265", true) || state.DeInterlace("hevc", true);
            var doDeintH2645 = doDeintH264 || doDeintHevc;
            var doOclTonemap = IsHwTonemapAvailable(state, options);

            var hasSubs = state.SubtitleStream is not null && state.SubtitleDeliveryMethod == SubtitleDeliveryMethod.Encode;
            var hasTextSubs = hasSubs && state.SubtitleStream.IsTextSubtitleStream;
            var hasGraphicalSubs = hasSubs && !state.SubtitleStream.IsTextSubtitleStream;

            var rotation = state.VideoStream?.Rotation ?? 0;
            var swapWAndH = Math.Abs(rotation) == 90 && isSwDecoder;
            var swpInW = swapWAndH ? inH : inW;
            var swpInH = swapWAndH ? inW : inH;

            /* Make main filters for video stream */
            var mainFilters = new List<string>();

            mainFilters.Add(GetOverwriteColorPropertiesParam(state, doOclTonemap));

            var outFormat = string.Empty;
            if (isSwDecoder)
            {
                // INPUT sw surface(memory)
                // sw deint
                if (doDeintH2645)
                {
                    var swDeintFilter = GetSwDeinterlaceFilter(state, options);
                    mainFilters.Add(swDeintFilter);
                }

                outFormat = doOclTonemap ? "yuv420p10le" : "nv12";
                var swScaleFilter = GetSwScaleFilter(state, options, vidEncoder, swpInW, swpInH, threeDFormat, reqW, reqH, reqMaxW, reqMaxH);
                // sw scale
                mainFilters.Add(swScaleFilter);
                mainFilters.Add("format=" + outFormat);

                // keep video at memory except ocl tonemap,
                // since the overhead caused by hwupload >>> using sw filter.
                // sw => hw
                if (doOclTonemap)
                {
                    mainFilters.Add("hwupload=derive_device=opencl");
                }
            }
            else if (isVaapiDecoder)
            {
                // INPUT vaapi surface(vram)
                // hw deint
                if (doDeintH2645)
                {
                    var deintFilter = GetHwDeinterlaceFilter(state, options, "vaapi");
                    mainFilters.Add(deintFilter);
                }

                outFormat = doOclTonemap ? string.Empty : "nv12";
                var hwScaleFilter = GetHwScaleFilter("scale", "vaapi", outFormat, false, inW, inH, reqW, reqH, reqMaxW, reqMaxH);

                // allocate extra pool sizes for vaapi vpp
                if (!string.IsNullOrEmpty(hwScaleFilter))
                {
                    hwScaleFilter += ":extra_hw_frames=24";
                }

                // hw scale
                mainFilters.Add(hwScaleFilter);
            }

            if (doOclTonemap && isVaapiDecoder)
            {
                if (isi965Driver)
                {
                    // map from vaapi to opencl via vaapi-opencl interop(Intel only).
                    mainFilters.Add("hwmap=derive_device=opencl");
                }
                else
                {
                    mainFilters.Add("hwdownload");
                    mainFilters.Add("format=p010le");
                    mainFilters.Add("hwupload=derive_device=opencl");
                }
            }

            // ocl tonemap
            if (doOclTonemap)
            {
                var tonemapFilter = GetHwTonemapFilter(options, "opencl", "nv12");
                mainFilters.Add(tonemapFilter);
            }

            if (doOclTonemap && isVaInVaOut)
            {
                if (isi965Driver)
                {
                    // OUTPUT vaapi(nv12) surface(vram)
                    // reverse-mapping via vaapi-opencl interop.
                    mainFilters.Add("hwmap=derive_device=vaapi:reverse=1");
                    mainFilters.Add("format=vaapi");
                }
            }

            var memoryOutput = false;
            var isUploadForOclTonemap = doOclTonemap && (isSwDecoder || (isVaapiDecoder && !isi965Driver));
            var isHwmapNotUsable = hasGraphicalSubs || isUploadForOclTonemap;
            var isHwmapForSubs = hasSubs && isVaapiDecoder;
            var isHwUnmapForTextSubs = hasTextSubs && isVaInVaOut && !isUploadForOclTonemap;
            if ((isVaapiDecoder && isSwEncoder) || isUploadForOclTonemap || isHwmapForSubs)
            {
                memoryOutput = true;

                // OUTPUT nv12 surface(memory)
                // prefer hwmap to hwdownload on opencl/vaapi.
                mainFilters.Add(isHwmapNotUsable ? "hwdownload" : "hwmap");
                mainFilters.Add("format=nv12");
            }

            // OUTPUT nv12 surface(memory)
            if (isSwDecoder && isVaapiEncoder)
            {
                memoryOutput = true;
            }

            if (memoryOutput)
            {
                // text subtitles
                if (hasTextSubs)
                {
                    var textSubtitlesFilter = GetTextSubtitlesFilter(state, false, false);
                    mainFilters.Add(textSubtitlesFilter);
                }
            }

            if (isHwUnmapForTextSubs)
            {
                mainFilters.Add("hwmap");
                mainFilters.Add("format=vaapi");
            }
            else if (memoryOutput && isVaapiEncoder)
            {
                if (!hasGraphicalSubs)
                {
                    mainFilters.Add("hwupload_vaapi");
                }
            }

            /* Make sub and overlay filters for subtitle stream */
            var subFilters = new List<string>();
            var overlayFilters = new List<string>();
            if (memoryOutput)
            {
                if (hasGraphicalSubs)
                {
                    var subPreProcFilters = GetGraphicalSubPreProcessFilters(swpInW, swpInH, reqW, reqH, reqMaxW, reqMaxH);
                    subFilters.Add(subPreProcFilters);
                    overlayFilters.Add("overlay=eof_action=pass:repeatlast=0");

                    if (isVaapiEncoder)
                    {
                        overlayFilters.Add("hwupload_vaapi");
                    }
                }
            }

            return (mainFilters, subFilters, overlayFilters);
        }

        /// <summary>
        /// Gets the parameter of Apple VideoToolBox filter chain.
        /// </summary>
        /// <param name="state">Encoding state.</param>
        /// <param name="options">Encoding options.</param>
        /// <param name="vidEncoder">Video encoder to use.</param>
        /// <returns>The tuple contains three lists: main, sub and overlay filters.</returns>
        public (List<string> MainFilters, List<string> SubFilters, List<string> OverlayFilters) GetAppleVidFilterChain(
            EncodingJobInfo state,
            EncodingOptions options,
            string vidEncoder)
        {
            if (options.HardwareAccelerationType != HardwareAccelerationType.videotoolbox)
            {
                return (null, null, null);
            }

            // ReSharper disable once InconsistentNaming
            var isMacOS = OperatingSystem.IsMacOS();
            var vidDecoder = GetHardwareVideoDecoder(state, options) ?? string.Empty;
            var isVtDecoder = vidDecoder.Contains("videotoolbox", StringComparison.OrdinalIgnoreCase);
            var isVtEncoder = vidEncoder.Contains("videotoolbox", StringComparison.OrdinalIgnoreCase);
            var isVtFullSupported = isMacOS && IsVideoToolboxFullSupported();

            // legacy videotoolbox pipeline (disable hw filters)
            if (!(isVtEncoder || isVtDecoder)
                || !isVtFullSupported
                || !_mediaEncoder.SupportsFilter("alphasrc"))
            {
                return GetSwVidFilterChain(state, options, vidEncoder);
            }

            // preferred videotoolbox + metal filters pipeline
            return GetAppleVidFiltersPreferred(state, options, vidDecoder, vidEncoder);
        }

        public (List<string> MainFilters, List<string> SubFilters, List<string> OverlayFilters) GetAppleVidFiltersPreferred(
            EncodingJobInfo state,
            EncodingOptions options,
            string vidDecoder,
            string vidEncoder)
        {
            var isVtEncoder = vidEncoder.Contains("videotoolbox", StringComparison.OrdinalIgnoreCase);
            var isVtDecoder = vidDecoder.Contains("videotoolbox", StringComparison.OrdinalIgnoreCase);

            var inW = state.VideoStream?.Width;
            var inH = state.VideoStream?.Height;
            var reqW = state.BaseRequest.Width;
            var reqH = state.BaseRequest.Height;
            var reqMaxW = state.BaseRequest.MaxWidth;
            var reqMaxH = state.BaseRequest.MaxHeight;
            var threeDFormat = state.MediaSource.Video3DFormat;

            var doDeintH264 = state.DeInterlace("h264", true) || state.DeInterlace("avc", true);
            var doDeintHevc = state.DeInterlace("h265", true) || state.DeInterlace("hevc", true);
            var doDeintH2645 = doDeintH264 || doDeintHevc;
            var doVtTonemap = IsVideoToolboxTonemapAvailable(state, options);
            var doMetalTonemap = !doVtTonemap && IsHwTonemapAvailable(state, options);
            var usingHwSurface = isVtDecoder && (_mediaEncoder.EncoderVersion >= _minFFmpegWorkingVtHwSurface);

            var rotation = state.VideoStream?.Rotation ?? 0;
            var tranposeDir = rotation == 0 ? string.Empty : GetVideoTransposeDirection(state);
            var doVtTranspose = !string.IsNullOrEmpty(tranposeDir) && _mediaEncoder.SupportsFilter("transpose_vt");
            var swapWAndH = Math.Abs(rotation) == 90 && doVtTranspose;
            var swpInW = swapWAndH ? inH : inW;
            var swpInH = swapWAndH ? inW : inH;

            var scaleFormat = string.Empty;
            // Use P010 for Metal tone mapping, otherwise force an 8bit output.
            if (!string.Equals(state.VideoStream.PixelFormat, "yuv420p", StringComparison.OrdinalIgnoreCase))
            {
                if (doMetalTonemap)
                {
                    if (!string.Equals(state.VideoStream.PixelFormat, "yuv420p10le", StringComparison.OrdinalIgnoreCase))
                    {
                        scaleFormat = "p010le";
                    }
                }
                else
                {
                    scaleFormat = "nv12";
                }
            }

            var hwScaleFilter = GetHwScaleFilter("scale", "vt", scaleFormat, false, swpInW, swpInH, reqW, reqH, reqMaxW, reqMaxH);

            var hasSubs = state.SubtitleStream is not null && state.SubtitleDeliveryMethod == SubtitleDeliveryMethod.Encode;
            var hasTextSubs = hasSubs && state.SubtitleStream.IsTextSubtitleStream;
            var hasGraphicalSubs = hasSubs && !state.SubtitleStream.IsTextSubtitleStream;
            var hasAssSubs = hasSubs
                && (string.Equals(state.SubtitleStream.Codec, "ass", StringComparison.OrdinalIgnoreCase)
                    || string.Equals(state.SubtitleStream.Codec, "ssa", StringComparison.OrdinalIgnoreCase));

            /* Make main filters for video stream */
            var mainFilters = new List<string>();

            // hw deint
            if (doDeintH2645)
            {
                var deintFilter = GetHwDeinterlaceFilter(state, options, "videotoolbox");
                mainFilters.Add(deintFilter);
            }

            // hw transpose
            if (doVtTranspose)
            {
                mainFilters.Add($"transpose_vt=dir={tranposeDir}");
            }

            if (doVtTonemap)
            {
                const string VtTonemapArgs = "color_matrix=bt709:color_primaries=bt709:color_transfer=bt709";

                // scale_vt can handle scaling & tonemapping in one shot, just like vpp_qsv.
                hwScaleFilter = string.IsNullOrEmpty(hwScaleFilter)
                    ? "scale_vt=" + VtTonemapArgs
                    : hwScaleFilter + ":" + VtTonemapArgs;
            }

            // hw scale & vt tonemap
            mainFilters.Add(hwScaleFilter);

            // Metal tonemap
            if (doMetalTonemap)
            {
                var tonemapFilter = GetHwTonemapFilter(options, "videotoolbox", "nv12");
                mainFilters.Add(tonemapFilter);
            }

            /* Make sub and overlay filters for subtitle stream */
            var subFilters = new List<string>();
            var overlayFilters = new List<string>();

            if (hasSubs)
            {
                if (hasGraphicalSubs)
                {
                    var subPreProcFilters = GetGraphicalSubPreProcessFilters(swpInW, swpInH, reqW, reqH, reqMaxW, reqMaxH);
                    subFilters.Add(subPreProcFilters);
                    subFilters.Add("format=bgra");
                }
                else if (hasTextSubs)
                {
                    var framerate = state.VideoStream?.RealFrameRate;
                    var subFramerate = hasAssSubs ? Math.Min(framerate ?? 25, 60) : 10;

                    var alphaSrcFilter = GetAlphaSrcFilter(state, swpInW, swpInH, reqW, reqH, reqMaxW, reqMaxH, subFramerate);
                    var subTextSubtitlesFilter = GetTextSubtitlesFilter(state, true, true);
                    subFilters.Add(alphaSrcFilter);
                    subFilters.Add("format=bgra");
                    subFilters.Add(subTextSubtitlesFilter);
                }

                subFilters.Add("hwupload");
                overlayFilters.Add("overlay_videotoolbox=eof_action=pass:repeatlast=0");
            }

            if (usingHwSurface)
            {
                if (!isVtEncoder)
                {
                    mainFilters.Add("hwdownload");
                    mainFilters.Add("format=nv12");
                }

                return (mainFilters, subFilters, overlayFilters);
            }

            // For old jellyfin-ffmpeg that has broken hwsurface, add a hwupload
            var needFiltering = mainFilters.Any(f => !string.IsNullOrEmpty(f)) ||
                                subFilters.Any(f => !string.IsNullOrEmpty(f)) ||
                                overlayFilters.Any(f => !string.IsNullOrEmpty(f));
            if (needFiltering)
            {
                // INPUT videotoolbox/memory surface(vram/uma)
                // this will pass-through automatically if in/out format matches.
                mainFilters.Insert(0, "hwupload");
                mainFilters.Insert(0, "format=nv12|p010le|videotoolbox_vld");

                if (!isVtEncoder)
                {
                    mainFilters.Add("hwdownload");
                    mainFilters.Add("format=nv12");
                }
            }

            return (mainFilters, subFilters, overlayFilters);
        }

        /// <summary>
        /// Gets the parameter of Rockchip RKMPP/RKRGA filter chain.
        /// </summary>
        /// <param name="state">Encoding state.</param>
        /// <param name="options">Encoding options.</param>
        /// <param name="vidEncoder">Video encoder to use.</param>
        /// <returns>The tuple contains three lists: main, sub and overlay filters.</returns>
        public (List<string> MainFilters, List<string> SubFilters, List<string> OverlayFilters) GetRkmppVidFilterChain(
            EncodingJobInfo state,
            EncodingOptions options,
            string vidEncoder)
        {
            if (options.HardwareAccelerationType != HardwareAccelerationType.rkmpp)
            {
                return (null, null, null);
            }

            var isLinux = OperatingSystem.IsLinux();
            var vidDecoder = GetHardwareVideoDecoder(state, options) ?? string.Empty;
            var isSwDecoder = string.IsNullOrEmpty(vidDecoder);
            var isSwEncoder = !vidEncoder.Contains("rkmpp", StringComparison.OrdinalIgnoreCase);
            var isRkmppOclSupported = isLinux && IsRkmppFullSupported() && IsOpenclFullSupported();

            if ((isSwDecoder && isSwEncoder)
                || !isRkmppOclSupported
                || !_mediaEncoder.SupportsFilter("alphasrc"))
            {
                return GetSwVidFilterChain(state, options, vidEncoder);
            }

            // prefered rkmpp + rkrga + opencl filters pipeline
            if (isRkmppOclSupported)
            {
                return GetRkmppVidFiltersPrefered(state, options, vidDecoder, vidEncoder);
            }

            return (null, null, null);
        }

        public (List<string> MainFilters, List<string> SubFilters, List<string> OverlayFilters) GetRkmppVidFiltersPrefered(
            EncodingJobInfo state,
            EncodingOptions options,
            string vidDecoder,
            string vidEncoder)
        {
            var inW = state.VideoStream?.Width;
            var inH = state.VideoStream?.Height;
            var reqW = state.BaseRequest.Width;
            var reqH = state.BaseRequest.Height;
            var reqMaxW = state.BaseRequest.MaxWidth;
            var reqMaxH = state.BaseRequest.MaxHeight;
            var threeDFormat = state.MediaSource.Video3DFormat;

            var isRkmppDecoder = vidDecoder.Contains("rkmpp", StringComparison.OrdinalIgnoreCase);
            var isRkmppEncoder = vidEncoder.Contains("rkmpp", StringComparison.OrdinalIgnoreCase);
            var isSwDecoder = !isRkmppDecoder;
            var isSwEncoder = !isRkmppEncoder;
            var isDrmInDrmOut = isRkmppDecoder && isRkmppEncoder;
            var isEncoderSupportAfbc = isRkmppEncoder
                && (vidEncoder.Contains("h264", StringComparison.OrdinalIgnoreCase)
                    || vidEncoder.Contains("hevc", StringComparison.OrdinalIgnoreCase));

            var doDeintH264 = state.DeInterlace("h264", true) || state.DeInterlace("avc", true);
            var doDeintHevc = state.DeInterlace("h265", true) || state.DeInterlace("hevc", true);
            var doDeintH2645 = doDeintH264 || doDeintHevc;
            var doOclTonemap = IsHwTonemapAvailable(state, options);

            var hasSubs = state.SubtitleStream != null && state.SubtitleDeliveryMethod == SubtitleDeliveryMethod.Encode;
            var hasTextSubs = hasSubs && state.SubtitleStream.IsTextSubtitleStream;
            var hasGraphicalSubs = hasSubs && !state.SubtitleStream.IsTextSubtitleStream;
            var hasAssSubs = hasSubs
                && (string.Equals(state.SubtitleStream.Codec, "ass", StringComparison.OrdinalIgnoreCase)
                    || string.Equals(state.SubtitleStream.Codec, "ssa", StringComparison.OrdinalIgnoreCase));

            var rotation = state.VideoStream?.Rotation ?? 0;
            var tranposeDir = rotation == 0 ? string.Empty : GetVideoTransposeDirection(state);
            var doRkVppTranspose = !string.IsNullOrEmpty(tranposeDir);
            var swapWAndH = Math.Abs(rotation) == 90 && (isSwDecoder || (isRkmppDecoder && doRkVppTranspose));
            var swpInW = swapWAndH ? inH : inW;
            var swpInH = swapWAndH ? inW : inH;

            /* Make main filters for video stream */
            var mainFilters = new List<string>();

            mainFilters.Add(GetOverwriteColorPropertiesParam(state, doOclTonemap));

            if (isSwDecoder)
            {
                // INPUT sw surface(memory)
                // sw deint
                if (doDeintH2645)
                {
                    var swDeintFilter = GetSwDeinterlaceFilter(state, options);
                    mainFilters.Add(swDeintFilter);
                }

                var outFormat = doOclTonemap ? "yuv420p10le" : (hasGraphicalSubs ? "yuv420p" : "nv12");
                var swScaleFilter = GetSwScaleFilter(state, options, vidEncoder, swpInW, swpInH, threeDFormat, reqW, reqH, reqMaxW, reqMaxH);
                if (!string.IsNullOrEmpty(swScaleFilter))
                {
                    swScaleFilter += ":flags=fast_bilinear";
                }

                // sw scale
                mainFilters.Add(swScaleFilter);
                mainFilters.Add($"format={outFormat}");

                // keep video at memory except ocl tonemap,
                // since the overhead caused by hwupload >>> using sw filter.
                // sw => hw
                if (doOclTonemap)
                {
                    mainFilters.Add("hwupload=derive_device=opencl");
                }
            }
            else if (isRkmppDecoder)
            {
                // INPUT rkmpp/drm surface(gem/dma-heap)

                var isFullAfbcPipeline = isEncoderSupportAfbc && isDrmInDrmOut && !doOclTonemap;
                var swapOutputWandH = doRkVppTranspose && swapWAndH;
                var outFormat = doOclTonemap ? "p010" : "nv12";
                var hwScalePrefix = doRkVppTranspose ? "vpp" : "scale";
                var hwScaleFilter = GetHwScaleFilter(hwScalePrefix, "rkrga", outFormat, swapOutputWandH, swpInW, swpInH, reqW, reqH, reqMaxW, reqMaxH);
                var hwScaleFilter2 = GetHwScaleFilter(hwScalePrefix, "rkrga", string.Empty, swapOutputWandH, swpInW, swpInH, reqW, reqH, reqMaxW, reqMaxH);

                if (!hasSubs
                     || doRkVppTranspose
                     || !isFullAfbcPipeline
                     || !string.IsNullOrEmpty(hwScaleFilter2))
                {
                    if (!string.IsNullOrEmpty(hwScaleFilter) && doRkVppTranspose)
                    {
                        hwScaleFilter += $":transpose={tranposeDir}";
                    }

                    // try enabling AFBC to save DDR bandwidth
                    if (!string.IsNullOrEmpty(hwScaleFilter) && isFullAfbcPipeline)
                    {
                        hwScaleFilter += ":afbc=1";
                    }

                    // hw transpose & scale
                    mainFilters.Add(hwScaleFilter);
                }
            }

            if (doOclTonemap && isRkmppDecoder)
            {
                // map from rkmpp/drm to opencl via drm-opencl interop.
                mainFilters.Add("hwmap=derive_device=opencl:mode=read");
            }

            // ocl tonemap
            if (doOclTonemap)
            {
                var tonemapFilter = GetHwTonemapFilter(options, "opencl", "nv12");
                mainFilters.Add(tonemapFilter);
            }

            var memoryOutput = false;
            var isUploadForOclTonemap = isSwDecoder && doOclTonemap;
            if ((isRkmppDecoder && isSwEncoder) || isUploadForOclTonemap)
            {
                memoryOutput = true;

                // OUTPUT nv12 surface(memory)
                mainFilters.Add("hwdownload");
                mainFilters.Add("format=nv12");
            }

            // OUTPUT nv12 surface(memory)
            if (isSwDecoder && isRkmppEncoder)
            {
                memoryOutput = true;
            }

            if (memoryOutput)
            {
                // text subtitles
                if (hasTextSubs)
                {
                    var textSubtitlesFilter = GetTextSubtitlesFilter(state, false, false);
                    mainFilters.Add(textSubtitlesFilter);
                }
            }

            if (isDrmInDrmOut)
            {
                if (doOclTonemap)
                {
                    // OUTPUT drm(nv12) surface(gem/dma-heap)
                    // reverse-mapping via drm-opencl interop.
                    mainFilters.Add("hwmap=derive_device=rkmpp:mode=write:reverse=1");
                    mainFilters.Add("format=drm_prime");
                }
            }

            /* Make sub and overlay filters for subtitle stream */
            var subFilters = new List<string>();
            var overlayFilters = new List<string>();
            if (isDrmInDrmOut)
            {
                if (hasSubs)
                {
                    if (hasGraphicalSubs)
                    {
                        var subPreProcFilters = GetGraphicalSubPreProcessFilters(swpInW, swpInH, reqW, reqH, reqMaxW, reqMaxH);
                        subFilters.Add(subPreProcFilters);
                        subFilters.Add("format=bgra");
                    }
                    else if (hasTextSubs)
                    {
                        var framerate = state.VideoStream?.RealFrameRate;
                        var subFramerate = hasAssSubs ? Math.Min(framerate ?? 25, 60) : 10;

                        // alphasrc=s=1280x720:r=10:start=0,format=bgra,subtitles,hwupload
                        var alphaSrcFilter = GetAlphaSrcFilter(state, swpInW, swpInH, reqW, reqH, reqMaxW, reqMaxH, subFramerate);
                        var subTextSubtitlesFilter = GetTextSubtitlesFilter(state, true, true);
                        subFilters.Add(alphaSrcFilter);
                        subFilters.Add("format=bgra");
                        subFilters.Add(subTextSubtitlesFilter);
                    }

                    subFilters.Add("hwupload=derive_device=rkmpp");

                    // try enabling AFBC to save DDR bandwidth
                    var hwOverlayFilter = "overlay_rkrga=eof_action=pass:repeatlast=0:format=nv12";
                    if (isEncoderSupportAfbc)
                    {
                        hwOverlayFilter += ":afbc=1";
                    }

                    overlayFilters.Add(hwOverlayFilter);
                }
            }
            else if (memoryOutput)
            {
                if (hasGraphicalSubs)
                {
                    var subPreProcFilters = GetGraphicalSubPreProcessFilters(swpInW, swpInH, reqW, reqH, reqMaxW, reqMaxH);
                    subFilters.Add(subPreProcFilters);
                    overlayFilters.Add("overlay=eof_action=pass:repeatlast=0");
                }
            }

            return (mainFilters, subFilters, overlayFilters);
        }

        /// <summary>
        /// Gets the parameter of video processing filters.
        /// </summary>
        /// <param name="state">Encoding state.</param>
        /// <param name="options">Encoding options.</param>
        /// <param name="outputVideoCodec">Video codec to use.</param>
        /// <returns>The video processing filters parameter.</returns>
        public string GetVideoProcessingFilterParam(
            EncodingJobInfo state,
            EncodingOptions options,
            string outputVideoCodec)
        {
            var videoStream = state.VideoStream;
            if (videoStream is null)
            {
                return string.Empty;
            }

            var hasSubs = state.SubtitleStream is not null && state.SubtitleDeliveryMethod == SubtitleDeliveryMethod.Encode;
            var hasTextSubs = hasSubs && state.SubtitleStream.IsTextSubtitleStream;
            var hasGraphicalSubs = hasSubs && !state.SubtitleStream.IsTextSubtitleStream;

            List<string> mainFilters;
            List<string> subFilters;
            List<string> overlayFilters;

            (mainFilters, subFilters, overlayFilters) = options.HardwareAccelerationType switch
            {
                HardwareAccelerationType.vaapi => GetVaapiVidFilterChain(state, options, outputVideoCodec),
                HardwareAccelerationType.amf => GetAmdVidFilterChain(state, options, outputVideoCodec),
                HardwareAccelerationType.qsv => GetIntelVidFilterChain(state, options, outputVideoCodec),
                HardwareAccelerationType.nvenc => GetNvidiaVidFilterChain(state, options, outputVideoCodec),
                HardwareAccelerationType.videotoolbox => GetAppleVidFilterChain(state, options, outputVideoCodec),
                HardwareAccelerationType.rkmpp => GetRkmppVidFilterChain(state, options, outputVideoCodec),
                _ => GetSwVidFilterChain(state, options, outputVideoCodec),
            };

            mainFilters?.RemoveAll(string.IsNullOrEmpty);
            subFilters?.RemoveAll(string.IsNullOrEmpty);
            overlayFilters?.RemoveAll(string.IsNullOrEmpty);

            var framerate = GetFramerateParam(state);
            if (framerate.HasValue)
            {
                mainFilters.Insert(0, string.Format(
                    CultureInfo.InvariantCulture,
                    "fps={0}",
                    framerate.Value));
            }

            var mainStr = string.Empty;
            if (mainFilters?.Count > 0)
            {
                mainStr = string.Format(
                    CultureInfo.InvariantCulture,
                    "{0}",
                    string.Join(',', mainFilters));
            }

            if (overlayFilters?.Count == 0)
            {
                // -vf "scale..."
                return string.IsNullOrEmpty(mainStr) ? string.Empty : " -vf \"" + mainStr + "\"";
            }

            if (overlayFilters?.Count > 0
                && subFilters?.Count > 0
                && state.SubtitleStream is not null)
            {
                // overlay graphical/text subtitles
                var subStr = string.Format(
                        CultureInfo.InvariantCulture,
                        "{0}",
                        string.Join(',', subFilters));

                var overlayStr = string.Format(
                        CultureInfo.InvariantCulture,
                        "{0}",
                        string.Join(',', overlayFilters));

                var mapPrefix = Convert.ToInt32(state.SubtitleStream.IsExternal);
                var subtitleStreamIndex = FindIndex(state.MediaSource.MediaStreams, state.SubtitleStream);
                var videoStreamIndex = FindIndex(state.MediaSource.MediaStreams, state.VideoStream);

                if (hasSubs)
                {
                    // -filter_complex "[0:s]scale=s[sub]..."
                    var filterStr = string.IsNullOrEmpty(mainStr)
                        ? " -filter_complex \"[{0}:{1}]{4}[sub];[0:{2}][sub]{5}\""
                        : " -filter_complex \"[{0}:{1}]{4}[sub];[0:{2}]{3}[main];[main][sub]{5}\"";

                    if (hasTextSubs)
                    {
                        filterStr = string.IsNullOrEmpty(mainStr)
                            ? " -filter_complex \"{4}[sub];[0:{2}][sub]{5}\""
                            : " -filter_complex \"{4}[sub];[0:{2}]{3}[main];[main][sub]{5}\"";
                    }

                    return string.Format(
                        CultureInfo.InvariantCulture,
                        filterStr,
                        mapPrefix,
                        subtitleStreamIndex,
                        videoStreamIndex,
                        mainStr,
                        subStr,
                        overlayStr);
                }
            }

            return string.Empty;
        }

        public string GetOverwriteColorPropertiesParam(EncodingJobInfo state, bool isTonemapAvailable)
        {
            if (isTonemapAvailable)
            {
                return GetInputHdrParam(state.VideoStream?.ColorTransfer);
            }

            return GetOutputSdrParam(null);
        }

        public string GetInputHdrParam(string colorTransfer)
        {
            if (string.Equals(colorTransfer, "arib-std-b67", StringComparison.OrdinalIgnoreCase))
            {
                // HLG
                return "setparams=color_primaries=bt2020:color_trc=arib-std-b67:colorspace=bt2020nc";
            }

            // HDR10
            return "setparams=color_primaries=bt2020:color_trc=smpte2084:colorspace=bt2020nc";
        }

        public string GetOutputSdrParam(string tonemappingRange)
        {
            // SDR
            if (string.Equals(tonemappingRange, "tv", StringComparison.OrdinalIgnoreCase))
            {
                return "setparams=color_primaries=bt709:color_trc=bt709:colorspace=bt709:range=tv";
            }

            if (string.Equals(tonemappingRange, "pc", StringComparison.OrdinalIgnoreCase))
            {
                return "setparams=color_primaries=bt709:color_trc=bt709:colorspace=bt709:range=pc";
            }

            return "setparams=color_primaries=bt709:color_trc=bt709:colorspace=bt709";
        }

        public static int GetVideoColorBitDepth(EncodingJobInfo state)
        {
            var videoStream = state.VideoStream;
            if (videoStream is not null)
            {
                if (videoStream.BitDepth.HasValue)
                {
                    return videoStream.BitDepth.Value;
                }

                if (string.Equals(videoStream.PixelFormat, "yuv420p", StringComparison.OrdinalIgnoreCase)
                    || string.Equals(videoStream.PixelFormat, "yuvj420p", StringComparison.OrdinalIgnoreCase)
                    || string.Equals(videoStream.PixelFormat, "yuv422p", StringComparison.OrdinalIgnoreCase)
                    || string.Equals(videoStream.PixelFormat, "yuv444p", StringComparison.OrdinalIgnoreCase))
                {
                    return 8;
                }

                if (string.Equals(videoStream.PixelFormat, "yuv420p10le", StringComparison.OrdinalIgnoreCase)
                    || string.Equals(videoStream.PixelFormat, "yuv422p10le", StringComparison.OrdinalIgnoreCase)
                    || string.Equals(videoStream.PixelFormat, "yuv444p10le", StringComparison.OrdinalIgnoreCase))
                {
                    return 10;
                }

                if (string.Equals(videoStream.PixelFormat, "yuv420p12le", StringComparison.OrdinalIgnoreCase)
                    || string.Equals(videoStream.PixelFormat, "yuv422p12le", StringComparison.OrdinalIgnoreCase)
                    || string.Equals(videoStream.PixelFormat, "yuv444p12le", StringComparison.OrdinalIgnoreCase))
                {
                    return 12;
                }

                return 8;
            }

            return 0;
        }

        /// <summary>
        /// Gets the ffmpeg option string for the hardware accelerated video decoder.
        /// </summary>
        /// <param name="state">The encoding job info.</param>
        /// <param name="options">The encoding options.</param>
        /// <returns>The option string or null if none available.</returns>
        protected string GetHardwareVideoDecoder(EncodingJobInfo state, EncodingOptions options)
        {
            var videoStream = state.VideoStream;
            var mediaSource = state.MediaSource;
            if (videoStream is null || mediaSource is null)
            {
                return null;
            }

            // HWA decoders can handle both video files and video folders.
            var videoType = state.VideoType;
            if (videoType != VideoType.VideoFile
                && videoType != VideoType.Iso
                && videoType != VideoType.Dvd
                && videoType != VideoType.BluRay)
            {
                return null;
            }

            if (IsCopyCodec(state.OutputVideoCodec))
            {
                return null;
            }

            var hardwareAccelerationType = options.HardwareAccelerationType;

            if (!string.IsNullOrEmpty(videoStream.Codec) && hardwareAccelerationType != HardwareAccelerationType.none)
            {
                var bitDepth = GetVideoColorBitDepth(state);

                // Only HEVC, VP9 and AV1 formats have 10-bit hardware decoder support for most platforms
                if (bitDepth == 10
                    && !(string.Equals(videoStream.Codec, "hevc", StringComparison.OrdinalIgnoreCase)
                         || string.Equals(videoStream.Codec, "h265", StringComparison.OrdinalIgnoreCase)
                         || string.Equals(videoStream.Codec, "vp9", StringComparison.OrdinalIgnoreCase)
                         || string.Equals(videoStream.Codec, "av1", StringComparison.OrdinalIgnoreCase)))
                {
                    // RKMPP has H.264 Hi10P decoder
                    bool hasHardwareHi10P = hardwareAccelerationType == HardwareAccelerationType.rkmpp;

                    // VideoToolbox on Apple Silicon has H.264 Hi10P mode enabled after macOS 14.6
                    if (hardwareAccelerationType == HardwareAccelerationType.videotoolbox)
                    {
                        var ver = Environment.OSVersion.Version;
                        var arch = RuntimeInformation.OSArchitecture;
                        if (arch.Equals(Architecture.Arm64) && ver >= new Version(14, 6))
                        {
                            hasHardwareHi10P = true;
                        }
                    }

                    if (!hasHardwareHi10P
                        && string.Equals(videoStream.Codec, "h264", StringComparison.OrdinalIgnoreCase))
                    {
                        return null;
                    }
                }

                var decoder = hardwareAccelerationType switch
                {
                    HardwareAccelerationType.vaapi => GetVaapiVidDecoder(state, options, videoStream, bitDepth),
                    HardwareAccelerationType.amf => GetAmfVidDecoder(state, options, videoStream, bitDepth),
                    HardwareAccelerationType.qsv => GetQsvHwVidDecoder(state, options, videoStream, bitDepth),
                    HardwareAccelerationType.nvenc => GetNvdecVidDecoder(state, options, videoStream, bitDepth),
                    HardwareAccelerationType.videotoolbox => GetVideotoolboxVidDecoder(state, options, videoStream, bitDepth),
                    HardwareAccelerationType.rkmpp => GetRkmppVidDecoder(state, options, videoStream, bitDepth),
                    _ => string.Empty
                };

                if (!string.IsNullOrEmpty(decoder))
                {
                    return decoder;
                }
            }

            var whichCodec = videoStream.Codec;
            if (string.Equals(whichCodec, "avc", StringComparison.OrdinalIgnoreCase))
            {
                whichCodec = "h264";
            }
            else if (string.Equals(whichCodec, "h265", StringComparison.OrdinalIgnoreCase))
            {
                whichCodec = "hevc";
            }

            // Avoid a second attempt if no hardware acceleration is being used
            options.HardwareDecodingCodecs = options.HardwareDecodingCodecs.Where(c => !string.Equals(c, whichCodec, StringComparison.OrdinalIgnoreCase)).ToArray();

            // leave blank so ffmpeg will decide
            return null;
        }

        /// <summary>
        /// Gets a hw decoder name.
        /// </summary>
        /// <param name="options">Encoding options.</param>
        /// <param name="decoderPrefix">Decoder prefix.</param>
        /// <param name="decoderSuffix">Decoder suffix.</param>
        /// <param name="videoCodec">Video codec to use.</param>
        /// <param name="bitDepth">Video color bit depth.</param>
        /// <returns>Hardware decoder name.</returns>
        public string GetHwDecoderName(EncodingOptions options, string decoderPrefix, string decoderSuffix, string videoCodec, int bitDepth)
        {
            if (string.IsNullOrEmpty(decoderPrefix) || string.IsNullOrEmpty(decoderSuffix))
            {
                return null;
            }

            var decoderName = decoderPrefix + '_' + decoderSuffix;

            var isCodecAvailable = _mediaEncoder.SupportsDecoder(decoderName) && options.HardwareDecodingCodecs.Contains(videoCodec, StringComparison.OrdinalIgnoreCase);
            if (bitDepth == 10 && isCodecAvailable)
            {
                if (string.Equals(videoCodec, "hevc", StringComparison.OrdinalIgnoreCase)
                    && options.HardwareDecodingCodecs.Contains("hevc", StringComparison.OrdinalIgnoreCase)
                    && !options.EnableDecodingColorDepth10Hevc)
                {
                    return null;
                }

                if (string.Equals(videoCodec, "vp9", StringComparison.OrdinalIgnoreCase)
                    && options.HardwareDecodingCodecs.Contains("vp9", StringComparison.OrdinalIgnoreCase)
                    && !options.EnableDecodingColorDepth10Vp9)
                {
                    return null;
                }
            }

            if (string.Equals(decoderSuffix, "cuvid", StringComparison.OrdinalIgnoreCase) && options.EnableEnhancedNvdecDecoder)
            {
                return null;
            }

            if (string.Equals(decoderSuffix, "qsv", StringComparison.OrdinalIgnoreCase) && options.PreferSystemNativeHwDecoder)
            {
                return null;
            }

            if (string.Equals(decoderSuffix, "rkmpp", StringComparison.OrdinalIgnoreCase))
            {
                return null;
            }

            return isCodecAvailable ? (" -c:v " + decoderName) : null;
        }

        /// <summary>
        /// Gets a hwaccel type to use as a hardware decoder depending on the system.
        /// </summary>
        /// <param name="state">Encoding state.</param>
        /// <param name="options">Encoding options.</param>
        /// <param name="videoCodec">Video codec to use.</param>
        /// <param name="bitDepth">Video color bit depth.</param>
        /// <param name="outputHwSurface">Specifies if output hw surface.</param>
        /// <returns>Hardware accelerator type.</returns>
        public string GetHwaccelType(EncodingJobInfo state, EncodingOptions options, string videoCodec, int bitDepth, bool outputHwSurface)
        {
            var isWindows = OperatingSystem.IsWindows();
            var isLinux = OperatingSystem.IsLinux();
            var isMacOS = OperatingSystem.IsMacOS();
            var isD3d11Supported = isWindows && _mediaEncoder.SupportsHwaccel("d3d11va");
            var isVaapiSupported = isLinux && IsVaapiSupported(state);
            var isCudaSupported = (isLinux || isWindows) && IsCudaFullSupported();
            var isQsvSupported = (isLinux || isWindows) && _mediaEncoder.SupportsHwaccel("qsv");
            var isVideotoolboxSupported = isMacOS && _mediaEncoder.SupportsHwaccel("videotoolbox");
            var isRkmppSupported = isLinux && IsRkmppFullSupported();
            var isCodecAvailable = options.HardwareDecodingCodecs.Contains(videoCodec, StringComparison.OrdinalIgnoreCase);
            var hardwareAccelerationType = options.HardwareAccelerationType;

            var ffmpegVersion = _mediaEncoder.EncoderVersion;

            // Set the av1 codec explicitly to trigger hw accelerator, otherwise libdav1d will be used.
            var isAv1 = ffmpegVersion < _minFFmpegImplictHwaccel
                && string.Equals(videoCodec, "av1", StringComparison.OrdinalIgnoreCase);

            // Allow profile mismatch if decoding H.264 baseline with d3d11va and vaapi hwaccels.
            var profileMismatch = string.Equals(videoCodec, "h264", StringComparison.OrdinalIgnoreCase)
                && string.Equals(state.VideoStream?.Profile, "baseline", StringComparison.OrdinalIgnoreCase);

            // Disable the extra internal copy in nvdec. We already handle it in filter chain.
            var nvdecNoInternalCopy = ffmpegVersion >= _minFFmpegHwaUnsafeOutput;

            // Strip the display rotation side data from the transposed fmp4 output stream.
            var stripRotationData = (state.VideoStream?.Rotation ?? 0) != 0
                && ffmpegVersion >= _minFFmpegDisplayRotationOption;
            var stripRotationDataArgs = stripRotationData ? " -display_rotation 0" : string.Empty;

            if (bitDepth == 10 && isCodecAvailable)
            {
                if (string.Equals(videoCodec, "hevc", StringComparison.OrdinalIgnoreCase)
                    && options.HardwareDecodingCodecs.Contains("hevc", StringComparison.OrdinalIgnoreCase)
                    && !options.EnableDecodingColorDepth10Hevc)
                {
                    return null;
                }

                if (string.Equals(videoCodec, "vp9", StringComparison.OrdinalIgnoreCase)
                    && options.HardwareDecodingCodecs.Contains("vp9", StringComparison.OrdinalIgnoreCase)
                    && !options.EnableDecodingColorDepth10Vp9)
                {
                    return null;
                }
            }

            // Intel qsv/d3d11va/vaapi
            if (hardwareAccelerationType == HardwareAccelerationType.qsv)
            {
                if (options.PreferSystemNativeHwDecoder)
                {
                    if (isVaapiSupported && isCodecAvailable)
                    {
                        return " -hwaccel vaapi" + (outputHwSurface ? " -hwaccel_output_format vaapi -noautorotate" + stripRotationDataArgs : string.Empty)
                            + (profileMismatch ? " -hwaccel_flags +allow_profile_mismatch" : string.Empty) + (isAv1 ? " -c:v av1" : string.Empty);
                    }

                    if (isD3d11Supported && isCodecAvailable)
                    {
                        return " -hwaccel d3d11va" + (outputHwSurface ? " -hwaccel_output_format d3d11 -noautorotate" + stripRotationDataArgs : string.Empty)
                            + (profileMismatch ? " -hwaccel_flags +allow_profile_mismatch" : string.Empty) + " -threads 2" + (isAv1 ? " -c:v av1" : string.Empty);
                    }
                }
                else
                {
                    if (isQsvSupported && isCodecAvailable)
                    {
                        return " -hwaccel qsv" + (outputHwSurface ? " -hwaccel_output_format qsv -noautorotate" + stripRotationDataArgs : string.Empty);
                    }
                }
            }

            // Nvidia cuda
            if (hardwareAccelerationType == HardwareAccelerationType.nvenc)
            {
                if (isCudaSupported && isCodecAvailable)
                {
                    if (options.EnableEnhancedNvdecDecoder)
                    {
                        // set -threads 1 to nvdec decoder explicitly since it doesn't implement threading support.
                        return " -hwaccel cuda" + (outputHwSurface ? " -hwaccel_output_format cuda -noautorotate" + stripRotationDataArgs : string.Empty)
                            + (nvdecNoInternalCopy ? " -hwaccel_flags +unsafe_output" : string.Empty) + " -threads 1" + (isAv1 ? " -c:v av1" : string.Empty);
                    }

                    // cuvid decoder doesn't have threading issue.
                    return " -hwaccel cuda" + (outputHwSurface ? " -hwaccel_output_format cuda -noautorotate" + stripRotationDataArgs : string.Empty);
                }
            }

            // Amd d3d11va
            if (hardwareAccelerationType == HardwareAccelerationType.amf)
            {
                if (isD3d11Supported && isCodecAvailable)
                {
                    return " -hwaccel d3d11va" + (outputHwSurface ? " -hwaccel_output_format d3d11 -noautorotate" + stripRotationDataArgs : string.Empty)
                        + (profileMismatch ? " -hwaccel_flags +allow_profile_mismatch" : string.Empty) + (isAv1 ? " -c:v av1" : string.Empty);
                }
            }

            // Vaapi
            if (hardwareAccelerationType == HardwareAccelerationType.vaapi
                && isVaapiSupported
                && isCodecAvailable)
            {
                return " -hwaccel vaapi" + (outputHwSurface ? " -hwaccel_output_format vaapi -noautorotate" + stripRotationDataArgs : string.Empty)
                    + (profileMismatch ? " -hwaccel_flags +allow_profile_mismatch" : string.Empty) + (isAv1 ? " -c:v av1" : string.Empty);
            }

            // Apple videotoolbox
            if (hardwareAccelerationType == HardwareAccelerationType.videotoolbox
                && isVideotoolboxSupported
                && isCodecAvailable)
            {
                return " -hwaccel videotoolbox" + (outputHwSurface ? " -hwaccel_output_format videotoolbox_vld" : string.Empty) + " -noautorotate" + stripRotationDataArgs;
            }

            // Rockchip rkmpp
            if (hardwareAccelerationType == HardwareAccelerationType.rkmpp
                && isRkmppSupported
                && isCodecAvailable)
            {
                return " -hwaccel rkmpp" + (outputHwSurface ? " -hwaccel_output_format drm_prime -noautorotate" + stripRotationDataArgs : string.Empty);
            }

            return null;
        }

        public string GetQsvHwVidDecoder(EncodingJobInfo state, EncodingOptions options, MediaStream videoStream, int bitDepth)
        {
            var isWindows = OperatingSystem.IsWindows();
            var isLinux = OperatingSystem.IsLinux();

            if ((!isWindows && !isLinux)
                || options.HardwareAccelerationType != HardwareAccelerationType.qsv)
            {
                return null;
            }

            var isQsvOclSupported = _mediaEncoder.SupportsHwaccel("qsv") && IsOpenclFullSupported();
            var isIntelDx11OclSupported = isWindows
                && _mediaEncoder.SupportsHwaccel("d3d11va")
                && isQsvOclSupported;
            var isIntelVaapiOclSupported = isLinux
                && IsVaapiSupported(state)
                && isQsvOclSupported;
            var hwSurface = (isIntelDx11OclSupported || isIntelVaapiOclSupported)
                && _mediaEncoder.SupportsFilter("alphasrc");

            var is8bitSwFormatsQsv = string.Equals("yuv420p", videoStream.PixelFormat, StringComparison.OrdinalIgnoreCase)
                                     || string.Equals("yuvj420p", videoStream.PixelFormat, StringComparison.OrdinalIgnoreCase);
            var is8_10bitSwFormatsQsv = is8bitSwFormatsQsv || string.Equals("yuv420p10le", videoStream.PixelFormat, StringComparison.OrdinalIgnoreCase);
            // TODO: add more 8/10bit and 4:4:4 formats for Qsv after finishing the ffcheck tool

            if (is8bitSwFormatsQsv)
            {
                if (string.Equals(videoStream.Codec, "avc", StringComparison.OrdinalIgnoreCase)
                    || string.Equals(videoStream.Codec, "h264", StringComparison.OrdinalIgnoreCase))
                {
                    return GetHwaccelType(state, options, "h264", bitDepth, hwSurface) + GetHwDecoderName(options, "h264", "qsv", "h264", bitDepth);
                }

                if (string.Equals(videoStream.Codec, "vc1", StringComparison.OrdinalIgnoreCase))
                {
                    return GetHwaccelType(state, options, "vc1", bitDepth, hwSurface) + GetHwDecoderName(options, "vc1", "qsv", "vc1", bitDepth);
                }

                if (string.Equals(videoStream.Codec, "vp8", StringComparison.OrdinalIgnoreCase))
                {
                    return GetHwaccelType(state, options, "vp8", bitDepth, hwSurface) + GetHwDecoderName(options, "vp8", "qsv", "vp8", bitDepth);
                }

                if (string.Equals(videoStream.Codec, "mpeg2video", StringComparison.OrdinalIgnoreCase))
                {
                    return GetHwaccelType(state, options, "mpeg2video", bitDepth, hwSurface) + GetHwDecoderName(options, "mpeg2", "qsv", "mpeg2video", bitDepth);
                }
            }

            if (is8_10bitSwFormatsQsv)
            {
                if (string.Equals(videoStream.Codec, "hevc", StringComparison.OrdinalIgnoreCase)
                    || string.Equals(videoStream.Codec, "h265", StringComparison.OrdinalIgnoreCase))
                {
                    return GetHwaccelType(state, options, "hevc", bitDepth, hwSurface) + GetHwDecoderName(options, "hevc", "qsv", "hevc", bitDepth);
                }

                if (string.Equals(videoStream.Codec, "vp9", StringComparison.OrdinalIgnoreCase))
                {
                    return GetHwaccelType(state, options, "vp9", bitDepth, hwSurface) + GetHwDecoderName(options, "vp9", "qsv", "vp9", bitDepth);
                }

                if (string.Equals(videoStream.Codec, "av1", StringComparison.OrdinalIgnoreCase))
                {
                    return GetHwaccelType(state, options, "av1", bitDepth, hwSurface) + GetHwDecoderName(options, "av1", "qsv", "av1", bitDepth);
                }
            }

            return null;
        }

        public string GetNvdecVidDecoder(EncodingJobInfo state, EncodingOptions options, MediaStream videoStream, int bitDepth)
        {
            if ((!OperatingSystem.IsWindows() && !OperatingSystem.IsLinux())
                || options.HardwareAccelerationType != HardwareAccelerationType.nvenc)
            {
                return null;
            }

            var hwSurface = IsCudaFullSupported() && _mediaEncoder.SupportsFilter("alphasrc");
            var is8bitSwFormatsNvdec = string.Equals("yuv420p", videoStream.PixelFormat, StringComparison.OrdinalIgnoreCase)
                                       || string.Equals("yuvj420p", videoStream.PixelFormat, StringComparison.OrdinalIgnoreCase);
            var is8_10bitSwFormatsNvdec = is8bitSwFormatsNvdec || string.Equals("yuv420p10le", videoStream.PixelFormat, StringComparison.OrdinalIgnoreCase);
            // TODO: add more 8/10/12bit and 4:4:4 formats for Nvdec after finishing the ffcheck tool

            if (is8bitSwFormatsNvdec)
            {
                if (string.Equals("avc", videoStream.Codec, StringComparison.OrdinalIgnoreCase)
                    || string.Equals("h264", videoStream.Codec, StringComparison.OrdinalIgnoreCase))
                {
                    return GetHwaccelType(state, options, "h264", bitDepth, hwSurface) + GetHwDecoderName(options, "h264", "cuvid", "h264", bitDepth);
                }

                if (string.Equals("mpeg2video", videoStream.Codec, StringComparison.OrdinalIgnoreCase))
                {
                    return GetHwaccelType(state, options, "mpeg2video", bitDepth, hwSurface) + GetHwDecoderName(options, "mpeg2", "cuvid", "mpeg2video", bitDepth);
                }

                if (string.Equals("vc1", videoStream.Codec, StringComparison.OrdinalIgnoreCase))
                {
                    return GetHwaccelType(state, options, "vc1", bitDepth, hwSurface) + GetHwDecoderName(options, "vc1", "cuvid", "vc1", bitDepth);
                }

                if (string.Equals("mpeg4", videoStream.Codec, StringComparison.OrdinalIgnoreCase))
                {
                    return GetHwaccelType(state, options, "mpeg4", bitDepth, hwSurface) + GetHwDecoderName(options, "mpeg4", "cuvid", "mpeg4", bitDepth);
                }

                if (string.Equals("vp8", videoStream.Codec, StringComparison.OrdinalIgnoreCase))
                {
                    return GetHwaccelType(state, options, "vp8", bitDepth, hwSurface) + GetHwDecoderName(options, "vp8", "cuvid", "vp8", bitDepth);
                }
            }

            if (is8_10bitSwFormatsNvdec)
            {
                if (string.Equals("hevc", videoStream.Codec, StringComparison.OrdinalIgnoreCase)
                    || string.Equals("h265", videoStream.Codec, StringComparison.OrdinalIgnoreCase))
                {
                    return GetHwaccelType(state, options, "hevc", bitDepth, hwSurface) + GetHwDecoderName(options, "hevc", "cuvid", "hevc", bitDepth);
                }

                if (string.Equals("vp9", videoStream.Codec, StringComparison.OrdinalIgnoreCase))
                {
                    return GetHwaccelType(state, options, "vp9", bitDepth, hwSurface) + GetHwDecoderName(options, "vp9", "cuvid", "vp9", bitDepth);
                }

                if (string.Equals("av1", videoStream.Codec, StringComparison.OrdinalIgnoreCase))
                {
                    return GetHwaccelType(state, options, "av1", bitDepth, hwSurface) + GetHwDecoderName(options, "av1", "cuvid", "av1", bitDepth);
                }
            }

            return null;
        }

        public string GetAmfVidDecoder(EncodingJobInfo state, EncodingOptions options, MediaStream videoStream, int bitDepth)
        {
            if (!OperatingSystem.IsWindows()
                || options.HardwareAccelerationType != HardwareAccelerationType.amf)
            {
                return null;
            }

            var hwSurface = _mediaEncoder.SupportsHwaccel("d3d11va")
                && IsOpenclFullSupported()
                && _mediaEncoder.SupportsFilter("alphasrc");
            var is8bitSwFormatsAmf = string.Equals("yuv420p", videoStream.PixelFormat, StringComparison.OrdinalIgnoreCase)
                                     || string.Equals("yuvj420p", videoStream.PixelFormat, StringComparison.OrdinalIgnoreCase);
            var is8_10bitSwFormatsAmf = is8bitSwFormatsAmf || string.Equals("yuv420p10le", videoStream.PixelFormat, StringComparison.OrdinalIgnoreCase);

            if (is8bitSwFormatsAmf)
            {
                if (string.Equals("avc", videoStream.Codec, StringComparison.OrdinalIgnoreCase)
                    || string.Equals("h264", videoStream.Codec, StringComparison.OrdinalIgnoreCase))
                {
                    return GetHwaccelType(state, options, "h264", bitDepth, hwSurface);
                }

                if (string.Equals("mpeg2video", videoStream.Codec, StringComparison.OrdinalIgnoreCase))
                {
                    return GetHwaccelType(state, options, "mpeg2video", bitDepth, hwSurface);
                }

                if (string.Equals("vc1", videoStream.Codec, StringComparison.OrdinalIgnoreCase))
                {
                    return GetHwaccelType(state, options, "vc1", bitDepth, hwSurface);
                }
            }

            if (is8_10bitSwFormatsAmf)
            {
                if (string.Equals("hevc", videoStream.Codec, StringComparison.OrdinalIgnoreCase)
                    || string.Equals("h265", videoStream.Codec, StringComparison.OrdinalIgnoreCase))
                {
                    return GetHwaccelType(state, options, "hevc", bitDepth, hwSurface);
                }

                if (string.Equals("vp9", videoStream.Codec, StringComparison.OrdinalIgnoreCase))
                {
                    return GetHwaccelType(state, options, "vp9", bitDepth, hwSurface);
                }

                if (string.Equals("av1", videoStream.Codec, StringComparison.OrdinalIgnoreCase))
                {
                    return GetHwaccelType(state, options, "av1", bitDepth, hwSurface);
                }
            }

            return null;
        }

        public string GetVaapiVidDecoder(EncodingJobInfo state, EncodingOptions options, MediaStream videoStream, int bitDepth)
        {
            if (!OperatingSystem.IsLinux()
                || options.HardwareAccelerationType != HardwareAccelerationType.vaapi)
            {
                return null;
            }

            var hwSurface = IsVaapiSupported(state)
                && IsVaapiFullSupported()
                && IsOpenclFullSupported()
                && _mediaEncoder.SupportsFilter("alphasrc");
            var is8bitSwFormatsVaapi = string.Equals("yuv420p", videoStream.PixelFormat, StringComparison.OrdinalIgnoreCase)
                                       || string.Equals("yuvj420p", videoStream.PixelFormat, StringComparison.OrdinalIgnoreCase);
            var is8_10bitSwFormatsVaapi = is8bitSwFormatsVaapi || string.Equals("yuv420p10le", videoStream.PixelFormat, StringComparison.OrdinalIgnoreCase);

            if (is8bitSwFormatsVaapi)
            {
                if (string.Equals("avc", videoStream.Codec, StringComparison.OrdinalIgnoreCase)
                    || string.Equals("h264", videoStream.Codec, StringComparison.OrdinalIgnoreCase))
                {
                    return GetHwaccelType(state, options, "h264", bitDepth, hwSurface);
                }

                if (string.Equals("mpeg2video", videoStream.Codec, StringComparison.OrdinalIgnoreCase))
                {
                    return GetHwaccelType(state, options, "mpeg2video", bitDepth, hwSurface);
                }

                if (string.Equals("vc1", videoStream.Codec, StringComparison.OrdinalIgnoreCase))
                {
                    return GetHwaccelType(state, options, "vc1", bitDepth, hwSurface);
                }

                if (string.Equals("vp8", videoStream.Codec, StringComparison.OrdinalIgnoreCase))
                {
                    return GetHwaccelType(state, options, "vp8", bitDepth, hwSurface);
                }
            }

            if (is8_10bitSwFormatsVaapi)
            {
                if (string.Equals("hevc", videoStream.Codec, StringComparison.OrdinalIgnoreCase)
                    || string.Equals("h265", videoStream.Codec, StringComparison.OrdinalIgnoreCase))
                {
                    return GetHwaccelType(state, options, "hevc", bitDepth, hwSurface);
                }

                if (string.Equals("vp9", videoStream.Codec, StringComparison.OrdinalIgnoreCase))
                {
                    return GetHwaccelType(state, options, "vp9", bitDepth, hwSurface);
                }

                if (string.Equals("av1", videoStream.Codec, StringComparison.OrdinalIgnoreCase))
                {
                    return GetHwaccelType(state, options, "av1", bitDepth, hwSurface);
                }
            }

            return null;
        }

        public string GetVideotoolboxVidDecoder(EncodingJobInfo state, EncodingOptions options, MediaStream videoStream, int bitDepth)
        {
            if (!OperatingSystem.IsMacOS()
                || options.HardwareAccelerationType != HardwareAccelerationType.videotoolbox)
            {
                return null;
            }

            var is8bitSwFormatsVt = string.Equals("yuv420p", videoStream.PixelFormat, StringComparison.OrdinalIgnoreCase)
                                    || string.Equals("yuvj420p", videoStream.PixelFormat, StringComparison.OrdinalIgnoreCase);
            var is8_10bitSwFormatsVt = is8bitSwFormatsVt || string.Equals("yuv420p10le", videoStream.PixelFormat, StringComparison.OrdinalIgnoreCase);

            // The related patches make videotoolbox hardware surface working is only available in jellyfin-ffmpeg 7.0.1 at the moment.
            bool useHwSurface = (_mediaEncoder.EncoderVersion >= _minFFmpegWorkingVtHwSurface) && IsVideoToolboxFullSupported();

            if (is8bitSwFormatsVt)
            {
                if (string.Equals("vp8", videoStream.Codec, StringComparison.OrdinalIgnoreCase))
                {
                    return GetHwaccelType(state, options, "vp8", bitDepth, useHwSurface);
                }
            }

            if (is8_10bitSwFormatsVt)
            {
                if (string.Equals("avc", videoStream.Codec, StringComparison.OrdinalIgnoreCase)
                    || string.Equals("h264", videoStream.Codec, StringComparison.OrdinalIgnoreCase))
                {
                    return GetHwaccelType(state, options, "h264", bitDepth, useHwSurface);
                }

                if (string.Equals("hevc", videoStream.Codec, StringComparison.OrdinalIgnoreCase)
                    || string.Equals("h265", videoStream.Codec, StringComparison.OrdinalIgnoreCase))
                {
                    return GetHwaccelType(state, options, "hevc", bitDepth, useHwSurface);
                }

                if (string.Equals("vp9", videoStream.Codec, StringComparison.OrdinalIgnoreCase))
                {
                    return GetHwaccelType(state, options, "vp9", bitDepth, useHwSurface);
                }
            }

            return null;
        }

        public string GetRkmppVidDecoder(EncodingJobInfo state, EncodingOptions options, MediaStream videoStream, int bitDepth)
        {
            var isLinux = OperatingSystem.IsLinux();

            if (!isLinux
                || options.HardwareAccelerationType != HardwareAccelerationType.rkmpp)
            {
                return null;
            }

            var inW = state.VideoStream?.Width;
            var inH = state.VideoStream?.Height;
            var reqW = state.BaseRequest.Width;
            var reqH = state.BaseRequest.Height;
            var reqMaxW = state.BaseRequest.MaxWidth;
            var reqMaxH = state.BaseRequest.MaxHeight;

            // rkrga RGA2e supports range from 1/16 to 16
            if (!IsScaleRatioSupported(inW, inH, reqW, reqH, reqMaxW, reqMaxH, 16.0f))
            {
                return null;
            }

            var isRkmppOclSupported = IsRkmppFullSupported() && IsOpenclFullSupported();
            var hwSurface = isRkmppOclSupported
                && _mediaEncoder.SupportsFilter("alphasrc");

            // rkrga RGA3 supports range from 1/8 to 8
            var isAfbcSupported = hwSurface && IsScaleRatioSupported(inW, inH, reqW, reqH, reqMaxW, reqMaxH, 8.0f);

            // TODO: add more 8/10bit and 4:2:2 formats for Rkmpp after finishing the ffcheck tool
            var is8bitSwFormatsRkmpp = string.Equals("yuv420p", videoStream.PixelFormat, StringComparison.OrdinalIgnoreCase)
                                       || string.Equals("yuvj420p", videoStream.PixelFormat, StringComparison.OrdinalIgnoreCase);
            var is10bitSwFormatsRkmpp = string.Equals("yuv420p10le", videoStream.PixelFormat, StringComparison.OrdinalIgnoreCase);
            var is8_10bitSwFormatsRkmpp = is8bitSwFormatsRkmpp || is10bitSwFormatsRkmpp;

            // nv15 and nv20 are bit-stream only formats
            if (is10bitSwFormatsRkmpp && !hwSurface)
            {
                return null;
            }

            if (is8bitSwFormatsRkmpp)
            {
                if (string.Equals(videoStream.Codec, "mpeg1video", StringComparison.OrdinalIgnoreCase))
                {
                    return GetHwaccelType(state, options, "mpeg1video", bitDepth, hwSurface);
                }

                if (string.Equals(videoStream.Codec, "mpeg2video", StringComparison.OrdinalIgnoreCase))
                {
                    return GetHwaccelType(state, options, "mpeg2video", bitDepth, hwSurface);
                }

                if (string.Equals(videoStream.Codec, "mpeg4", StringComparison.OrdinalIgnoreCase))
                {
                    return GetHwaccelType(state, options, "mpeg4", bitDepth, hwSurface);
                }

                if (string.Equals(videoStream.Codec, "vp8", StringComparison.OrdinalIgnoreCase))
                {
                    return GetHwaccelType(state, options, "vp8", bitDepth, hwSurface);
                }
            }

            if (is8_10bitSwFormatsRkmpp)
            {
                if (string.Equals(videoStream.Codec, "avc", StringComparison.OrdinalIgnoreCase)
                    || string.Equals(videoStream.Codec, "h264", StringComparison.OrdinalIgnoreCase))
                {
                    var accelType = GetHwaccelType(state, options, "h264", bitDepth, hwSurface);
                    return accelType + ((!string.IsNullOrEmpty(accelType) && isAfbcSupported) ? " -afbc rga" : string.Empty);
                }

                if (string.Equals(videoStream.Codec, "hevc", StringComparison.OrdinalIgnoreCase)
                    || string.Equals(videoStream.Codec, "h265", StringComparison.OrdinalIgnoreCase))
                {
                    var accelType = GetHwaccelType(state, options, "hevc", bitDepth, hwSurface);
                    return accelType + ((!string.IsNullOrEmpty(accelType) && isAfbcSupported) ? " -afbc rga" : string.Empty);
                }

                if (string.Equals(videoStream.Codec, "vp9", StringComparison.OrdinalIgnoreCase))
                {
                    var accelType = GetHwaccelType(state, options, "vp9", bitDepth, hwSurface);
                    return accelType + ((!string.IsNullOrEmpty(accelType) && isAfbcSupported) ? " -afbc rga" : string.Empty);
                }

                if (string.Equals(videoStream.Codec, "av1", StringComparison.OrdinalIgnoreCase))
                {
                    return GetHwaccelType(state, options, "av1", bitDepth, hwSurface);
                }
            }

            return null;
        }

        /// <summary>
        /// Gets the number of threads.
        /// </summary>
        /// <param name="state">Encoding state.</param>
        /// <param name="encodingOptions">Encoding options.</param>
        /// <param name="outputVideoCodec">Video codec to use.</param>
        /// <returns>Number of threads.</returns>
#nullable enable
        public static int GetNumberOfThreads(EncodingJobInfo? state, EncodingOptions encodingOptions, string? outputVideoCodec)
        {
            var threads = state?.BaseRequest.CpuCoreLimit ?? encodingOptions.EncodingThreadCount;

            if (threads <= 0)
            {
                // Automatically set thread count
                return 0;
            }

            return Math.Min(threads, Environment.ProcessorCount);
        }

#nullable disable
        public void TryStreamCopy(EncodingJobInfo state)
        {
            if (state.VideoStream is not null && CanStreamCopyVideo(state, state.VideoStream))
            {
                state.OutputVideoCodec = "copy";
            }
            else
            {
                var user = state.User;

                // If the user doesn't have access to transcoding, then force stream copy, regardless of whether it will be compatible or not
                if (user is not null && !user.HasPermission(PermissionKind.EnableVideoPlaybackTranscoding))
                {
                    state.OutputVideoCodec = "copy";
                }
            }

            if (state.AudioStream is not null
                && CanStreamCopyAudio(state, state.AudioStream, state.SupportedAudioCodecs))
            {
                state.OutputAudioCodec = "copy";
            }
            else
            {
                var user = state.User;

                // If the user doesn't have access to transcoding, then force stream copy, regardless of whether it will be compatible or not
                if (user is not null && !user.HasPermission(PermissionKind.EnableAudioPlaybackTranscoding))
                {
                    state.OutputAudioCodec = "copy";
                }
            }
        }

        public string GetInputModifier(EncodingJobInfo state, EncodingOptions encodingOptions, string segmentContainer)
        {
            var inputModifier = string.Empty;
            var analyzeDurationArgument = string.Empty;

            // Apply -analyzeduration as per the environment variable,
            // otherwise ffmpeg will break on certain files due to default value is 0.
            var ffmpegAnalyzeDuration = _config.GetFFmpegAnalyzeDuration() ?? string.Empty;

            if (state.MediaSource.AnalyzeDurationMs > 0)
            {
                analyzeDurationArgument = "-analyzeduration " + (state.MediaSource.AnalyzeDurationMs.Value * 1000).ToString(CultureInfo.InvariantCulture);
            }
            else if (!string.IsNullOrEmpty(ffmpegAnalyzeDuration))
            {
                analyzeDurationArgument = "-analyzeduration " + ffmpegAnalyzeDuration;
            }

            if (!string.IsNullOrEmpty(analyzeDurationArgument))
            {
                inputModifier += " " + analyzeDurationArgument;
            }

            inputModifier = inputModifier.Trim();

            // Apply -probesize if configured
            var ffmpegProbeSize = _config.GetFFmpegProbeSize();

            if (!string.IsNullOrEmpty(ffmpegProbeSize))
            {
                inputModifier += $" -probesize {ffmpegProbeSize}";
            }

            var userAgentParam = GetUserAgentParam(state);

            if (!string.IsNullOrEmpty(userAgentParam))
            {
                inputModifier += " " + userAgentParam;
            }

            inputModifier = inputModifier.Trim();

            var refererParam = GetRefererParam(state);

            if (!string.IsNullOrEmpty(refererParam))
            {
                inputModifier += " " + refererParam;
            }

            inputModifier = inputModifier.Trim();

            inputModifier += " " + GetFastSeekCommandLineParameter(state, encodingOptions, segmentContainer);
            inputModifier = inputModifier.Trim();

            if (state.InputProtocol == MediaProtocol.Rtsp)
            {
                inputModifier += " -rtsp_transport tcp+udp -rtsp_flags prefer_tcp";
            }

            if (!string.IsNullOrEmpty(state.InputAudioSync))
            {
                inputModifier += " -async " + state.InputAudioSync;
            }

            if (!string.IsNullOrEmpty(state.InputVideoSync))
            {
                inputModifier += " -vsync " + state.InputVideoSync;
            }

            if (state.ReadInputAtNativeFramerate && state.InputProtocol != MediaProtocol.Rtsp)
            {
                inputModifier += " -re";
            }
            else if (encodingOptions.EnableSegmentDeletion
                && state.VideoStream is not null
                && state.TranscodingType == TranscodingJobType.Hls
                && IsCopyCodec(state.OutputVideoCodec)
                && _mediaEncoder.EncoderVersion >= _minFFmpegReadrateOption)
            {
                // Set an input read rate limit 10x for using SegmentDeletion with stream-copy
                // to prevent ffmpeg from exiting prematurely (due to fast drive)
                inputModifier += " -readrate 10";
            }

            var flags = new List<string>();
            if (state.IgnoreInputDts)
            {
                flags.Add("+igndts");
            }

            if (state.IgnoreInputIndex)
            {
                flags.Add("+ignidx");
            }

            if (state.GenPtsInput || IsCopyCodec(state.OutputVideoCodec))
            {
                flags.Add("+genpts");
            }

            if (state.DiscardCorruptFramesInput)
            {
                flags.Add("+discardcorrupt");
            }

            if (state.EnableFastSeekInput)
            {
                flags.Add("+fastseek");
            }

            if (flags.Count > 0)
            {
                inputModifier += " -fflags " + string.Join(string.Empty, flags);
            }

            if (state.IsVideoRequest)
            {
                if (!string.IsNullOrEmpty(state.InputContainer) && state.VideoType == VideoType.VideoFile && encodingOptions.HardwareAccelerationType != HardwareAccelerationType.none)
                {
                    var inputFormat = GetInputFormat(state.InputContainer);
                    if (!string.IsNullOrEmpty(inputFormat))
                    {
                        inputModifier += " -f " + inputFormat;
                    }
                }
            }

            if (state.MediaSource.RequiresLooping)
            {
                inputModifier += " -stream_loop -1 -reconnect_at_eof 1 -reconnect_streamed 1 -reconnect_delay_max 2";
            }

            return inputModifier;
        }

        public void AttachMediaSourceInfo(
            EncodingJobInfo state,
            EncodingOptions encodingOptions,
            MediaSourceInfo mediaSource,
            string requestedUrl)
        {
            ArgumentNullException.ThrowIfNull(state);

            ArgumentNullException.ThrowIfNull(mediaSource);

            var path = mediaSource.Path;
            var protocol = mediaSource.Protocol;

            if (!string.IsNullOrEmpty(mediaSource.EncoderPath) && mediaSource.EncoderProtocol.HasValue)
            {
                path = mediaSource.EncoderPath;
                protocol = mediaSource.EncoderProtocol.Value;
            }

            state.MediaPath = path;
            state.InputProtocol = protocol;
            state.InputContainer = mediaSource.Container;
            state.RunTimeTicks = mediaSource.RunTimeTicks;
            state.RemoteHttpHeaders = mediaSource.RequiredHttpHeaders;

            state.IsoType = mediaSource.IsoType;

            if (mediaSource.Timestamp.HasValue)
            {
                state.InputTimestamp = mediaSource.Timestamp.Value;
            }

            state.RunTimeTicks = mediaSource.RunTimeTicks;
            state.RemoteHttpHeaders = mediaSource.RequiredHttpHeaders;
            state.ReadInputAtNativeFramerate = mediaSource.ReadAtNativeFramerate;

            if (state.ReadInputAtNativeFramerate
                || (mediaSource.Protocol == MediaProtocol.File
                && string.Equals(mediaSource.Container, "wtv", StringComparison.OrdinalIgnoreCase)))
            {
                state.InputVideoSync = "-1";
                state.InputAudioSync = "1";
            }

            if (string.Equals(mediaSource.Container, "wma", StringComparison.OrdinalIgnoreCase)
                || string.Equals(mediaSource.Container, "asf", StringComparison.OrdinalIgnoreCase))
            {
                // Seeing some stuttering when transcoding wma to audio-only HLS
                state.InputAudioSync = "1";
            }

            var mediaStreams = mediaSource.MediaStreams;

            if (state.IsVideoRequest)
            {
                var videoRequest = state.BaseRequest;

                if (string.IsNullOrEmpty(videoRequest.VideoCodec))
                {
                    if (string.IsNullOrEmpty(requestedUrl))
                    {
                        requestedUrl = "test." + videoRequest.Container;
                    }

                    videoRequest.VideoCodec = InferVideoCodec(requestedUrl);
                }

                state.VideoStream = GetMediaStream(mediaStreams, videoRequest.VideoStreamIndex, MediaStreamType.Video);
                state.SubtitleStream = GetMediaStream(mediaStreams, videoRequest.SubtitleStreamIndex, MediaStreamType.Subtitle, false);
                state.SubtitleDeliveryMethod = videoRequest.SubtitleMethod;
                state.AudioStream = GetMediaStream(mediaStreams, videoRequest.AudioStreamIndex, MediaStreamType.Audio);

                if (state.SubtitleStream is not null && !state.SubtitleStream.IsExternal)
                {
                    state.InternalSubtitleStreamOffset = mediaStreams.Where(i => i.Type == MediaStreamType.Subtitle && !i.IsExternal).ToList().IndexOf(state.SubtitleStream);
                }

                EnforceResolutionLimit(state);

                NormalizeSubtitleEmbed(state);
            }
            else
            {
                state.AudioStream = GetMediaStream(mediaStreams, null, MediaStreamType.Audio, true);
            }

            state.MediaSource = mediaSource;

            var request = state.BaseRequest;
            var supportedAudioCodecs = state.SupportedAudioCodecs;
            if (request is not null && supportedAudioCodecs is not null && supportedAudioCodecs.Length > 0)
            {
                var supportedAudioCodecsList = supportedAudioCodecs.ToList();

                ShiftAudioCodecsIfNeeded(supportedAudioCodecsList, state.AudioStream);

                state.SupportedAudioCodecs = supportedAudioCodecsList.ToArray();

                request.AudioCodec = state.SupportedAudioCodecs.FirstOrDefault(_mediaEncoder.CanEncodeToAudioCodec)
                    ?? state.SupportedAudioCodecs.FirstOrDefault();
            }

            var supportedVideoCodecs = state.SupportedVideoCodecs;
            if (request is not null && supportedVideoCodecs is not null && supportedVideoCodecs.Length > 0)
            {
                var supportedVideoCodecsList = supportedVideoCodecs.ToList();

                ShiftVideoCodecsIfNeeded(supportedVideoCodecsList, encodingOptions);

                state.SupportedVideoCodecs = supportedVideoCodecsList.ToArray();

                request.VideoCodec = state.SupportedVideoCodecs.FirstOrDefault();
            }
        }

        private void ShiftAudioCodecsIfNeeded(List<string> audioCodecs, MediaStream audioStream)
        {
            // No need to shift if there is only one supported audio codec.
            if (audioCodecs.Count < 2)
            {
                return;
            }

            var inputChannels = audioStream is null ? 6 : audioStream.Channels ?? 6;
            var shiftAudioCodecs = new List<string>();
            if (inputChannels >= 6)
            {
                // DTS and TrueHD are not supported by HLS
                // Keep them in the supported codecs list, but shift them to the end of the list so that if transcoding happens, another codec is used
                shiftAudioCodecs.Add("dca");
                shiftAudioCodecs.Add("truehd");
            }
            else
            {
                // Transcoding to 2ch ac3 or eac3 almost always causes a playback failure
                // Keep them in the supported codecs list, but shift them to the end of the list so that if transcoding happens, another codec is used
                shiftAudioCodecs.Add("ac3");
                shiftAudioCodecs.Add("eac3");
            }

            if (audioCodecs.All(i => shiftAudioCodecs.Contains(i, StringComparison.OrdinalIgnoreCase)))
            {
                return;
            }

            while (shiftAudioCodecs.Contains(audioCodecs[0], StringComparison.OrdinalIgnoreCase))
            {
                var removed = audioCodecs[0];
                audioCodecs.RemoveAt(0);
                audioCodecs.Add(removed);
            }
        }

        private void ShiftVideoCodecsIfNeeded(List<string> videoCodecs, EncodingOptions encodingOptions)
        {
            // No need to shift if there is only one supported video codec.
            if (videoCodecs.Count < 2)
            {
                return;
            }

            // Shift codecs to the end of list if it's not allowed.
            var shiftVideoCodecs = new List<string>();
            if (!encodingOptions.AllowHevcEncoding)
            {
                shiftVideoCodecs.Add("hevc");
                shiftVideoCodecs.Add("h265");
            }

            if (!encodingOptions.AllowAv1Encoding)
            {
                shiftVideoCodecs.Add("av1");
            }

            if (videoCodecs.All(i => shiftVideoCodecs.Contains(i, StringComparison.OrdinalIgnoreCase)))
            {
                return;
            }

            while (shiftVideoCodecs.Contains(videoCodecs[0], StringComparison.OrdinalIgnoreCase))
            {
                var removed = videoCodecs[0];
                videoCodecs.RemoveAt(0);
                videoCodecs.Add(removed);
            }
        }

        private void NormalizeSubtitleEmbed(EncodingJobInfo state)
        {
            if (state.SubtitleStream is null || state.SubtitleDeliveryMethod != SubtitleDeliveryMethod.Embed)
            {
                return;
            }

            // This is tricky to remux in, after converting to dvdsub it's not positioned correctly
            // Therefore, let's just burn it in
            if (string.Equals(state.SubtitleStream.Codec, "DVBSUB", StringComparison.OrdinalIgnoreCase))
            {
                state.SubtitleDeliveryMethod = SubtitleDeliveryMethod.Encode;
            }
        }

        public string GetSubtitleEmbedArguments(EncodingJobInfo state)
        {
            if (state.SubtitleStream is null || state.SubtitleDeliveryMethod != SubtitleDeliveryMethod.Embed)
            {
                return string.Empty;
            }

            var format = state.SupportedSubtitleCodecs.FirstOrDefault();
            string codec;

            if (string.IsNullOrEmpty(format) || string.Equals(format, state.SubtitleStream.Codec, StringComparison.OrdinalIgnoreCase))
            {
                codec = "copy";
            }
            else
            {
                codec = format;
            }

            return " -codec:s:0 " + codec + " -disposition:s:0 default";
        }

        public string GetProgressiveVideoFullCommandLine(EncodingJobInfo state, EncodingOptions encodingOptions, EncoderPreset defaultPreset)
        {
            // Get the output codec name
            var videoCodec = GetVideoEncoder(state, encodingOptions);

            var format = string.Empty;
            var keyFrame = string.Empty;
            var outputPath = state.OutputFilePath;

            if (Path.GetExtension(outputPath.AsSpan()).Equals(".mp4", StringComparison.OrdinalIgnoreCase)
                && state.BaseRequest.Context == EncodingContext.Streaming)
            {
                // Comparison: https://github.com/jansmolders86/mediacenterjs/blob/master/lib/transcoding/desktop.js
                format = " -f mp4 -movflags frag_keyframe+empty_moov+delay_moov";
            }

            var threads = GetNumberOfThreads(state, encodingOptions, videoCodec);

            var inputModifier = GetInputModifier(state, encodingOptions, null);

            return string.Format(
                CultureInfo.InvariantCulture,
                "{0} {1}{2} {3} {4} -map_metadata -1 -map_chapters -1 -threads {5} {6}{7}{8} -y \"{9}\"",
                inputModifier,
                GetInputArgument(state, encodingOptions, null),
                keyFrame,
                GetMapArgs(state),
                GetProgressiveVideoArguments(state, encodingOptions, videoCodec, defaultPreset),
                threads,
                GetProgressiveVideoAudioArguments(state, encodingOptions),
                GetSubtitleEmbedArguments(state),
                format,
                outputPath).Trim();
        }

        public string GetOutputFFlags(EncodingJobInfo state)
        {
            var flags = new List<string>();
            if (state.GenPtsOutput)
            {
                flags.Add("+genpts");
            }

            if (flags.Count > 0)
            {
                return " -fflags " + string.Join(string.Empty, flags);
            }

            return string.Empty;
        }

        public string GetProgressiveVideoArguments(EncodingJobInfo state, EncodingOptions encodingOptions, string videoCodec, EncoderPreset defaultPreset)
        {
            var args = "-codec:v:0 " + videoCodec;

            if (state.BaseRequest.EnableMpegtsM2TsMode)
            {
                args += " -mpegts_m2ts_mode 1";
            }

            if (IsCopyCodec(videoCodec))
            {
                if (state.VideoStream is not null
                    && string.Equals(state.OutputContainer, "ts", StringComparison.OrdinalIgnoreCase)
                    && !string.Equals(state.VideoStream.NalLengthSize, "0", StringComparison.OrdinalIgnoreCase))
                {
                    string bitStreamArgs = GetBitStreamArgs(state.VideoStream);
                    if (!string.IsNullOrEmpty(bitStreamArgs))
                    {
                        args += " " + bitStreamArgs;
                    }
                }

                if (state.RunTimeTicks.HasValue && state.BaseRequest.CopyTimestamps)
                {
                    args += " -copyts -avoid_negative_ts disabled -start_at_zero";
                }

                if (!state.RunTimeTicks.HasValue)
                {
                    args += " -fflags +genpts";
                }
            }
            else
            {
                var keyFrameArg = string.Format(
                    CultureInfo.InvariantCulture,
                    " -force_key_frames \"expr:gte(t,n_forced*{0})\"",
                    5);

                args += keyFrameArg;

                var hasGraphicalSubs = state.SubtitleStream is not null && !state.SubtitleStream.IsTextSubtitleStream && state.SubtitleDeliveryMethod == SubtitleDeliveryMethod.Encode;

                var hasCopyTs = false;

                // video processing filters.
                var videoProcessParam = GetVideoProcessingFilterParam(state, encodingOptions, videoCodec);

                var negativeMapArgs = GetNegativeMapArgsByFilters(state, videoProcessParam);

                args = negativeMapArgs + args + videoProcessParam;

                hasCopyTs = videoProcessParam.Contains("copyts", StringComparison.OrdinalIgnoreCase);

                if (state.RunTimeTicks.HasValue && state.BaseRequest.CopyTimestamps)
                {
                    if (!hasCopyTs)
                    {
                        args += " -copyts";
                    }

                    args += " -avoid_negative_ts disabled";

                    if (!(state.SubtitleStream is not null && state.SubtitleStream.IsExternal && !state.SubtitleStream.IsTextSubtitleStream))
                    {
                        args += " -start_at_zero";
                    }
                }

                var qualityParam = GetVideoQualityParam(state, videoCodec, encodingOptions, defaultPreset);

                if (!string.IsNullOrEmpty(qualityParam))
                {
                    args += " " + qualityParam.Trim();
                }
            }

            if (!string.IsNullOrEmpty(state.OutputVideoSync))
            {
                args += " -vsync " + state.OutputVideoSync;
            }

            args += GetOutputFFlags(state);

            return args;
        }

        public string GetProgressiveVideoAudioArguments(EncodingJobInfo state, EncodingOptions encodingOptions)
        {
            // If the video doesn't have an audio stream, return a default.
            if (state.AudioStream is null && state.VideoStream is not null)
            {
                return string.Empty;
            }

            // Get the output codec name
            var codec = GetAudioEncoder(state);

            var args = "-codec:a:0 " + codec;

            if (IsCopyCodec(codec))
            {
                return args;
            }

            var channels = state.OutputAudioChannels;

            var useDownMixAlgorithm = state.AudioStream is not null
                                      && DownMixAlgorithmsHelper.AlgorithmFilterStrings.ContainsKey((encodingOptions.DownMixStereoAlgorithm, DownMixAlgorithmsHelper.InferChannelLayout(state.AudioStream)));

            if (channels.HasValue && !useDownMixAlgorithm)
            {
                args += " -ac " + channels.Value;
            }

            var bitrate = state.OutputAudioBitrate;
            if (bitrate.HasValue && !LosslessAudioCodecs.Contains(codec, StringComparison.OrdinalIgnoreCase))
            {
                var vbrParam = GetAudioVbrModeParam(codec, bitrate.Value, channels ?? 2);
                if (encodingOptions.EnableAudioVbr && state.EnableAudioVbrEncoding && vbrParam is not null)
                {
                    args += vbrParam;
                }
                else
                {
                    args += " -ab " + bitrate.Value.ToString(CultureInfo.InvariantCulture);
                }
            }

            if (state.OutputAudioSampleRate.HasValue)
            {
                args += " -ar " + state.OutputAudioSampleRate.Value.ToString(CultureInfo.InvariantCulture);
            }

            args += GetAudioFilterParam(state, encodingOptions);

            return args;
        }

        public string GetProgressiveAudioFullCommandLine(EncodingJobInfo state, EncodingOptions encodingOptions, string outputPath)
        {
            var audioTranscodeParams = new List<string>();

            var bitrate = state.OutputAudioBitrate;
            var channels = state.OutputAudioChannels;
            var outputCodec = state.OutputAudioCodec;

            if (bitrate.HasValue && !LosslessAudioCodecs.Contains(outputCodec, StringComparison.OrdinalIgnoreCase))
            {
                var vbrParam = GetAudioVbrModeParam(GetAudioEncoder(state), bitrate.Value, channels ?? 2);
                if (encodingOptions.EnableAudioVbr && state.EnableAudioVbrEncoding && vbrParam is not null)
                {
                    audioTranscodeParams.Add(vbrParam);
                }
                else
                {
                    audioTranscodeParams.Add("-ab " + bitrate.Value.ToString(CultureInfo.InvariantCulture));
                }
            }

            if (channels.HasValue)
            {
                audioTranscodeParams.Add("-ac " + state.OutputAudioChannels.Value.ToString(CultureInfo.InvariantCulture));
            }

            if (!string.IsNullOrEmpty(outputCodec))
            {
                audioTranscodeParams.Add("-acodec " + GetAudioEncoder(state));
            }

            if (GetAudioEncoder(state).StartsWith("pcm_", StringComparison.Ordinal))
            {
                audioTranscodeParams.Add(string.Concat("-f ", GetAudioEncoder(state).AsSpan(4)));
                audioTranscodeParams.Add("-ar " + state.BaseRequest.AudioBitRate);
            }

            if (!string.Equals(outputCodec, "opus", StringComparison.OrdinalIgnoreCase))
            {
                // opus only supports specific sampling rates
                var sampleRate = state.OutputAudioSampleRate;
                if (sampleRate.HasValue)
                {
                    var sampleRateValue = sampleRate.Value switch
                    {
                        <= 8000 => 8000,
                        <= 12000 => 12000,
                        <= 16000 => 16000,
                        <= 24000 => 24000,
                        _ => 48000
                    };

                    audioTranscodeParams.Add("-ar " + sampleRateValue.ToString(CultureInfo.InvariantCulture));
                }
            }

            // Copy the movflags from GetProgressiveVideoFullCommandLine
            // See #9248 and the associated PR for why this is needed
            if (_mp4ContainerNames.Contains(state.OutputContainer))
            {
                audioTranscodeParams.Add("-movflags empty_moov+delay_moov");
            }

            var threads = GetNumberOfThreads(state, encodingOptions, null);

            var inputModifier = GetInputModifier(state, encodingOptions, null);

            return string.Format(
                CultureInfo.InvariantCulture,
                "{0} {1}{7}{8} -threads {2}{3} {4} -id3v2_version 3 -write_id3v1 1{6} -y \"{5}\"",
                inputModifier,
                GetInputArgument(state, encodingOptions, null),
                threads,
                " -vn",
                string.Join(' ', audioTranscodeParams),
                outputPath,
                string.Empty,
                string.Empty,
                string.Empty).Trim();
        }

        public static int FindIndex(IReadOnlyList<MediaStream> mediaStreams, MediaStream streamToFind)
        {
            var index = 0;
            var length = mediaStreams.Count;

            for (var i = 0; i < length; i++)
            {
                var currentMediaStream = mediaStreams[i];
                if (currentMediaStream == streamToFind)
                {
                    return index;
                }

                if (string.Equals(currentMediaStream.Path, streamToFind.Path, StringComparison.Ordinal))
                {
                    index++;
                }
            }

            return -1;
        }

        public static bool IsCopyCodec(string codec)
        {
            return string.Equals(codec, "copy", StringComparison.OrdinalIgnoreCase);
        }
    }
}<|MERGE_RESOLUTION|>--- conflicted
+++ resolved
@@ -127,16 +127,10 @@
 
         private static readonly Dictionary<HardwareAccelerationType, string> _mjpegCodecMap = new()
         {
-<<<<<<< HEAD
-            { "vaapi", _defaultMjpegEncoder + "_vaapi" },
-            { "qsv", _defaultMjpegEncoder + "_qsv" },
-            { "videotoolbox", _defaultMjpegEncoder + "_videotoolbox" },
-            { "rkmpp", _defaultMjpegEncoder + "_rkmpp" }
-=======
             { HardwareAccelerationType.vaapi, _defaultMjpegEncoder + "_vaapi" },
             { HardwareAccelerationType.qsv, _defaultMjpegEncoder + "_qsv" },
             { HardwareAccelerationType.videotoolbox, _defaultMjpegEncoder + "_videotoolbox" }
->>>>>>> 0d85af01
+            { HardwareAccelerationType.rkmpp, _defaultMjpegEncoder + "_rkmpp" }
         };
 
         public static readonly string[] LosslessAudioCodecs =
