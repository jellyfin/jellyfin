--- conflicted
+++ resolved
@@ -1344,20 +1344,12 @@
                 .Where(e => query is null || UserViewBuilder.FilterItem(e, query))
                 .ToArray();
             var childCount = realChildren.Length;
-<<<<<<< HEAD
-            if (result.Count < query.Limit)
-=======
             if (result.Count < limit)
->>>>>>> 7bb68d86
-            {
-                var remainingCount = query.Limit.Value - result.Count;
+            {
+                var remainingCount = (int)(limit - result.Count);
                 foreach (var child in realChildren
                     .Skip(query.StartIndex ?? 0)
-<<<<<<< HEAD
                     .Take(remainingCount))
-=======
-                    .TakeWhile(e => limit > result.Count))
->>>>>>> 7bb68d86
                 {
                     result[child.Id] = child;
                 }
