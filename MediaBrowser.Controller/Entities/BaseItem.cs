#nullable disable

#pragma warning disable CS1591, SA1401

using System;
using System.Collections.Generic;
using System.Globalization;
using System.IO;
using System.Linq;
using System.Text;
using System.Text.Json.Serialization;
using System.Threading;
using System.Threading.Tasks;
using Jellyfin.Data.Entities;
using Jellyfin.Data.Enums;
using Jellyfin.Extensions;
using MediaBrowser.Common.Extensions;
using MediaBrowser.Controller.Channels;
using MediaBrowser.Controller.Configuration;
using MediaBrowser.Controller.Dto;
using MediaBrowser.Controller.Entities.Audio;
using MediaBrowser.Controller.Library;
using MediaBrowser.Controller.Persistence;
using MediaBrowser.Controller.Providers;
using MediaBrowser.Model.Dto;
using MediaBrowser.Model.Entities;
using MediaBrowser.Model.Globalization;
using MediaBrowser.Model.IO;
using MediaBrowser.Model.Library;
using MediaBrowser.Model.LiveTv;
using MediaBrowser.Model.MediaInfo;
using MediaBrowser.Model.Providers;
using Microsoft.Extensions.Logging;

namespace MediaBrowser.Controller.Entities
{
    /// <summary>
    /// Class BaseItem.
    /// </summary>
    public abstract class BaseItem : IHasProviderIds, IHasLookupInfo<ItemLookupInfo>, IEquatable<BaseItem>
    {
        private BaseItemKind? _baseItemKind;

        public const string ThemeSongFileName = "theme";

        /// <summary>
        /// The supported image extensions.
        /// </summary>
        public static readonly string[] SupportedImageExtensions
            = new[] { ".png", ".jpg", ".jpeg", ".webp", ".tbn", ".gif", ".svg" };

        private static readonly List<string> _supportedExtensions = new List<string>(SupportedImageExtensions)
        {
            ".nfo",
            ".xml",
            ".srt",
            ".vtt",
            ".sub",
            ".sup",
            ".idx",
            ".txt",
            ".edl",
            ".bif",
            ".smi",
            ".ttml",
            ".lrc",
            ".elrc"
        };

        /// <summary>
        /// Extra types that should be counted and displayed as "Special Features" in the UI.
        /// </summary>
        public static readonly IReadOnlyCollection<ExtraType> DisplayExtraTypes = new HashSet<ExtraType>
        {
            Model.Entities.ExtraType.Unknown,
            Model.Entities.ExtraType.BehindTheScenes,
            Model.Entities.ExtraType.Clip,
            Model.Entities.ExtraType.DeletedScene,
            Model.Entities.ExtraType.Interview,
            Model.Entities.ExtraType.Sample,
            Model.Entities.ExtraType.Scene,
            Model.Entities.ExtraType.Featurette,
            Model.Entities.ExtraType.Short
        };

        private string _sortName;

        private string _forcedSortName;

        private string _name;

        public const char SlugChar = '-';

        protected BaseItem()
        {
            Tags = Array.Empty<string>();
            Genres = Array.Empty<string>();
            Studios = Array.Empty<string>();
            ProviderIds = new Dictionary<string, string>(StringComparer.OrdinalIgnoreCase);
            LockedFields = Array.Empty<MetadataField>();
            ImageInfos = Array.Empty<ItemImageInfo>();
            ProductionLocations = Array.Empty<string>();
            RemoteTrailers = Array.Empty<MediaUrl>();
            ExtraIds = Array.Empty<Guid>();
        }

        [JsonIgnore]
        public string PreferredMetadataCountryCode { get; set; }

        [JsonIgnore]
        public string PreferredMetadataLanguage { get; set; }

        public long? Size { get; set; }

        public string Container { get; set; }

        [JsonIgnore]
        public string Tagline { get; set; }

        [JsonIgnore]
        public virtual ItemImageInfo[] ImageInfos { get; set; }

        [JsonIgnore]
        public bool IsVirtualItem { get; set; }

        /// <summary>
        /// Gets or sets the album.
        /// </summary>
        /// <value>The album.</value>
        [JsonIgnore]
        public string Album { get; set; }

        /// <summary>
        /// Gets or sets the LUFS value.
        /// </summary>
        /// <value>The LUFS Value.</value>
        [JsonIgnore]
        public float? LUFS { get; set; }

        /// <summary>
        /// Gets or sets the gain required for audio normalization.
        /// </summary>
        /// <value>The gain required for audio normalization.</value>
        [JsonIgnore]
        public float? NormalizationGain { get; set; }

        /// <summary>
        /// Gets or sets the channel identifier.
        /// </summary>
        /// <value>The channel identifier.</value>
        [JsonIgnore]
        public Guid ChannelId { get; set; }

        [JsonIgnore]
        public virtual bool SupportsAddingToPlaylist => false;

        [JsonIgnore]
        public virtual bool AlwaysScanInternalMetadataPath => false;

        /// <summary>
        /// Gets or sets a value indicating whether this instance is in mixed folder.
        /// </summary>
        /// <value><c>true</c> if this instance is in mixed folder; otherwise, <c>false</c>.</value>
        [JsonIgnore]
        public bool IsInMixedFolder { get; set; }

        [JsonIgnore]
        public virtual bool SupportsPlayedStatus => false;

        [JsonIgnore]
        public virtual bool SupportsPositionTicksResume => false;

        [JsonIgnore]
        public virtual bool SupportsRemoteImageDownloading => true;

        /// <summary>
        /// Gets or sets the name.
        /// </summary>
        /// <value>The name.</value>
        [JsonIgnore]
        public virtual string Name
        {
            get => _name;
            set
            {
                _name = value;

                // lazy load this again
                _sortName = null;
            }
        }

        [JsonIgnore]
        public bool IsUnaired => PremiereDate.HasValue && PremiereDate.Value.ToLocalTime().Date >= DateTime.Now.Date;

        [JsonIgnore]
        public int? TotalBitrate { get; set; }

        [JsonIgnore]
        public ExtraType? ExtraType { get; set; }

        [JsonIgnore]
        public bool IsThemeMedia => ExtraType.HasValue && (ExtraType.Value == Model.Entities.ExtraType.ThemeSong || ExtraType.Value == Model.Entities.ExtraType.ThemeVideo);

        [JsonIgnore]
        public string OriginalTitle { get; set; }

        /// <summary>
        /// Gets or sets the id.
        /// </summary>
        /// <value>The id.</value>
        [JsonIgnore]
        public Guid Id { get; set; }

        [JsonIgnore]
        public Guid OwnerId { get; set; }

        /// <summary>
        /// Gets or sets the audio.
        /// </summary>
        /// <value>The audio.</value>
        [JsonIgnore]
        public ProgramAudio? Audio { get; set; }

        /// <summary>
        /// Gets the id that should be used to key display prefs for this item.
        /// Default is based on the type for everything except actual generic folders.
        /// </summary>
        /// <value>The display prefs id.</value>
        [JsonIgnore]
        public virtual Guid DisplayPreferencesId
        {
            get
            {
                var thisType = GetType();
                return thisType == typeof(Folder) ? Id : thisType.FullName.GetMD5();
            }
        }

        /// <summary>
        /// Gets or sets the path.
        /// </summary>
        /// <value>The path.</value>
        [JsonIgnore]
        public virtual string Path { get; set; }

        [JsonIgnore]
        public virtual SourceType SourceType
        {
            get
            {
                if (!ChannelId.IsEmpty())
                {
                    return SourceType.Channel;
                }

                return SourceType.Library;
            }
        }

        /// <summary>
        /// Gets the folder containing the item.
        /// If the item is a folder, it returns the folder itself.
        /// </summary>
        [JsonIgnore]
        public virtual string ContainingFolderPath
        {
            get
            {
                if (IsFolder)
                {
                    return Path;
                }

                return System.IO.Path.GetDirectoryName(Path);
            }
        }

        /// <summary>
        /// Gets or sets the name of the service.
        /// </summary>
        /// <value>The name of the service.</value>
        [JsonIgnore]
        public string ServiceName { get; set; }

        /// <summary>
        /// Gets or sets the external id.
        /// </summary>
        /// <remarks>
        /// If this content came from an external service, the id of the content on that service.
        /// </remarks>
        [JsonIgnore]
        public string ExternalId { get; set; }

        [JsonIgnore]
        public string ExternalSeriesId { get; set; }

        [JsonIgnore]
        public virtual bool IsHidden => false;

        /// <summary>
        /// Gets the type of the location.
        /// </summary>
        /// <value>The type of the location.</value>
        [JsonIgnore]
        public virtual LocationType LocationType
        {
            get
            {
                var path = Path;
                if (string.IsNullOrEmpty(path))
                {
                    if (SourceType == SourceType.Channel)
                    {
                        return LocationType.Remote;
                    }

                    return LocationType.Virtual;
                }

                return FileSystem.IsPathFile(path) ? LocationType.FileSystem : LocationType.Remote;
            }
        }

        [JsonIgnore]
        public MediaProtocol? PathProtocol
        {
            get
            {
                var path = Path;

                if (string.IsNullOrEmpty(path))
                {
                    return null;
                }

                return MediaSourceManager.GetPathProtocol(path);
            }
        }

        [JsonIgnore]
        public bool IsFileProtocol => PathProtocol == MediaProtocol.File;

        [JsonIgnore]
        public bool HasPathProtocol => PathProtocol.HasValue;

        [JsonIgnore]
        public virtual bool SupportsLocalMetadata
        {
            get
            {
                if (SourceType == SourceType.Channel)
                {
                    return false;
                }

                return IsFileProtocol;
            }
        }

        [JsonIgnore]
        public virtual string FileNameWithoutExtension
        {
            get
            {
                if (IsFileProtocol)
                {
                    return System.IO.Path.GetFileNameWithoutExtension(Path);
                }

                return null;
            }
        }

        [JsonIgnore]
        public virtual bool EnableAlphaNumericSorting => true;

        public virtual bool IsHD => Height >= 720;

        public bool IsShortcut { get; set; }

        public string ShortcutPath { get; set; }

        public int Width { get; set; }

        public int Height { get; set; }

        public Guid[] ExtraIds { get; set; }

        /// <summary>
        /// Gets the primary image path.
        /// </summary>
        /// <remarks>
        /// This is just a helper for convenience.
        /// </remarks>
        /// <value>The primary image path.</value>
        [JsonIgnore]
        public string PrimaryImagePath => this.GetImagePath(ImageType.Primary);

        /// <summary>
        /// Gets or sets the date created.
        /// </summary>
        /// <value>The date created.</value>
        [JsonIgnore]
        public DateTime DateCreated { get; set; }

        /// <summary>
        /// Gets or sets the date modified.
        /// </summary>
        /// <value>The date modified.</value>
        [JsonIgnore]
        public DateTime DateModified { get; set; }

        public DateTime DateLastSaved { get; set; }

        [JsonIgnore]
        public DateTime DateLastRefreshed { get; set; }

        [JsonIgnore]
        public bool IsLocked { get; set; }

        /// <summary>
        /// Gets or sets the locked fields.
        /// </summary>
        /// <value>The locked fields.</value>
        [JsonIgnore]
        public MetadataField[] LockedFields { get; set; }

        /// <summary>
        /// Gets the type of the media.
        /// </summary>
        /// <value>The type of the media.</value>
        [JsonIgnore]
        public virtual MediaType MediaType => MediaType.Unknown;

        [JsonIgnore]
        public virtual string[] PhysicalLocations
        {
            get
            {
                if (!IsFileProtocol)
                {
                    return Array.Empty<string>();
                }

                return new[] { Path };
            }
        }

        [JsonIgnore]
        public bool EnableMediaSourceDisplay
        {
            get
            {
                if (SourceType == SourceType.Channel)
                {
                    return ChannelManager.EnableMediaSourceDisplay(this);
                }

                return true;
            }
        }

        [JsonIgnore]
        public Guid ParentId { get; set; }

        /// <summary>
        /// Gets or sets the logger.
        /// </summary>
        public static ILogger<BaseItem> Logger { get; set; }

        public static ILibraryManager LibraryManager { get; set; }

        public static IServerConfigurationManager ConfigurationManager { get; set; }

        public static IProviderManager ProviderManager { get; set; }

        public static ILocalizationManager LocalizationManager { get; set; }

        public static IItemRepository ItemRepository { get; set; }

        public static IFileSystem FileSystem { get; set; }

        public static IUserDataManager UserDataManager { get; set; }

        public static IChannelManager ChannelManager { get; set; }

        public static IMediaSourceManager MediaSourceManager { get; set; }

        public static IMediaSegmentManager MediaSegmentManager { get; set; }

        /// <summary>
        /// Gets or sets the name of the forced sort.
        /// </summary>
        /// <value>The name of the forced sort.</value>
        [JsonIgnore]
        public string ForcedSortName
        {
            get => _forcedSortName;
            set
            {
                _forcedSortName = value;
                _sortName = null;
            }
        }

        /// <summary>
        /// Gets or sets the name of the sort.
        /// </summary>
        /// <value>The name of the sort.</value>
        [JsonIgnore]
        public string SortName
        {
            get
            {
                if (_sortName is null)
                {
                    if (!string.IsNullOrEmpty(ForcedSortName))
                    {
                        // Need the ToLower because that's what CreateSortName does
                        _sortName = ModifySortChunks(ForcedSortName).ToLowerInvariant();
                    }
                    else
                    {
                        _sortName = CreateSortName();
                    }
                }

                return _sortName;
            }

            set => _sortName = value;
        }

        [JsonIgnore]
        public virtual Guid DisplayParentId => ParentId;

        [JsonIgnore]
        public BaseItem DisplayParent
        {
            get
            {
                var id = DisplayParentId;
                if (id.IsEmpty())
                {
                    return null;
                }

                return LibraryManager.GetItemById(id);
            }
        }

        /// <summary>
        /// Gets or sets the date that the item first debuted. For movies this could be premiere date, episodes would be first aired.
        /// </summary>
        /// <value>The premiere date.</value>
        [JsonIgnore]
        public DateTime? PremiereDate { get; set; }

        /// <summary>
        /// Gets or sets the end date.
        /// </summary>
        /// <value>The end date.</value>
        [JsonIgnore]
        public DateTime? EndDate { get; set; }

        /// <summary>
        /// Gets or sets the official rating.
        /// </summary>
        /// <value>The official rating.</value>
        [JsonIgnore]
        public string OfficialRating { get; set; }

        [JsonIgnore]
        public int? InheritedParentalRatingValue { get; set; }

        /// <summary>
        /// Gets or sets the critic rating.
        /// </summary>
        /// <value>The critic rating.</value>
        [JsonIgnore]
        public float? CriticRating { get; set; }

        /// <summary>
        /// Gets or sets the custom rating.
        /// </summary>
        /// <value>The custom rating.</value>
        [JsonIgnore]
        public string CustomRating { get; set; }

        /// <summary>
        /// Gets or sets the overview.
        /// </summary>
        /// <value>The overview.</value>
        [JsonIgnore]
        public string Overview { get; set; }

        /// <summary>
        /// Gets or sets the studios.
        /// </summary>
        /// <value>The studios.</value>
        [JsonIgnore]
        public string[] Studios { get; set; }

        /// <summary>
        /// Gets or sets the genres.
        /// </summary>
        /// <value>The genres.</value>
        [JsonIgnore]
        public string[] Genres { get; set; }

        /// <summary>
        /// Gets or sets the tags.
        /// </summary>
        /// <value>The tags.</value>
        [JsonIgnore]
        public string[] Tags { get; set; }

        [JsonIgnore]
        public string[] ProductionLocations { get; set; }

        /// <summary>
        /// Gets or sets the home page URL.
        /// </summary>
        /// <value>The home page URL.</value>
        [JsonIgnore]
        public string HomePageUrl { get; set; }

        /// <summary>
        /// Gets or sets the community rating.
        /// </summary>
        /// <value>The community rating.</value>
        [JsonIgnore]
        public float? CommunityRating { get; set; }

        /// <summary>
        /// Gets or sets the run time ticks.
        /// </summary>
        /// <value>The run time ticks.</value>
        [JsonIgnore]
        public long? RunTimeTicks { get; set; }

        /// <summary>
        /// Gets or sets the production year.
        /// </summary>
        /// <value>The production year.</value>
        [JsonIgnore]
        public int? ProductionYear { get; set; }

        /// <summary>
        /// Gets or sets the index number. If the item is part of a series, this is it's number in the series.
        /// This could be episode number, album track number, etc.
        /// </summary>
        /// <value>The index number.</value>
        [JsonIgnore]
        public int? IndexNumber { get; set; }

        /// <summary>
        /// Gets or sets the parent index number. For an episode this could be the season number, or for a song this could be the disc number.
        /// </summary>
        /// <value>The parent index number.</value>
        [JsonIgnore]
        public int? ParentIndexNumber { get; set; }

        [JsonIgnore]
        public virtual bool HasLocalAlternateVersions => false;

        [JsonIgnore]
        public string OfficialRatingForComparison
        {
            get
            {
                var officialRating = OfficialRating;
                if (!string.IsNullOrEmpty(officialRating))
                {
                    return officialRating;
                }

                var parent = DisplayParent;
                if (parent is not null)
                {
                    return parent.OfficialRatingForComparison;
                }

                return null;
            }
        }

        [JsonIgnore]
        public string CustomRatingForComparison
        {
            get
            {
                var customRating = CustomRating;
                if (!string.IsNullOrEmpty(customRating))
                {
                    return customRating;
                }

                var parent = DisplayParent;
                if (parent is not null)
                {
                    return parent.CustomRatingForComparison;
                }

                return null;
            }
        }

        /// <summary>
        /// Gets or sets the provider ids.
        /// </summary>
        /// <value>The provider ids.</value>
        [JsonIgnore]
        public Dictionary<string, string> ProviderIds { get; set; }

        [JsonIgnore]
        public virtual Folder LatestItemsIndexContainer => null;

        [JsonIgnore]
        public string PresentationUniqueKey { get; set; }

        [JsonIgnore]
        public virtual bool EnableRememberingTrackSelections => true;

        [JsonIgnore]
        public virtual bool IsTopParent
        {
            get
            {
                if (this is BasePluginFolder || this is Channel)
                {
                    return true;
                }

                if (this is IHasCollectionType view)
                {
                    if (view.CollectionType == CollectionType.livetv)
                    {
                        return true;
                    }
                }

                if (GetParent() is AggregateFolder)
                {
                    return true;
                }

                return false;
            }
        }

        [JsonIgnore]
        public virtual bool SupportsAncestors => true;

        [JsonIgnore]
        protected virtual bool SupportsOwnedItems => !ParentId.IsEmpty() && IsFileProtocol;

        [JsonIgnore]
        public virtual bool SupportsPeople => false;

        [JsonIgnore]
        public virtual bool SupportsThemeMedia => false;

        [JsonIgnore]
        public virtual bool SupportsInheritedParentImages => false;

        /// <summary>
        /// Gets a value indicating whether this instance is folder.
        /// </summary>
        /// <value><c>true</c> if this instance is folder; otherwise, <c>false</c>.</value>
        [JsonIgnore]
        public virtual bool IsFolder => false;

        [JsonIgnore]
        public virtual bool IsDisplayedAsFolder => false;

        /// <summary>
        /// Gets or sets the remote trailers.
        /// </summary>
        /// <value>The remote trailers.</value>
        public IReadOnlyList<MediaUrl> RemoteTrailers { get; set; }

        public virtual double GetDefaultPrimaryImageAspectRatio()
        {
            return 0;
        }

        public virtual string CreatePresentationUniqueKey()
        {
            return Id.ToString("N", CultureInfo.InvariantCulture);
        }

        public virtual bool CanDelete()
        {
            if (SourceType == SourceType.Channel)
            {
                return ChannelManager.CanDelete(this);
            }

            return IsFileProtocol;
        }

        public virtual bool IsAuthorizedToDelete(User user, List<Folder> allCollectionFolders)
        {
            if (user.HasPermission(PermissionKind.EnableContentDeletion))
            {
                return true;
            }

            var allowed = user.GetPreferenceValues<Guid>(PreferenceKind.EnableContentDeletionFromFolders);

            if (SourceType == SourceType.Channel)
            {
                return allowed.Contains(ChannelId);
            }

            var collectionFolders = LibraryManager.GetCollectionFolders(this, allCollectionFolders);

            foreach (var folder in collectionFolders)
            {
                if (allowed.Contains(folder.Id))
                {
                    return true;
                }
            }

            return false;
        }

        public BaseItem GetOwner()
        {
            var ownerId = OwnerId;
            return ownerId.IsEmpty() ? null : LibraryManager.GetItemById(ownerId);
        }

        public bool CanDelete(User user, List<Folder> allCollectionFolders)
        {
            return CanDelete() && IsAuthorizedToDelete(user, allCollectionFolders);
        }

        public virtual bool CanDelete(User user)
        {
            var allCollectionFolders = LibraryManager.GetUserRootFolder().Children.OfType<Folder>().ToList();

            return CanDelete(user, allCollectionFolders);
        }

        public virtual bool CanDownload()
        {
            return false;
        }

        public virtual bool IsAuthorizedToDownload(User user)
        {
            return user.HasPermission(PermissionKind.EnableContentDownloading);
        }

        public bool CanDownload(User user)
        {
            return CanDownload() && IsAuthorizedToDownload(user);
        }

        /// <inheritdoc />
        public override string ToString()
        {
            return Name;
        }

        public virtual string GetInternalMetadataPath()
        {
            var basePath = ConfigurationManager.ApplicationPaths.InternalMetadataPath;

            return GetInternalMetadataPath(basePath);
        }

        protected virtual string GetInternalMetadataPath(string basePath)
        {
            if (SourceType == SourceType.Channel)
            {
                return System.IO.Path.Join(basePath, "channels", ChannelId.ToString("N", CultureInfo.InvariantCulture), Id.ToString("N", CultureInfo.InvariantCulture));
            }

            ReadOnlySpan<char> idString = Id.ToString("N", CultureInfo.InvariantCulture);

            return System.IO.Path.Join(basePath, "library", idString[..2], idString);
        }

        /// <summary>
        /// Creates the name of the sort.
        /// </summary>
        /// <returns>System.String.</returns>
        protected virtual string CreateSortName()
        {
            if (Name is null)
            {
                return null; // some items may not have name filled in properly
            }

            if (!EnableAlphaNumericSorting)
            {
                return Name.TrimStart();
            }

            var sortable = Name.Trim().ToLowerInvariant();

            foreach (var search in ConfigurationManager.Configuration.SortRemoveWords)
            {
                // Remove from beginning if a space follows
                if (sortable.StartsWith(search + " ", StringComparison.Ordinal))
                {
                    sortable = sortable.Remove(0, search.Length + 1);
                }

                // Remove from middle if surrounded by spaces
                sortable = sortable.Replace(" " + search + " ", " ", StringComparison.Ordinal);

                // Remove from end if followed by a space
                if (sortable.EndsWith(" " + search, StringComparison.Ordinal))
                {
                    sortable = sortable.Remove(sortable.Length - (search.Length + 1));
                }
            }

            foreach (var removeChar in ConfigurationManager.Configuration.SortRemoveCharacters)
            {
                sortable = sortable.Replace(removeChar, string.Empty, StringComparison.Ordinal);
            }

            foreach (var replaceChar in ConfigurationManager.Configuration.SortReplaceCharacters)
            {
                sortable = sortable.Replace(replaceChar, " ", StringComparison.Ordinal);
            }

            return ModifySortChunks(sortable);
        }

        internal static string ModifySortChunks(ReadOnlySpan<char> name)
        {
            static void AppendChunk(StringBuilder builder, bool isDigitChunk, ReadOnlySpan<char> chunk)
            {
                if (isDigitChunk && chunk.Length < 10)
                {
                    builder.Append('0', 10 - chunk.Length);
                }

                builder.Append(chunk);
            }

            if (name.IsEmpty)
            {
                return string.Empty;
            }

            var builder = new StringBuilder(name.Length);

            int chunkStart = 0;
            bool isDigitChunk = char.IsDigit(name[0]);
            for (int i = 0; i < name.Length; i++)
            {
                var isDigit = char.IsDigit(name[i]);
                if (isDigit != isDigitChunk)
                {
                    AppendChunk(builder, isDigitChunk, name.Slice(chunkStart, i - chunkStart));
                    chunkStart = i;
                    isDigitChunk = isDigit;
                }
            }

            AppendChunk(builder, isDigitChunk, name.Slice(chunkStart));

            // logger.LogDebug("ModifySortChunks Start: {0} End: {1}", name, builder.ToString());
            var result = builder.ToString().RemoveDiacritics();
            if (!result.All(char.IsAscii))
            {
                result = result.Transliterated();
            }

            return result;
        }

        public BaseItem GetParent()
        {
            var parentId = ParentId;
            if (parentId.IsEmpty())
            {
                return null;
            }

            return LibraryManager.GetItemById(parentId);
        }

        public IEnumerable<BaseItem> GetParents()
        {
            var parent = GetParent();

            while (parent is not null)
            {
                yield return parent;

                parent = parent.GetParent();
            }
        }

        /// <summary>
        /// Finds a parent of a given type.
        /// </summary>
        /// <typeparam name="T">Type of parent.</typeparam>
        /// <returns>``0.</returns>
        public T FindParent<T>()
            where T : Folder
        {
            foreach (var parent in GetParents())
            {
                if (parent is T item)
                {
                    return item;
                }
            }

            return null;
        }

        /// <summary>
        /// Gets the play access.
        /// </summary>
        /// <param name="user">The user.</param>
        /// <returns>PlayAccess.</returns>
        public PlayAccess GetPlayAccess(User user)
        {
            if (!user.HasPermission(PermissionKind.EnableMediaPlayback))
            {
                return PlayAccess.None;
            }

            // if (!user.IsParentalScheduleAllowed())
            // {
            //    return PlayAccess.None;
            // }

            return PlayAccess.Full;
        }

        public virtual List<MediaStream> GetMediaStreams()
        {
            return MediaSourceManager.GetMediaStreams(new MediaStreamQuery
            {
                ItemId = Id
            });
        }

        protected virtual bool IsActiveRecording()
        {
            return false;
        }

        public virtual List<MediaSourceInfo> GetMediaSources(bool enablePathSubstitution)
        {
            if (SourceType == SourceType.Channel)
            {
                var sources = ChannelManager.GetStaticMediaSources(this, CancellationToken.None)
                           .ToList();

                if (sources.Count > 0)
                {
                    return sources;
                }
            }

            var list = GetAllItemsForMediaSources();
            var result = list.Select(i => GetVersionInfo(enablePathSubstitution, i.Item, i.MediaSourceType)).ToList();

            if (IsActiveRecording())
            {
                foreach (var mediaSource in result)
                {
                    mediaSource.Type = MediaSourceType.Placeholder;
                }
            }

            return result.OrderBy(i =>
            {
                if (i.VideoType == VideoType.VideoFile)
                {
                    return 0;
                }

                return 1;
            }).ThenBy(i => i.Video3DFormat.HasValue ? 1 : 0)
            .ThenByDescending(i =>
            {
                var stream = i.VideoStream;

                return stream is null || stream.Width is null ? 0 : stream.Width.Value;
            })
            .ToList();
        }

        protected virtual IEnumerable<(BaseItem Item, MediaSourceType MediaSourceType)> GetAllItemsForMediaSources()
        {
            return Enumerable.Empty<(BaseItem, MediaSourceType)>();
        }

        private MediaSourceInfo GetVersionInfo(bool enablePathSubstitution, BaseItem item, MediaSourceType type)
        {
            ArgumentNullException.ThrowIfNull(item);

            var protocol = item.PathProtocol;

            var info = new MediaSourceInfo
            {
                Id = item.Id.ToString("N", CultureInfo.InvariantCulture),
                Protocol = protocol ?? MediaProtocol.File,
                MediaStreams = MediaSourceManager.GetMediaStreams(item.Id),
                MediaAttachments = MediaSourceManager.GetMediaAttachments(item.Id),
                Name = GetMediaSourceName(item),
                Path = enablePathSubstitution ? GetMappedPath(item, item.Path, protocol) : item.Path,
                RunTimeTicks = item.RunTimeTicks,
                Container = item.Container,
                Size = item.Size,
                Type = type,
                HasSegments = MediaSegmentManager.IsTypeSupported(item)
                    && (protocol is null or MediaProtocol.File)
                    && MediaSegmentManager.HasSegments(item.Id)
            };

            if (string.IsNullOrEmpty(info.Path))
            {
                info.Type = MediaSourceType.Placeholder;
            }

            if (info.Protocol == MediaProtocol.File)
            {
                info.ETag = item.DateModified.Ticks.ToString(CultureInfo.InvariantCulture).GetMD5().ToString("N", CultureInfo.InvariantCulture);
            }

            var video = item as Video;
            if (video is not null)
            {
                info.IsoType = video.IsoType;
                info.VideoType = video.VideoType;
                info.Video3DFormat = video.Video3DFormat;
                info.Timestamp = video.Timestamp;

                if (video.IsShortcut)
                {
                    info.IsRemote = true;
                    info.Path = video.ShortcutPath;
                    info.Protocol = MediaSourceManager.GetPathProtocol(info.Path);
                }

                if (string.IsNullOrEmpty(info.Container))
                {
                    if (video.VideoType == VideoType.VideoFile || video.VideoType == VideoType.Iso)
                    {
                        if (protocol.HasValue && protocol.Value == MediaProtocol.File)
                        {
                            info.Container = System.IO.Path.GetExtension(item.Path).TrimStart('.');
                        }
                    }
                }
            }

            if (string.IsNullOrEmpty(info.Container))
            {
                if (protocol.HasValue && protocol.Value == MediaProtocol.File)
                {
                    info.Container = System.IO.Path.GetExtension(item.Path).TrimStart('.');
                }
            }

            if (info.SupportsDirectStream && !string.IsNullOrEmpty(info.Path))
            {
                info.SupportsDirectStream = MediaSourceManager.SupportsDirectStream(info.Path, info.Protocol);
            }

            if (video is not null && video.VideoType != VideoType.VideoFile)
            {
                info.SupportsDirectStream = false;
            }

            info.Bitrate = item.TotalBitrate;
            info.InferTotalBitrate();

            return info;
        }

        private string GetMediaSourceName(BaseItem item)
        {
            var terms = new List<string>();

            var path = item.Path;
            if (item.IsFileProtocol && !string.IsNullOrEmpty(path))
            {
                if (HasLocalAlternateVersions)
                {
                    var displayName = System.IO.Path.GetFileNameWithoutExtension(path)
                        .Replace(System.IO.Path.GetFileName(ContainingFolderPath), string.Empty, StringComparison.OrdinalIgnoreCase)
                        .TrimStart(new char[] { ' ', '-' });

                    if (!string.IsNullOrEmpty(displayName))
                    {
                        terms.Add(displayName);
                    }
                }

                if (terms.Count == 0)
                {
                    var displayName = System.IO.Path.GetFileNameWithoutExtension(path);
                    terms.Add(displayName);
                }
            }

            if (terms.Count == 0)
            {
                terms.Add(item.Name);
            }

            if (item is Video video)
            {
                if (video.Video3DFormat.HasValue)
                {
                    terms.Add("3D");
                }

                if (video.VideoType == VideoType.BluRay)
                {
                    terms.Add("Bluray");
                }
                else if (video.VideoType == VideoType.Dvd)
                {
                    terms.Add("DVD");
                }
                else if (video.VideoType == VideoType.Iso)
                {
                    if (video.IsoType.HasValue)
                    {
                        if (video.IsoType.Value == IsoType.BluRay)
                        {
                            terms.Add("Bluray");
                        }
                        else if (video.IsoType.Value == IsoType.Dvd)
                        {
                            terms.Add("DVD");
                        }
                    }
                    else
                    {
                        terms.Add("ISO");
                    }
                }
            }

            return string.Join('/', terms);
        }

        public Task RefreshMetadata(CancellationToken cancellationToken)
        {
            return RefreshMetadata(new MetadataRefreshOptions(new DirectoryService(FileSystem)), cancellationToken);
        }

        /// <summary>
        /// Overrides the base implementation to refresh metadata for local trailers.
        /// </summary>
        /// <param name="options">The options.</param>
        /// <param name="cancellationToken">The cancellation token.</param>
        /// <returns>true if a provider reports we changed.</returns>
        public async Task<ItemUpdateType> RefreshMetadata(MetadataRefreshOptions options, CancellationToken cancellationToken)
        {
            var requiresSave = false;

            if (SupportsOwnedItems)
            {
                try
                {
                    if (IsFileProtocol)
                    {
                        requiresSave = await RefreshedOwnedItems(options, GetFileSystemChildren(options.DirectoryService), cancellationToken).ConfigureAwait(false);
                    }

                    await LibraryManager.UpdateImagesAsync(this).ConfigureAwait(false); // ensure all image properties in DB are fresh
                }
                catch (Exception ex)
                {
                    Logger.LogError(ex, "Error refreshing owned items for {Path}", Path ?? Name);
                }
            }

            var refreshOptions = requiresSave
                ? new MetadataRefreshOptions(options)
                {
                    ForceSave = true
                }
                : options;

            return await ProviderManager.RefreshSingleItem(this, refreshOptions, cancellationToken).ConfigureAwait(false);
        }

        protected bool IsVisibleStandaloneInternal(User user, bool checkFolders)
        {
            if (!IsVisible(user))
            {
                return false;
            }

            if (GetParents().Any(i => !i.IsVisible(user)))
            {
                return false;
            }

            if (checkFolders)
            {
                var topParent = GetParents().LastOrDefault() ?? this;

                if (string.IsNullOrEmpty(topParent.Path))
                {
                    return true;
                }

                var itemCollectionFolders = LibraryManager.GetCollectionFolders(this).Select(i => i.Id).ToList();

                if (itemCollectionFolders.Count > 0)
                {
                    var userCollectionFolders = LibraryManager.GetUserRootFolder().GetChildren(user, true).Select(i => i.Id).ToList();
                    if (!itemCollectionFolders.Any(userCollectionFolders.Contains))
                    {
                        return false;
                    }
                }
            }

            return true;
        }

        public void SetParent(Folder parent)
        {
            ParentId = parent is null ? Guid.Empty : parent.Id;
        }

        /// <summary>
        /// Refreshes owned items such as trailers, theme videos, special features, etc.
        /// Returns true or false indicating if changes were found.
        /// </summary>
        /// <param name="options">The metadata refresh options.</param>
        /// <param name="fileSystemChildren">The list of filesystem children.</param>
        /// <param name="cancellationToken">The cancellation token.</param>
        /// <returns><c>true</c> if any items have changed, else <c>false</c>.</returns>
        protected virtual async Task<bool> RefreshedOwnedItems(MetadataRefreshOptions options, IReadOnlyList<FileSystemMetadata> fileSystemChildren, CancellationToken cancellationToken)
        {
            if (!IsFileProtocol || !SupportsOwnedItems || IsInMixedFolder || this is ICollectionFolder or UserRootFolder or AggregateFolder || this.GetType() == typeof(Folder))
            {
                return false;
            }

            return await RefreshExtras(this, options, fileSystemChildren, cancellationToken).ConfigureAwait(false);
        }

        protected virtual FileSystemMetadata[] GetFileSystemChildren(IDirectoryService directoryService)
        {
            var path = ContainingFolderPath;

            return directoryService.GetFileSystemEntries(path);
        }

        private async Task<bool> RefreshExtras(BaseItem item, MetadataRefreshOptions options, IReadOnlyList<FileSystemMetadata> fileSystemChildren, CancellationToken cancellationToken)
        {
            var extras = LibraryManager.FindExtras(item, fileSystemChildren, options.DirectoryService).ToArray();
            var newExtraIds = Array.ConvertAll(extras, x => x.Id);
            var extrasChanged = !item.ExtraIds.SequenceEqual(newExtraIds);

            if (!extrasChanged && !options.ReplaceAllMetadata && options.MetadataRefreshMode != MetadataRefreshMode.FullRefresh)
            {
                return false;
            }

            var ownerId = item.Id;

            var tasks = extras.Select(i =>
            {
                var subOptions = new MetadataRefreshOptions(options);
                if (!i.OwnerId.Equals(ownerId) || !i.ParentId.IsEmpty())
                {
                    i.OwnerId = ownerId;
                    i.ParentId = Guid.Empty;
                    subOptions.ForceSave = true;
                }

                return RefreshMetadataForOwnedItem(i, true, subOptions, cancellationToken);
            });

            await Task.WhenAll(tasks).ConfigureAwait(false);

            item.ExtraIds = newExtraIds;

            return true;
        }

        public string GetPresentationUniqueKey()
        {
            return PresentationUniqueKey ?? CreatePresentationUniqueKey();
        }

        public virtual bool RequiresRefresh()
        {
            return false;
        }

        public virtual List<string> GetUserDataKeys()
        {
            var list = new List<string>();

            if (SourceType == SourceType.Channel)
            {
                if (!string.IsNullOrEmpty(ExternalId))
                {
                    list.Add(ExternalId);
                }
            }

            list.Add(Id.ToString());
            return list;
        }

        internal virtual ItemUpdateType UpdateFromResolvedItem(BaseItem newItem)
        {
            var updateType = ItemUpdateType.None;

            if (IsInMixedFolder != newItem.IsInMixedFolder)
            {
                IsInMixedFolder = newItem.IsInMixedFolder;
                updateType |= ItemUpdateType.MetadataImport;
            }

            return updateType;
        }

        public void AfterMetadataRefresh()
        {
            _sortName = null;
        }

        /// <summary>
        /// Gets the preferred metadata language.
        /// </summary>
        /// <returns>System.String.</returns>
        public string GetPreferredMetadataLanguage()
        {
            string lang = PreferredMetadataLanguage;

            if (string.IsNullOrEmpty(lang))
            {
                lang = GetParents()
                    .Select(i => i.PreferredMetadataLanguage)
                    .FirstOrDefault(i => !string.IsNullOrEmpty(i));
            }

            if (string.IsNullOrEmpty(lang))
            {
                lang = LibraryManager.GetCollectionFolders(this)
                    .Select(i => i.PreferredMetadataLanguage)
                    .FirstOrDefault(i => !string.IsNullOrEmpty(i));
            }

            if (string.IsNullOrEmpty(lang))
            {
                lang = LibraryManager.GetLibraryOptions(this).PreferredMetadataLanguage;
            }

            if (string.IsNullOrEmpty(lang))
            {
                lang = ConfigurationManager.Configuration.PreferredMetadataLanguage;
            }

            return lang;
        }

        /// <summary>
        /// Gets the preferred metadata language.
        /// </summary>
        /// <returns>System.String.</returns>
        public string GetPreferredMetadataCountryCode()
        {
            string lang = PreferredMetadataCountryCode;

            if (string.IsNullOrEmpty(lang))
            {
                lang = GetParents()
                    .Select(i => i.PreferredMetadataCountryCode)
                    .FirstOrDefault(i => !string.IsNullOrEmpty(i));
            }

            if (string.IsNullOrEmpty(lang))
            {
                lang = LibraryManager.GetCollectionFolders(this)
                    .Select(i => i.PreferredMetadataCountryCode)
                    .FirstOrDefault(i => !string.IsNullOrEmpty(i));
            }

            if (string.IsNullOrEmpty(lang))
            {
                lang = LibraryManager.GetLibraryOptions(this).MetadataCountryCode;
            }

            if (string.IsNullOrEmpty(lang))
            {
                lang = ConfigurationManager.Configuration.MetadataCountryCode;
            }

            return lang;
        }

        public virtual bool IsSaveLocalMetadataEnabled()
        {
            if (SourceType == SourceType.Channel)
            {
                return false;
            }

            var libraryOptions = LibraryManager.GetLibraryOptions(this);

            return libraryOptions.SaveLocalMetadata;
        }

        /// <summary>
        /// Determines if a given user has access to this item.
        /// </summary>
        /// <param name="user">The user.</param>
        /// <returns><c>true</c> if [is parental allowed] [the specified user]; otherwise, <c>false</c>.</returns>
        /// <exception cref="ArgumentNullException">If user is null.</exception>
        public bool IsParentalAllowed(User user)
        {
            ArgumentNullException.ThrowIfNull(user);

            if (!IsVisibleViaTags(user))
            {
                return false;
            }

            var maxAllowedRating = user.MaxParentalAgeRating;
            var rating = CustomRatingForComparison;

            if (string.IsNullOrEmpty(rating))
            {
                rating = OfficialRatingForComparison;
            }

            if (string.IsNullOrEmpty(rating))
            {
                Logger.LogDebug("{0} has no parental rating set.", Name);
                return !GetBlockUnratedValue(user);
            }

            var value = LocalizationManager.GetRatingLevel(rating);

            // Could not determine rating level
            if (!value.HasValue)
            {
                var isAllowed = !GetBlockUnratedValue(user);

                if (!isAllowed)
                {
                    Logger.LogDebug("{0} has an unrecognized parental rating of {1}.", Name, rating);
                }

                return isAllowed;
            }

            return !maxAllowedRating.HasValue || value.Value <= maxAllowedRating.Value;
        }

        public int? GetInheritedParentalRatingValue()
        {
            var rating = CustomRatingForComparison;

            if (string.IsNullOrEmpty(rating))
            {
                rating = OfficialRatingForComparison;
            }

            if (string.IsNullOrEmpty(rating))
            {
                return null;
            }

            return LocalizationManager.GetRatingLevel(rating);
        }

        public List<string> GetInheritedTags()
        {
            var list = new List<string>();
            list.AddRange(Tags);

            foreach (var parent in GetParents())
            {
                list.AddRange(parent.Tags);
            }

            foreach (var folder in LibraryManager.GetCollectionFolders(this))
            {
                list.AddRange(folder.Tags);
            }

            return list.Distinct(StringComparer.OrdinalIgnoreCase).ToList();
        }

        private bool IsVisibleViaTags(User user)
        {
            var allTags = GetInheritedTags();
            if (user.GetPreference(PreferenceKind.BlockedTags).Any(i => allTags.Contains(i, StringComparison.OrdinalIgnoreCase)))
            {
                return false;
            }

            var parent = GetParents().FirstOrDefault() ?? this;
            if (parent is UserRootFolder or AggregateFolder)
            {
                return true;
            }

            var allowedTagsPreference = user.GetPreference(PreferenceKind.AllowedTags);
<<<<<<< HEAD
            if (allowedTagsPreference.Length != 0 && !allowedTagsPreference.Any(i => Tags.Contains(i, StringComparison.OrdinalIgnoreCase)))
=======
            if (allowedTagsPreference.Length != 0 && !allowedTagsPreference.Any(i => allTags.Contains(i, StringComparison.OrdinalIgnoreCase)))
>>>>>>> 972174b1
            {
                return false;
            }

            return true;
        }

        public virtual UnratedItem GetBlockUnratedType()
        {
            if (SourceType == SourceType.Channel)
            {
                return UnratedItem.ChannelContent;
            }

            return UnratedItem.Other;
        }

        /// <summary>
        /// Gets a bool indicating if access to the unrated item is blocked or not.
        /// </summary>
        /// <param name="user">The configuration.</param>
        /// <returns><c>true</c> if blocked, <c>false</c> otherwise.</returns>
        protected virtual bool GetBlockUnratedValue(User user)
        {
            // Don't block plain folders that are unrated. Let the media underneath get blocked
            // Special folders like series and albums will override this method.
            if (IsFolder || this is IItemByName)
            {
                return false;
            }

            return user.GetPreferenceValues<UnratedItem>(PreferenceKind.BlockUnratedItems).Contains(GetBlockUnratedType());
        }

        /// <summary>
        /// Determines if this folder should be visible to a given user.
        /// Default is just parental allowed. Can be overridden for more functionality.
        /// </summary>
        /// <param name="user">The user.</param>
        /// <returns><c>true</c> if the specified user is visible; otherwise, <c>false</c>.</returns>
        /// <exception cref="ArgumentNullException"><paramref name="user" /> is <c>null</c>.</exception>
        public virtual bool IsVisible(User user)
        {
            ArgumentNullException.ThrowIfNull(user);

            return IsParentalAllowed(user);
        }

        public virtual bool IsVisibleStandalone(User user)
        {
            if (SourceType == SourceType.Channel)
            {
                return IsVisibleStandaloneInternal(user, false) && Channel.IsChannelVisible(this, user);
            }

            return IsVisibleStandaloneInternal(user, true);
        }

        public virtual string GetClientTypeName()
        {
            if (IsFolder && SourceType == SourceType.Channel && this is not Channel)
            {
                return "ChannelFolderItem";
            }

            return GetType().Name;
        }

        public BaseItemKind GetBaseItemKind()
        {
            return _baseItemKind ??= Enum.Parse<BaseItemKind>(GetClientTypeName());
        }

        /// <summary>
        /// Gets the linked child.
        /// </summary>
        /// <param name="info">The info.</param>
        /// <returns>BaseItem.</returns>
        protected BaseItem GetLinkedChild(LinkedChild info)
        {
            // First get using the cached Id
            if (info.ItemId.HasValue)
            {
                if (info.ItemId.Value.IsEmpty())
                {
                    return null;
                }

                var itemById = LibraryManager.GetItemById(info.ItemId.Value);

                if (itemById is not null)
                {
                    return itemById;
                }
            }

            var item = FindLinkedChild(info);

            // If still null, log
            if (item is null)
            {
                // Don't keep searching over and over
                info.ItemId = Guid.Empty;
            }
            else
            {
                // Cache the id for next time
                info.ItemId = item.Id;
            }

            return item;
        }

        private BaseItem FindLinkedChild(LinkedChild info)
        {
            var path = info.Path;

            if (!string.IsNullOrEmpty(path))
            {
                path = FileSystem.MakeAbsolutePath(ContainingFolderPath, path);

                var itemByPath = LibraryManager.FindByPath(path, null);

                if (itemByPath is null)
                {
                    Logger.LogWarning("Unable to find linked item at path {0}", info.Path);
                }

                return itemByPath;
            }

            if (!string.IsNullOrEmpty(info.LibraryItemId))
            {
                var item = LibraryManager.GetItemById(info.LibraryItemId);

                if (item is null)
                {
                    Logger.LogWarning("Unable to find linked item at path {0}", info.Path);
                }

                return item;
            }

            return null;
        }

        /// <summary>
        /// Adds a studio to the item.
        /// </summary>
        /// <param name="name">The name.</param>
        /// <exception cref="ArgumentNullException">Throws if name is null.</exception>
        public void AddStudio(string name)
        {
            ArgumentException.ThrowIfNullOrEmpty(name);

            var current = Studios;

            if (!current.Contains(name, StringComparison.OrdinalIgnoreCase))
            {
                int curLen = current.Length;
                if (curLen == 0)
                {
                    Studios = [name];
                }
                else
                {
                    Studios = [..current, name];
                }
            }
        }

        public void SetStudios(IEnumerable<string> names)
        {
            Studios = names.Distinct().ToArray();
        }

        /// <summary>
        /// Adds a genre to the item.
        /// </summary>
        /// <param name="name">The name.</param>
        /// <exception cref="ArgumentNullException">Throwns if name is null.</exception>
        public void AddGenre(string name)
        {
            ArgumentException.ThrowIfNullOrEmpty(name);

            var genres = Genres;
            if (!genres.Contains(name, StringComparison.OrdinalIgnoreCase))
            {
                Genres = [..genres, name];
            }
        }

        /// <summary>
        /// Marks the played.
        /// </summary>
        /// <param name="user">The user.</param>
        /// <param name="datePlayed">The date played.</param>
        /// <param name="resetPosition">if set to <c>true</c> [reset position].</param>
        /// <exception cref="ArgumentNullException">Throws if user is null.</exception>
        public virtual void MarkPlayed(
            User user,
            DateTime? datePlayed,
            bool resetPosition)
        {
            ArgumentNullException.ThrowIfNull(user);

            var data = UserDataManager.GetUserData(user, this);

            if (datePlayed.HasValue)
            {
                // Increment
                data.PlayCount++;
            }

            // Ensure it's at least one
            data.PlayCount = Math.Max(data.PlayCount, 1);

            if (resetPosition)
            {
                data.PlaybackPositionTicks = 0;
            }

            data.LastPlayedDate = datePlayed ?? data.LastPlayedDate ?? DateTime.UtcNow;
            data.Played = true;

            UserDataManager.SaveUserData(user, this, data, UserDataSaveReason.TogglePlayed, CancellationToken.None);
        }

        /// <summary>
        /// Marks the unplayed.
        /// </summary>
        /// <param name="user">The user.</param>
        /// <exception cref="ArgumentNullException">Throws if user is null.</exception>
        public virtual void MarkUnplayed(User user)
        {
            ArgumentNullException.ThrowIfNull(user);

            var data = UserDataManager.GetUserData(user, this);

            // I think it is okay to do this here.
            // if this is only called when a user is manually forcing something to un-played
            // then it probably is what we want to do...
            data.PlayCount = 0;
            data.PlaybackPositionTicks = 0;
            data.LastPlayedDate = null;
            data.Played = false;

            UserDataManager.SaveUserData(user, this, data, UserDataSaveReason.TogglePlayed, CancellationToken.None);
        }

        /// <summary>
        /// Do whatever refreshing is necessary when the filesystem pertaining to this item has changed.
        /// </summary>
        public virtual void ChangedExternally()
        {
            ProviderManager.QueueRefresh(Id, new MetadataRefreshOptions(new DirectoryService(FileSystem)), RefreshPriority.High);
        }

        /// <summary>
        /// Gets an image.
        /// </summary>
        /// <param name="type">The type.</param>
        /// <param name="imageIndex">Index of the image.</param>
        /// <returns><c>true</c> if the specified type has image; otherwise, <c>false</c>.</returns>
        /// <exception cref="ArgumentException">Backdrops should be accessed using Item.Backdrops.</exception>
        public bool HasImage(ImageType type, int imageIndex)
        {
            return GetImageInfo(type, imageIndex) is not null;
        }

        public void SetImage(ItemImageInfo image, int index)
        {
            if (image.Type == ImageType.Chapter)
            {
                throw new ArgumentException("Cannot set chapter images using SetImagePath");
            }

            var existingImage = GetImageInfo(image.Type, index);

            if (existingImage is null)
            {
                AddImage(image);
            }
            else
            {
                existingImage.Path = image.Path;
                existingImage.DateModified = image.DateModified;
                existingImage.Width = image.Width;
                existingImage.Height = image.Height;
                existingImage.BlurHash = image.BlurHash;
            }
        }

        public void SetImagePath(ImageType type, int index, FileSystemMetadata file)
        {
            if (type == ImageType.Chapter)
            {
                throw new ArgumentException("Cannot set chapter images using SetImagePath");
            }

            var image = GetImageInfo(type, index);

            if (image is null)
            {
                AddImage(GetImageInfo(file, type));
            }
            else
            {
                var imageInfo = GetImageInfo(file, type);

                image.Path = file.FullName;
                image.DateModified = imageInfo.DateModified;

                // reset these values
                image.Width = 0;
                image.Height = 0;
            }
        }

        /// <summary>
        /// Deletes the image.
        /// </summary>
        /// <param name="type">The type.</param>
        /// <param name="index">The index.</param>
        /// <returns>A task.</returns>
        public async Task DeleteImageAsync(ImageType type, int index)
        {
            var info = GetImageInfo(type, index);

            if (info is null)
            {
                // Nothing to do
                return;
            }

            // Remove from file system
            if (info.IsLocalFile)
            {
                FileSystem.DeleteFile(info.Path);
            }

            // Remove from item
            RemoveImage(info);

            await UpdateToRepositoryAsync(ItemUpdateType.ImageUpdate, CancellationToken.None).ConfigureAwait(false);
        }

        public void RemoveImage(ItemImageInfo image)
        {
            RemoveImages(new[] { image });
        }

        public void RemoveImages(IEnumerable<ItemImageInfo> deletedImages)
        {
            ImageInfos = ImageInfos.Except(deletedImages).ToArray();
        }

        public void AddImage(ItemImageInfo image)
        {
            ImageInfos = [..ImageInfos, image];
        }

        public virtual Task UpdateToRepositoryAsync(ItemUpdateType updateReason, CancellationToken cancellationToken)
         => LibraryManager.UpdateItemAsync(this, GetParent(), updateReason, cancellationToken);

        /// <summary>
        /// Validates that images within the item are still on the filesystem.
        /// </summary>
        /// <returns><c>true</c> if the images validate, <c>false</c> if not.</returns>
        public bool ValidateImages()
        {
            List<ItemImageInfo> deletedImages = null;
            foreach (var imageInfo in ImageInfos)
            {
                if (!imageInfo.IsLocalFile)
                {
                    continue;
                }

                if (File.Exists(imageInfo.Path))
                {
                    continue;
                }

                (deletedImages ??= new List<ItemImageInfo>()).Add(imageInfo);
            }

            var anyImagesRemoved = deletedImages?.Count > 0;
            if (anyImagesRemoved)
            {
                RemoveImages(deletedImages);
            }

            return anyImagesRemoved;
        }

        /// <summary>
        /// Gets the image path.
        /// </summary>
        /// <param name="imageType">Type of the image.</param>
        /// <param name="imageIndex">Index of the image.</param>
        /// <returns>System.String.</returns>
        /// <exception cref="ArgumentNullException">Item is null.</exception>
        public string GetImagePath(ImageType imageType, int imageIndex)
            => GetImageInfo(imageType, imageIndex)?.Path;

        /// <summary>
        /// Gets the image information.
        /// </summary>
        /// <param name="imageType">Type of the image.</param>
        /// <param name="imageIndex">Index of the image.</param>
        /// <returns>ItemImageInfo.</returns>
        public ItemImageInfo GetImageInfo(ImageType imageType, int imageIndex)
        {
            if (imageType == ImageType.Chapter)
            {
                var chapter = ItemRepository.GetChapter(this, imageIndex);

                if (chapter is null)
                {
                    return null;
                }

                var path = chapter.ImagePath;

                if (string.IsNullOrEmpty(path))
                {
                    return null;
                }

                return new ItemImageInfo
                {
                    Path = path,
                    DateModified = chapter.ImageDateModified,
                    Type = imageType
                };
            }

            // Music albums usually don't have dedicated backdrops, so return one from the artist instead
            if (GetType() == typeof(MusicAlbum) && imageType == ImageType.Backdrop)
            {
                var artist = FindParent<MusicArtist>();

                if (artist is not null)
                {
                    return artist.GetImages(imageType).ElementAtOrDefault(imageIndex);
                }
            }

            return GetImages(imageType)
                .ElementAtOrDefault(imageIndex);
        }

        /// <summary>
        /// Computes image index for given image or raises if no matching image found.
        /// </summary>
        /// <param name="image">Image to compute index for.</param>
        /// <exception cref="ArgumentException">Image index cannot be computed as no matching image found.
        /// </exception>
        /// <returns>Image index.</returns>
        public int GetImageIndex(ItemImageInfo image)
        {
            ArgumentNullException.ThrowIfNull(image);

            if (image.Type == ImageType.Chapter)
            {
                var chapters = ItemRepository.GetChapters(this);
                for (var i = 0; i < chapters.Count; i++)
                {
                    if (chapters[i].ImagePath == image.Path)
                    {
                        return i;
                    }
                }

                throw new ArgumentException("No chapter index found for image path", image.Path);
            }

            var images = GetImages(image.Type).ToArray();
            for (var i = 0; i < images.Length; i++)
            {
                if (images[i].Path == image.Path)
                {
                    return i;
                }
            }

            throw new ArgumentException("No image index found for image path", image.Path);
        }

        public IEnumerable<ItemImageInfo> GetImages(ImageType imageType)
        {
            if (imageType == ImageType.Chapter)
            {
                throw new ArgumentException("No image info for chapter images");
            }

            // Yield return is more performant than LINQ Where on an Array
            for (var i = 0; i < ImageInfos.Length; i++)
            {
                var imageInfo = ImageInfos[i];
                if (imageInfo.Type == imageType)
                {
                    yield return imageInfo;
                }
            }
        }

        /// <summary>
        /// Adds the images, updating metadata if they already are part of this item.
        /// </summary>
        /// <param name="imageType">Type of the image.</param>
        /// <param name="images">The images.</param>
        /// <returns><c>true</c> if images were added or updated, <c>false</c> otherwise.</returns>
        /// <exception cref="ArgumentException">Cannot call AddImages with chapter images.</exception>
        public bool AddImages(ImageType imageType, List<FileSystemMetadata> images)
        {
            if (imageType == ImageType.Chapter)
            {
                throw new ArgumentException("Cannot call AddImages with chapter images");
            }

            var existingImages = GetImages(imageType)
                .ToList();

            var newImageList = new List<FileSystemMetadata>();
            var imageUpdated = false;

            foreach (var newImage in images)
            {
                if (newImage is null)
                {
                    throw new ArgumentException("null image found in list");
                }

                var existing = existingImages
                    .Find(i => string.Equals(i.Path, newImage.FullName, StringComparison.OrdinalIgnoreCase));

                if (existing is null)
                {
                    newImageList.Add(newImage);
                }
                else
                {
                    if (existing.IsLocalFile)
                    {
                        var newDateModified = FileSystem.GetLastWriteTimeUtc(newImage);

                        // If date changed then we need to reset saved image dimensions
                        if (existing.DateModified != newDateModified && (existing.Width > 0 || existing.Height > 0))
                        {
                            existing.Width = 0;
                            existing.Height = 0;
                            imageUpdated = true;
                        }

                        existing.DateModified = newDateModified;
                    }
                }
            }

            if (newImageList.Count > 0)
            {
                ImageInfos = ImageInfos.Concat(newImageList.Select(i => GetImageInfo(i, imageType))).ToArray();
            }

            return imageUpdated || newImageList.Count > 0;
        }

        private ItemImageInfo GetImageInfo(FileSystemMetadata file, ImageType type)
        {
            return new ItemImageInfo
            {
                Path = file.FullName,
                Type = type,
                DateModified = FileSystem.GetLastWriteTimeUtc(file)
            };
        }

        /// <summary>
        /// Gets the file system path to delete when the item is to be deleted.
        /// </summary>
        /// <returns>The metadata for the deleted paths.</returns>
        public virtual IEnumerable<FileSystemMetadata> GetDeletePaths()
        {
            return new[]
            {
                new FileSystemMetadata
                {
                    FullName = Path,
                    IsDirectory = IsFolder
                }
            }.Concat(GetLocalMetadataFilesToDelete());
        }

        protected List<FileSystemMetadata> GetLocalMetadataFilesToDelete()
        {
            if (IsFolder || !IsInMixedFolder)
            {
                return new List<FileSystemMetadata>();
            }

            var filename = System.IO.Path.GetFileNameWithoutExtension(Path);

            return FileSystem.GetFiles(System.IO.Path.GetDirectoryName(Path), _supportedExtensions, false, false)
                .Where(i => System.IO.Path.GetFileNameWithoutExtension(i.FullName).StartsWith(filename, StringComparison.OrdinalIgnoreCase))
                .ToList();
        }

        public bool AllowsMultipleImages(ImageType type)
        {
            return type == ImageType.Backdrop || type == ImageType.Chapter;
        }

        public Task SwapImagesAsync(ImageType type, int index1, int index2)
        {
            if (!AllowsMultipleImages(type))
            {
                throw new ArgumentException("The change index operation is only applicable to backdrops and screen shots");
            }

            var info1 = GetImageInfo(type, index1);
            var info2 = GetImageInfo(type, index2);

            if (info1 is null || info2 is null)
            {
                // Nothing to do
                return Task.CompletedTask;
            }

            if (!info1.IsLocalFile || !info2.IsLocalFile)
            {
                // TODO: Not supported  yet
                return Task.CompletedTask;
            }

            var path1 = info1.Path;
            var path2 = info2.Path;

            FileSystem.SwapFiles(path1, path2);

            // Refresh these values
            info1.DateModified = FileSystem.GetLastWriteTimeUtc(info1.Path);
            info2.DateModified = FileSystem.GetLastWriteTimeUtc(info2.Path);

            info1.Width = 0;
            info1.Height = 0;
            info2.Width = 0;
            info2.Height = 0;

            return UpdateToRepositoryAsync(ItemUpdateType.ImageUpdate, CancellationToken.None);
        }

        public virtual bool IsPlayed(User user)
        {
            var userdata = UserDataManager.GetUserData(user, this);

            return userdata is not null && userdata.Played;
        }

        public bool IsFavoriteOrLiked(User user)
        {
            var userdata = UserDataManager.GetUserData(user, this);

            return userdata is not null && (userdata.IsFavorite || (userdata.Likes ?? false));
        }

        public virtual bool IsUnplayed(User user)
        {
            ArgumentNullException.ThrowIfNull(user);

            var userdata = UserDataManager.GetUserData(user, this);

            return userdata is null || !userdata.Played;
        }

        ItemLookupInfo IHasLookupInfo<ItemLookupInfo>.GetLookupInfo()
        {
            return GetItemLookupInfo<ItemLookupInfo>();
        }

        protected T GetItemLookupInfo<T>()
            where T : ItemLookupInfo, new()
        {
            return new T
            {
                Path = Path,
                MetadataCountryCode = GetPreferredMetadataCountryCode(),
                MetadataLanguage = GetPreferredMetadataLanguage(),
                Name = GetNameForMetadataLookup(),
                OriginalTitle = OriginalTitle,
                ProviderIds = ProviderIds,
                IndexNumber = IndexNumber,
                ParentIndexNumber = ParentIndexNumber,
                Year = ProductionYear,
                PremiereDate = PremiereDate
            };
        }

        protected virtual string GetNameForMetadataLookup()
        {
            return Name;
        }

        /// <summary>
        /// This is called before any metadata refresh and returns true if changes were made.
        /// </summary>
        /// <param name="replaceAllMetadata">Whether to replace all metadata.</param>
        /// <returns>true if the item has change, else false.</returns>
        public virtual bool BeforeMetadataRefresh(bool replaceAllMetadata)
        {
            _sortName = null;

            var hasChanges = false;

            if (string.IsNullOrEmpty(Name) && !string.IsNullOrEmpty(Path))
            {
                Name = System.IO.Path.GetFileNameWithoutExtension(Path);
                hasChanges = true;
            }

            return hasChanges;
        }

        protected static string GetMappedPath(BaseItem item, string path, MediaProtocol? protocol)
        {
            if (protocol == MediaProtocol.File)
            {
                return LibraryManager.GetPathAfterNetworkSubstitution(path, item);
            }

            return path;
        }

        public virtual void FillUserDataDtoValues(UserItemDataDto dto, UserItemData userData, BaseItemDto itemDto, User user, DtoOptions fields)
        {
            if (RunTimeTicks.HasValue)
            {
                double pct = RunTimeTicks.Value;

                if (pct > 0)
                {
                    pct = userData.PlaybackPositionTicks / pct;

                    if (pct > 0)
                    {
                        dto.PlayedPercentage = 100 * pct;
                    }
                }
            }
        }

        protected Task RefreshMetadataForOwnedItem(BaseItem ownedItem, bool copyTitleMetadata, MetadataRefreshOptions options, CancellationToken cancellationToken)
        {
            var newOptions = new MetadataRefreshOptions(options)
            {
                SearchResult = null
            };

            var item = this;

            if (copyTitleMetadata)
            {
                // Take some data from the main item, for querying purposes
                if (!item.Genres.SequenceEqual(ownedItem.Genres, StringComparer.Ordinal))
                {
                    newOptions.ForceSave = true;
                    ownedItem.Genres = item.Genres;
                }

                if (!item.Studios.SequenceEqual(ownedItem.Studios, StringComparer.Ordinal))
                {
                    newOptions.ForceSave = true;
                    ownedItem.Studios = item.Studios;
                }

                if (!item.ProductionLocations.SequenceEqual(ownedItem.ProductionLocations, StringComparer.Ordinal))
                {
                    newOptions.ForceSave = true;
                    ownedItem.ProductionLocations = item.ProductionLocations;
                }

                if (item.CommunityRating != ownedItem.CommunityRating)
                {
                    ownedItem.CommunityRating = item.CommunityRating;
                    newOptions.ForceSave = true;
                }

                if (item.CriticRating != ownedItem.CriticRating)
                {
                    ownedItem.CriticRating = item.CriticRating;
                    newOptions.ForceSave = true;
                }

                if (!string.Equals(item.Overview, ownedItem.Overview, StringComparison.Ordinal))
                {
                    ownedItem.Overview = item.Overview;
                    newOptions.ForceSave = true;
                }

                if (!string.Equals(item.OfficialRating, ownedItem.OfficialRating, StringComparison.Ordinal))
                {
                    ownedItem.OfficialRating = item.OfficialRating;
                    newOptions.ForceSave = true;
                }

                if (!string.Equals(item.CustomRating, ownedItem.CustomRating, StringComparison.Ordinal))
                {
                    ownedItem.CustomRating = item.CustomRating;
                    newOptions.ForceSave = true;
                }
            }

            return ownedItem.RefreshMetadata(newOptions, cancellationToken);
        }

        protected Task RefreshMetadataForOwnedVideo(MetadataRefreshOptions options, bool copyTitleMetadata, string path, CancellationToken cancellationToken)
        {
            var newOptions = new MetadataRefreshOptions(options)
            {
                SearchResult = null
            };

            var id = LibraryManager.GetNewItemId(path, typeof(Video));

            // Try to retrieve it from the db. If we don't find it, use the resolved version
            var video = LibraryManager.GetItemById(id) as Video;

            if (video is null)
            {
                video = LibraryManager.ResolvePath(FileSystem.GetFileSystemInfo(path)) as Video;

                newOptions.ForceSave = true;
            }

            if (video is null)
            {
                return Task.FromResult(true);
            }

            if (video.OwnerId.IsEmpty())
            {
                video.OwnerId = this.Id;
            }

            return RefreshMetadataForOwnedItem(video, copyTitleMetadata, newOptions, cancellationToken);
        }

        public string GetEtag(User user)
        {
            var list = GetEtagValues(user);

            return string.Join('|', list).GetMD5().ToString("N", CultureInfo.InvariantCulture);
        }

        protected virtual List<string> GetEtagValues(User user)
        {
            return new List<string>
            {
                DateLastSaved.Ticks.ToString(CultureInfo.InvariantCulture)
            };
        }

        public virtual IEnumerable<Guid> GetAncestorIds()
        {
            return GetParents().Select(i => i.Id).Concat(LibraryManager.GetCollectionFolders(this).Select(i => i.Id));
        }

        public BaseItem GetTopParent()
        {
            if (IsTopParent)
            {
                return this;
            }

            return GetParents().FirstOrDefault(parent => parent.IsTopParent);
        }

        public virtual IEnumerable<Guid> GetIdsForAncestorQuery()
        {
            return new[] { Id };
        }

        public virtual double? GetRefreshProgress()
        {
            return null;
        }

        public virtual ItemUpdateType OnMetadataChanged()
        {
            var updateType = ItemUpdateType.None;

            var item = this;

            var inheritedParentalRatingValue = item.GetInheritedParentalRatingValue() ?? null;
            if (inheritedParentalRatingValue != item.InheritedParentalRatingValue)
            {
                item.InheritedParentalRatingValue = inheritedParentalRatingValue;
                updateType |= ItemUpdateType.MetadataImport;
            }

            return updateType;
        }

        /// <summary>
        /// Updates the official rating based on content and returns true or false indicating if it changed.
        /// </summary>
        /// <param name="children">Media children.</param>
        /// <returns><c>true</c> if the rating was updated; otherwise <c>false</c>.</returns>
        public bool UpdateRatingToItems(IList<BaseItem> children)
        {
            var currentOfficialRating = OfficialRating;

            // Gather all possible ratings
            var ratings = children
                .Select(i => i.OfficialRating)
                .Where(i => !string.IsNullOrEmpty(i))
                .Distinct(StringComparer.OrdinalIgnoreCase)
                .Select(rating => (rating, LocalizationManager.GetRatingLevel(rating)))
                .OrderBy(i => i.Item2 ?? 1000)
                .Select(i => i.rating);

            OfficialRating = ratings.FirstOrDefault() ?? currentOfficialRating;

            return !string.Equals(
                currentOfficialRating ?? string.Empty,
                OfficialRating ?? string.Empty,
                StringComparison.OrdinalIgnoreCase);
        }

        public IReadOnlyList<BaseItem> GetThemeSongs(User user = null)
        {
            return GetThemeSongs(user, Array.Empty<(ItemSortBy, SortOrder)>());
        }

        public IReadOnlyList<BaseItem> GetThemeSongs(User user, IEnumerable<(ItemSortBy SortBy, SortOrder SortOrder)> orderBy)
        {
            return LibraryManager.Sort(GetExtras().Where(e => e.ExtraType == Model.Entities.ExtraType.ThemeSong), user, orderBy).ToArray();
        }

        public IReadOnlyList<BaseItem> GetThemeVideos(User user = null)
        {
            return GetThemeVideos(user, Array.Empty<(ItemSortBy, SortOrder)>());
        }

        public IReadOnlyList<BaseItem> GetThemeVideos(User user, IEnumerable<(ItemSortBy SortBy, SortOrder SortOrder)> orderBy)
        {
            return LibraryManager.Sort(GetExtras().Where(e => e.ExtraType == Model.Entities.ExtraType.ThemeVideo), user, orderBy).ToArray();
        }

        /// <summary>
        /// Get all extras associated with this item, sorted by <see cref="SortName"/>.
        /// </summary>
        /// <returns>An enumerable containing the items.</returns>
        public IEnumerable<BaseItem> GetExtras()
        {
            return ExtraIds
                .Select(LibraryManager.GetItemById)
                .Where(i => i is not null)
                .OrderBy(i => i.SortName);
        }

        /// <summary>
        /// Get all extras with specific types that are associated with this item.
        /// </summary>
        /// <param name="extraTypes">The types of extras to retrieve.</param>
        /// <returns>An enumerable containing the extras.</returns>
        public IEnumerable<BaseItem> GetExtras(IReadOnlyCollection<ExtraType> extraTypes)
        {
            return ExtraIds
                .Select(LibraryManager.GetItemById)
                .Where(i => i is not null)
                .Where(i => i.ExtraType.HasValue && extraTypes.Contains(i.ExtraType.Value))
                .OrderBy(i => i.SortName);
        }

        public virtual long GetRunTimeTicksForPlayState()
        {
            return RunTimeTicks ?? 0;
        }

        /// <inheritdoc />
        public override bool Equals(object obj)
        {
            return obj is BaseItem baseItem && this.Equals(baseItem);
        }

        /// <inheritdoc />
        public bool Equals(BaseItem other) => other is not null && other.Id.Equals(Id);

        /// <inheritdoc />
        public override int GetHashCode() => HashCode.Combine(Id);
    }
}<|MERGE_RESOLUTION|>--- conflicted
+++ resolved
@@ -1618,11 +1618,7 @@
             }
 
             var allowedTagsPreference = user.GetPreference(PreferenceKind.AllowedTags);
-<<<<<<< HEAD
-            if (allowedTagsPreference.Length != 0 && !allowedTagsPreference.Any(i => Tags.Contains(i, StringComparison.OrdinalIgnoreCase)))
-=======
             if (allowedTagsPreference.Length != 0 && !allowedTagsPreference.Any(i => allTags.Contains(i, StringComparison.OrdinalIgnoreCase)))
->>>>>>> 972174b1
             {
                 return false;
             }
