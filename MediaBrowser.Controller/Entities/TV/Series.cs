--- conflicted
+++ resolved
@@ -375,11 +375,7 @@
                 return GetEpisodes(user, parentSeason, includeMissingEpisodes, includeVirtualUnairedEpisodes);
             }
 
-<<<<<<< HEAD
-            episodes = FilterEpisodesBySeason(episodes, parentSeason, DisplaySpecialsWithSeasons);
-=======
             var episodes = FilterEpisodesBySeason(allSeriesEpisodes, parentSeason, ConfigurationManager.Configuration.DisplaySpecialsWithinSeasons);
->>>>>>> 7498b7b5
 
             if (!includeMissingEpisodes)
             {
@@ -427,66 +423,31 @@
         public static IEnumerable<Episode> FilterEpisodesBySeason(IEnumerable<Episode> episodes, Season parentSeason, bool includeSpecials)
         {
             var seasonNumber = parentSeason.IndexNumber;
-<<<<<<< HEAD
-            if (!includeSpecials || (seasonNumber.HasValue && seasonNumber.Value == 0))
-            {
-                var seasonPresentationKey = parentSeason.PresentationUniqueKey;
-
-                return episodes.Where(i =>
-                {
-                    if ((i.ParentIndexNumber ?? -1) == seasonNumber)
-                    {
-                        return true;
-                    }
-
-                    var season = i.Season;
-                    return season != null && string.Equals(season.PresentationUniqueKey, seasonPresentationKey, StringComparison.OrdinalIgnoreCase);
-                });
-            }
-            else
-            {
-                var seasonPresentationKey = parentSeason.PresentationUniqueKey;
-
-                return episodes.Where(episode =>
-                {
-                    var currentSeasonNumber = episode.AiredSeasonNumber;
-
-                    if (currentSeasonNumber.HasValue && seasonNumber.HasValue && currentSeasonNumber.Value == seasonNumber.Value)
-                    {
-                        return true;
-                    }
-
+            var seasonPresentationKey = parentSeason.PresentationUniqueKey;
+
+            var supportSpecialsInSeason = includeSpecials && seasonNumber.HasValue && seasonNumber.Value != 0;
+
+            return episodes.Where(episode =>
+            {
+                var currentSeasonNumber = supportSpecialsInSeason ? episode.AiredSeasonNumber : episode.ParentIndexNumber;
+                if (currentSeasonNumber.HasValue && seasonNumber.HasValue && currentSeasonNumber.Value == seasonNumber.Value)
+                {
+                    return true;
+                }
+
+                if (!currentSeasonNumber.HasValue && !seasonNumber.HasValue && parentSeason.LocationType == LocationType.Virtual)
+                {
+                    return true;
+                }
+
+                if (!episode.ParentIndexNumber.HasValue)
+                {
                     var season = episode.Season;
                     return season != null && string.Equals(season.PresentationUniqueKey, seasonPresentationKey, StringComparison.OrdinalIgnoreCase);
-                });
-            }
-=======
-            var seasonPresentationKey = parentSeason.PresentationUniqueKey;
-
-            var supportSpecialsInSeason = includeSpecials && seasonNumber.HasValue && seasonNumber.Value != 0;
-
-            return episodes.Where(episode =>
-            {
-                var currentSeasonNumber = supportSpecialsInSeason ? episode.AiredSeasonNumber : episode.ParentIndexNumber;
-                if (currentSeasonNumber.HasValue && seasonNumber.HasValue && currentSeasonNumber.Value == seasonNumber.Value)
-                {
-                    return true;
-                }
-
-                if (!currentSeasonNumber.HasValue && !seasonNumber.HasValue && parentSeason.LocationType == LocationType.Virtual)
-                {
-                    return true;
-                }
-
-                if (!episode.ParentIndexNumber.HasValue)
-                {
-                    var season = episode.Season;
-                    return season != null && string.Equals(season.PresentationUniqueKey, seasonPresentationKey, StringComparison.OrdinalIgnoreCase);
                 }
 
                 return false;
             });
->>>>>>> 7498b7b5
         }
 
         protected override bool GetBlockUnratedValue(UserPolicy config)
