#nullable disable

#pragma warning disable CS1591

using System;
using System.Collections.Generic;
using System.Globalization;
using System.Linq;
using Jellyfin.Data;
using Jellyfin.Data.Enums;
using Jellyfin.Database.Implementations.Entities;
using Jellyfin.Database.Implementations.Enums;
using Jellyfin.Extensions;
using MediaBrowser.Controller.Library;
using MediaBrowser.Controller.TV;
using MediaBrowser.Model.Entities;
using MediaBrowser.Model.Querying;
using Microsoft.Extensions.Logging;
using Episode = MediaBrowser.Controller.Entities.TV.Episode;
using MetadataProvider = MediaBrowser.Model.Entities.MetadataProvider;
using Series = MediaBrowser.Controller.Entities.TV.Series;

namespace MediaBrowser.Controller.Entities
{
    public class UserViewBuilder
    {
        private readonly IUserViewManager _userViewManager;
        private readonly ILibraryManager _libraryManager;
        private readonly ILogger<BaseItem> _logger;
        private readonly IUserDataManager _userDataManager;
        private readonly ITVSeriesManager _tvSeriesManager;

        public UserViewBuilder(
            IUserViewManager userViewManager,
            ILibraryManager libraryManager,
            ILogger<BaseItem> logger,
            IUserDataManager userDataManager,
            ITVSeriesManager tvSeriesManager)
        {
            _userViewManager = userViewManager;
            _libraryManager = libraryManager;
            _logger = logger;
            _userDataManager = userDataManager;
            _tvSeriesManager = tvSeriesManager;
        }

        public QueryResult<BaseItem> GetUserItems(Folder queryParent, Folder displayParent, CollectionType? viewType, InternalItemsQuery query)
        {
            var user = query.User;

            // if (query.IncludeItemTypes is not null &&
            //    query.IncludeItemTypes.Length == 1 &&
            //    string.Equals(query.IncludeItemTypes[0], "Playlist", StringComparison.OrdinalIgnoreCase))
            // {
            //    if (!string.Equals(viewType, CollectionType.Playlists, StringComparison.OrdinalIgnoreCase))
            //    {
            //        return await FindPlaylists(queryParent, user, query).ConfigureAwait(false);
            //    }
            // }

            switch (viewType)
            {
                case CollectionType.folders:
                    return GetResult(_libraryManager.GetUserRootFolder().GetChildren(user, true), query);

                case CollectionType.tvshows:
                    return GetTvView(queryParent, user, query);

                case CollectionType.movies:
                    return GetMovieFolders(queryParent, user, query);

                case CollectionType.tvshowseries:
                    return GetTvSeries(queryParent, user, query);

                case CollectionType.tvgenres:
                    return GetTvGenres(queryParent, user, query);

                case CollectionType.tvgenre:
                    return GetTvGenreItems(queryParent, displayParent, user, query);

                case CollectionType.tvresume:
                    return GetTvResume(queryParent, user, query);

                case CollectionType.tvnextup:
                    return GetTvNextUp(queryParent, query);

                case CollectionType.tvlatest:
                    return GetTvLatest(queryParent, user, query);

                case CollectionType.moviefavorites:
                    return GetFavoriteMovies(queryParent, user, query);

                case CollectionType.movielatest:
                    return GetMovieLatest(queryParent, user, query);

                case CollectionType.moviegenres:
                    return GetMovieGenres(queryParent, user, query);

                case CollectionType.moviegenre:
                    return GetMovieGenreItems(queryParent, displayParent, user, query);

                case CollectionType.movieresume:
                    return GetMovieResume(queryParent, user, query);

                case CollectionType.moviemovies:
                    return GetMovieMovies(queryParent, user, query);

                case CollectionType.moviecollection:
                    return GetMovieCollections(user, query);

                case CollectionType.tvfavoriteepisodes:
                    return GetFavoriteEpisodes(queryParent, user, query);

                case CollectionType.tvfavoriteseries:
                    return GetFavoriteSeries(queryParent, user, query);

                default:
                    {
                        if (queryParent is UserView)
                        {
                            return GetResult(GetMediaFolders(user).OfType<Folder>().SelectMany(i => i.GetChildren(user, true)), query);
                        }

                        return queryParent.GetItems(query);
                    }
            }
        }

        private int GetSpecialItemsLimit()
        {
            return 50;
        }

        private QueryResult<BaseItem> GetMovieFolders(Folder parent, User user, InternalItemsQuery query)
        {
            if (query.Recursive)
            {
                query.Recursive = true;
                query.SetUser(user);

                if (query.IncludeItemTypes.Length == 0)
                {
                    query.IncludeItemTypes = new[] { BaseItemKind.Movie };
                }

                return parent.QueryRecursive(query);
            }

            var list = new List<BaseItem>
            {
                GetUserView(CollectionType.movieresume, "HeaderContinueWatching", "0", parent),
                GetUserView(CollectionType.movielatest, "Latest", "1", parent),
                GetUserView(CollectionType.moviemovies, "Movies", "2", parent),
                GetUserView(CollectionType.moviecollection, "Collections", "3", parent),
                GetUserView(CollectionType.moviefavorites, "Favorites", "4", parent),
                GetUserView(CollectionType.moviegenres, "Genres", "5", parent)
            };

            return GetResult(list, query);
        }

        private QueryResult<BaseItem> GetFavoriteMovies(Folder parent, User user, InternalItemsQuery query)
        {
            query.Recursive = true;
            query.Parent = parent;
            query.SetUser(user);
            query.IsFavorite = true;
            query.IncludeItemTypes = new[] { BaseItemKind.Movie };

            return _libraryManager.GetItemsResult(query);
        }

        private QueryResult<BaseItem> GetFavoriteSeries(Folder parent, User user, InternalItemsQuery query)
        {
            query.Recursive = true;
            query.Parent = parent;
            query.SetUser(user);
            query.IsFavorite = true;
            query.IncludeItemTypes = new[] { BaseItemKind.Series };

            return _libraryManager.GetItemsResult(query);
        }

        private QueryResult<BaseItem> GetFavoriteEpisodes(Folder parent, User user, InternalItemsQuery query)
        {
            query.Recursive = true;
            query.Parent = parent;
            query.SetUser(user);
            query.IsFavorite = true;
            query.IncludeItemTypes = new[] { BaseItemKind.Episode };

            return _libraryManager.GetItemsResult(query);
        }

        private QueryResult<BaseItem> GetMovieMovies(Folder parent, User user, InternalItemsQuery query)
        {
            query.Recursive = true;
            query.Parent = parent;
            query.SetUser(user);

            query.IncludeItemTypes = new[] { BaseItemKind.Movie };

            return _libraryManager.GetItemsResult(query);
        }

        private QueryResult<BaseItem> GetMovieCollections(User user, InternalItemsQuery query)
        {
            query.Parent = null;
            query.IncludeItemTypes = new[] { BaseItemKind.BoxSet };
            query.SetUser(user);
            query.Recursive = true;

            return _libraryManager.GetItemsResult(query);
        }

        private QueryResult<BaseItem> GetMovieLatest(Folder parent, User user, InternalItemsQuery query)
        {
            query.OrderBy = new[] { (ItemSortBy.DateCreated, SortOrder.Descending), (ItemSortBy.SortName, SortOrder.Descending) };
            query.Recursive = true;
            query.Parent = parent;
            query.SetUser(user);
            query.Limit = GetSpecialItemsLimit();
            query.IncludeItemTypes = new[] { BaseItemKind.Movie };

            return ConvertToResult(_libraryManager.GetItemList(query));
        }

        private QueryResult<BaseItem> GetMovieResume(Folder parent, User user, InternalItemsQuery query)
        {
            query.OrderBy = new[] { (ItemSortBy.DatePlayed, SortOrder.Descending), (ItemSortBy.SortName, SortOrder.Descending) };
            query.IsResumable = true;
            query.Recursive = true;
            query.Parent = parent;
            query.SetUser(user);
            query.Limit = GetSpecialItemsLimit();
            query.IncludeItemTypes = new[] { BaseItemKind.Movie };

            return ConvertToResult(_libraryManager.GetItemList(query));
        }

        private QueryResult<BaseItem> ConvertToResult(IReadOnlyList<BaseItem> items)
        {
            return new QueryResult<BaseItem>(items);
        }

        private QueryResult<BaseItem> GetMovieGenres(Folder parent, User user, InternalItemsQuery query)
        {
            var genres = parent.QueryRecursive(new InternalItemsQuery(user)
            {
                IncludeItemTypes = new[] { BaseItemKind.Movie },
                Recursive = true,
                EnableTotalRecordCount = false
            }).Items
                .SelectMany(i => i.Genres)
                .DistinctNames()
                .Select(i =>
                {
                    try
                    {
                        return _libraryManager.GetGenre(i);
                    }
                    catch (Exception ex)
                    {
                        _logger.LogError(ex, "Error getting genre");
                        return null;
                    }
                })
                .Where(i => i is not null)
                .Select(i => GetUserViewWithName(CollectionType.moviegenre, i.SortName, parent));

            return GetResult(genres, query);
        }

        private QueryResult<BaseItem> GetMovieGenreItems(Folder queryParent, Folder displayParent, User user, InternalItemsQuery query)
        {
            query.Recursive = true;
            query.Parent = queryParent;
            query.GenreIds = new[] { displayParent.Id };
            query.SetUser(user);

            query.IncludeItemTypes = new[] { BaseItemKind.Movie };

            return _libraryManager.GetItemsResult(query);
        }

        private QueryResult<BaseItem> GetTvView(Folder parent, User user, InternalItemsQuery query)
        {
            if (query.Recursive)
            {
                query.Recursive = true;
                query.SetUser(user);

                if (query.IncludeItemTypes.Length == 0)
                {
                    query.IncludeItemTypes = new[]
                    {
                        BaseItemKind.Series,
                        BaseItemKind.Season,
                        BaseItemKind.Episode
                    };
                }

                return parent.QueryRecursive(query);
            }

            var list = new List<BaseItem>
            {
                GetUserView(CollectionType.tvresume, "HeaderContinueWatching", "0", parent),
                GetUserView(CollectionType.tvnextup, "HeaderNextUp", "1", parent),
                GetUserView(CollectionType.tvlatest, "Latest", "2", parent),
                GetUserView(CollectionType.tvshowseries, "Shows", "3", parent),
                GetUserView(CollectionType.tvfavoriteseries, "HeaderFavoriteShows", "4", parent),
                GetUserView(CollectionType.tvfavoriteepisodes, "HeaderFavoriteEpisodes", "5", parent),
                GetUserView(CollectionType.tvgenres, "Genres", "6", parent)
            };

            return GetResult(list, query);
        }

        private QueryResult<BaseItem> GetTvLatest(Folder parent, User user, InternalItemsQuery query)
        {
            query.OrderBy = new[] { (ItemSortBy.DateCreated, SortOrder.Descending), (ItemSortBy.SortName, SortOrder.Descending) };
            query.Recursive = true;
            query.Parent = parent;
            query.SetUser(user);
            query.Limit = GetSpecialItemsLimit();
            query.IncludeItemTypes = new[] { BaseItemKind.Episode };
            query.IsVirtualItem = false;

            return ConvertToResult(_libraryManager.GetItemList(query));
        }

        private QueryResult<BaseItem> GetTvNextUp(Folder parent, InternalItemsQuery query)
        {
            var parentFolders = GetMediaFolders(parent, query.User, new[] { CollectionType.tvshows });

            var result = _tvSeriesManager.GetNextUp(
                new NextUpQuery
                {
                    Limit = query.Limit,
                    StartIndex = query.StartIndex,
                    User = query.User
                },
                parentFolders,
                query.DtoOptions);

            return result;
        }

        private QueryResult<BaseItem> GetTvResume(Folder parent, User user, InternalItemsQuery query)
        {
            query.OrderBy = new[] { (ItemSortBy.DatePlayed, SortOrder.Descending), (ItemSortBy.SortName, SortOrder.Descending) };
            query.IsResumable = true;
            query.Recursive = true;
            query.Parent = parent;
            query.SetUser(user);
            query.Limit = GetSpecialItemsLimit();
            query.IncludeItemTypes = new[] { BaseItemKind.Episode };

            return ConvertToResult(_libraryManager.GetItemList(query));
        }

        private QueryResult<BaseItem> GetTvSeries(Folder parent, User user, InternalItemsQuery query)
        {
            query.Recursive = true;
            query.Parent = parent;
            query.SetUser(user);

            query.IncludeItemTypes = new[] { BaseItemKind.Series };

            return _libraryManager.GetItemsResult(query);
        }

        private QueryResult<BaseItem> GetTvGenres(Folder parent, User user, InternalItemsQuery query)
        {
            var genres = parent.QueryRecursive(new InternalItemsQuery(user)
            {
                IncludeItemTypes = new[] { BaseItemKind.Series },
                Recursive = true,
                EnableTotalRecordCount = false
            }).Items
                .SelectMany(i => i.Genres)
                .DistinctNames()
                .Select(i =>
                {
                    try
                    {
                        return _libraryManager.GetGenre(i);
                    }
                    catch (Exception ex)
                    {
                        _logger.LogError(ex, "Error getting genre");
                        return null;
                    }
                })
                .Where(i => i is not null)
                .Select(i => GetUserViewWithName(CollectionType.tvgenre, i.SortName, parent));

            return GetResult(genres, query);
        }

        private QueryResult<BaseItem> GetTvGenreItems(Folder queryParent, Folder displayParent, User user, InternalItemsQuery query)
        {
            query.Recursive = true;
            query.Parent = queryParent;
            query.GenreIds = new[] { displayParent.Id };
            query.SetUser(user);

            query.IncludeItemTypes = new[] { BaseItemKind.Series };

            return _libraryManager.GetItemsResult(query);
        }

        private QueryResult<BaseItem> GetResult<T>(
            IEnumerable<T> items,
            InternalItemsQuery query)
            where T : BaseItem
        {
            items = items.Where(i => Filter(i, query.User, query, _userDataManager, _libraryManager));

            return PostFilterAndSort(items, null, query, _libraryManager);
        }

        public static bool FilterItem(BaseItem item, InternalItemsQuery query, UserItemData userItemData = null)
        {
            return Filter(item, query.User, query, BaseItem.UserDataManager, BaseItem.LibraryManager, userItemData);
        }

        public static QueryResult<BaseItem> PostFilterAndSort(
            IEnumerable<BaseItem> items,
            int? totalRecordLimit,
            InternalItemsQuery query,
            ILibraryManager libraryManager)
        {
            // This must be the last filter
            if (!query.AdjacentTo.IsNullOrEmpty())
            {
                items = FilterForAdjacency(items.ToList(), query.AdjacentTo.Value);
            }

            return SortAndPage(items, totalRecordLimit, query, libraryManager);
        }

        public static QueryResult<BaseItem> SortAndPage(
            IEnumerable<BaseItem> items,
            int? totalRecordLimit,
            InternalItemsQuery query,
            ILibraryManager libraryManager)
        {
            if (query.OrderBy.Count > 0)
            {
                items = libraryManager.Sort(items, query.User, query.OrderBy);
            }

            var itemsArray = totalRecordLimit.HasValue ? items.Take(totalRecordLimit.Value).ToArray() : items.ToArray();
            var totalCount = itemsArray.Length;

            if (query.Limit.HasValue)
            {
                itemsArray = itemsArray.Skip(query.StartIndex ?? 0).Take(query.Limit.Value).ToArray();
            }
            else if (query.StartIndex.HasValue)
            {
                itemsArray = itemsArray.Skip(query.StartIndex.Value).ToArray();
            }

            return new QueryResult<BaseItem>(
                query.StartIndex,
                totalCount,
                itemsArray);
        }

        public static bool Filter(BaseItem item, User user, InternalItemsQuery query, IUserDataManager userDataManager, ILibraryManager libraryManager, UserItemData userData = null)
        {
            if (query.MediaTypes.Length > 0 && !query.MediaTypes.Contains(item.MediaType))
            {
                return false;
            }

            if (query.IncludeItemTypes.Length > 0 && !query.IncludeItemTypes.Contains(item.GetBaseItemKind()))
            {
                return false;
            }

            if (query.ExcludeItemTypes.Length > 0 && query.ExcludeItemTypes.Contains(item.GetBaseItemKind()))
            {
                return false;
            }

            if (query.IsVirtualItem.HasValue && item.IsVirtualItem != query.IsVirtualItem.Value)
            {
                return false;
            }

            if (query.IsFolder.HasValue && query.IsFolder.Value != item.IsFolder)
            {
                return false;
            }

            if (query.IsLiked.HasValue)
            {
<<<<<<< HEAD
                userData ??= userDataManager.GetUserData(user, item);

=======
                userData = userDataManager.GetUserData(user, item);
>>>>>>> d65b18a7
                if (!userData.Likes.HasValue || userData.Likes != query.IsLiked.Value)
                {
                    return false;
                }
            }

            if (query.IsFavoriteOrLiked.HasValue)
            {
                userData ??= userDataManager.GetUserData(user, item);
                var isFavoriteOrLiked = userData.IsFavorite || (userData.Likes ?? false);

                if (isFavoriteOrLiked != query.IsFavoriteOrLiked.Value)
                {
                    return false;
                }
            }

            if (query.IsFavorite.HasValue)
            {
                userData ??= userDataManager.GetUserData(user, item);
<<<<<<< HEAD

=======
>>>>>>> d65b18a7
                if (userData.IsFavorite != query.IsFavorite.Value)
                {
                    return false;
                }
            }

            if (query.IsResumable.HasValue)
            {
                userData ??= userDataManager.GetUserData(user, item);
                var isResumable = userData.PlaybackPositionTicks > 0;

                if (isResumable != query.IsResumable.Value)
                {
                    return false;
                }
            }

            if (query.IsPlayed.HasValue)
            {
                userData ??= userDataManager.GetUserData(user, item);
                if (userData.Played != query.IsPlayed.Value)
                {
                    return false;
                }
            }

            // Filter by Video3DFormat
            if (query.Is3D.HasValue)
            {
                var val = query.Is3D.Value;
                var video = item as Video;

                if (video is null || val != video.Video3DFormat.HasValue)
                {
                    return false;
                }
            }

            /*
             * fuck - fix this
            if (query.IsHD.HasValue)
            {
                if (item.IsHD != query.IsHD.Value)
                {
                    return false;
                }
            }
            */

            if (query.IsLocked.HasValue)
            {
                var val = query.IsLocked.Value;
                if (item.IsLocked != val)
                {
                    return false;
                }
            }

            if (query.HasOverview.HasValue)
            {
                var filterValue = query.HasOverview.Value;

                var hasValue = !string.IsNullOrEmpty(item.Overview);

                if (hasValue != filterValue)
                {
                    return false;
                }
            }

            if (query.HasImdbId.HasValue)
            {
                var filterValue = query.HasImdbId.Value;

                var hasValue = !string.IsNullOrEmpty(item.GetProviderId(MetadataProvider.Imdb));

                if (hasValue != filterValue)
                {
                    return false;
                }
            }

            if (query.HasTmdbId.HasValue)
            {
                var filterValue = query.HasTmdbId.Value;

                var hasValue = !string.IsNullOrEmpty(item.GetProviderId(MetadataProvider.Tmdb));

                if (hasValue != filterValue)
                {
                    return false;
                }
            }

            if (query.HasTvdbId.HasValue)
            {
                var filterValue = query.HasTvdbId.Value;

                var hasValue = !string.IsNullOrEmpty(item.GetProviderId(MetadataProvider.Tvdb));

                if (hasValue != filterValue)
                {
                    return false;
                }
            }

            if (query.HasOfficialRating.HasValue)
            {
                var filterValue = query.HasOfficialRating.Value;

                var hasValue = !string.IsNullOrEmpty(item.OfficialRating);

                if (hasValue != filterValue)
                {
                    return false;
                }
            }

            if (query.IsPlaceHolder.HasValue)
            {
                var filterValue = query.IsPlaceHolder.Value;

                var isPlaceHolder = false;

                if (item is ISupportsPlaceHolders hasPlaceHolder)
                {
                    isPlaceHolder = hasPlaceHolder.IsPlaceHolder;
                }

                if (isPlaceHolder != filterValue)
                {
                    return false;
                }
            }

            if (query.HasSpecialFeature.HasValue)
            {
                var filterValue = query.HasSpecialFeature.Value;

                if (item is IHasSpecialFeatures movie)
                {
                    var ok = filterValue
                        ? movie.SpecialFeatureIds.Count > 0
                        : movie.SpecialFeatureIds.Count == 0;

                    if (!ok)
                    {
                        return false;
                    }
                }
                else
                {
                    return false;
                }
            }

            if (query.HasSubtitles.HasValue)
            {
                var val = query.HasSubtitles.Value;

                var video = item as Video;

                if (video is null || val != video.HasSubtitles)
                {
                    return false;
                }
            }

            if (query.HasParentalRating.HasValue)
            {
                var val = query.HasParentalRating.Value;

                var rating = item.CustomRating;

                if (string.IsNullOrEmpty(rating))
                {
                    rating = item.OfficialRating;
                }

                if (val)
                {
                    if (string.IsNullOrEmpty(rating))
                    {
                        return false;
                    }
                }
                else
                {
                    if (!string.IsNullOrEmpty(rating))
                    {
                        return false;
                    }
                }
            }

            if (query.HasTrailer.HasValue)
            {
                var val = query.HasTrailer.Value;
                var trailerCount = 0;

                if (item is IHasTrailers hasTrailers)
                {
                    trailerCount = hasTrailers.GetTrailerCount();
                }

                var ok = val ? trailerCount > 0 : trailerCount == 0;

                if (!ok)
                {
                    return false;
                }
            }

            if (query.HasThemeSong.HasValue)
            {
                var filterValue = query.HasThemeSong.Value;

                var themeCount = item.GetThemeSongs(user).Count;
                var ok = filterValue ? themeCount > 0 : themeCount == 0;

                if (!ok)
                {
                    return false;
                }
            }

            if (query.HasThemeVideo.HasValue)
            {
                var filterValue = query.HasThemeVideo.Value;

                var themeCount = item.GetThemeVideos(user).Count;
                var ok = filterValue ? themeCount > 0 : themeCount == 0;

                if (!ok)
                {
                    return false;
                }
            }

            // Apply genre filter
            if (query.Genres.Count > 0 && !query.Genres.Any(v => item.Genres.Contains(v, StringComparison.OrdinalIgnoreCase)))
            {
                return false;
            }

            // Filter by VideoType
            if (query.VideoTypes.Length > 0)
            {
                var video = item as Video;
                if (video is null || !query.VideoTypes.Contains(video.VideoType))
                {
                    return false;
                }
            }

            if (query.ImageTypes.Length > 0 && !query.ImageTypes.Any(item.HasImage))
            {
                return false;
            }

            // Apply studio filter
            if (query.StudioIds.Length > 0 && !query.StudioIds.Any(id =>
            {
                var studioItem = libraryManager.GetItemById(id);
                return studioItem is not null && item.Studios.Contains(studioItem.Name, StringComparison.OrdinalIgnoreCase);
            }))
            {
                return false;
            }

            // Apply genre filter
            if (query.GenreIds.Count > 0 && !query.GenreIds.Any(id =>
            {
                var genreItem = libraryManager.GetItemById(id);
                return genreItem is not null && item.Genres.Contains(genreItem.Name, StringComparison.OrdinalIgnoreCase);
            }))
            {
                return false;
            }

            // Apply year filter
            if (query.Years.Length > 0)
            {
                if (!(item.ProductionYear.HasValue && query.Years.Contains(item.ProductionYear.Value)))
                {
                    return false;
                }
            }

            // Apply official rating filter
            if (query.OfficialRatings.Length > 0 && !query.OfficialRatings.Contains(item.OfficialRating ?? string.Empty))
            {
                return false;
            }

            if (query.ItemIds.Length > 0)
            {
                if (!query.ItemIds.Contains(item.Id))
                {
                    return false;
                }
            }

            // Apply tag filter
            var tags = query.Tags;
            if (tags.Length > 0)
            {
                if (!tags.Any(v => item.Tags.Contains(v, StringComparison.OrdinalIgnoreCase)))
                {
                    return false;
                }
            }

            if (query.MinCommunityRating.HasValue)
            {
                var val = query.MinCommunityRating.Value;

                if (!(item.CommunityRating.HasValue && item.CommunityRating >= val))
                {
                    return false;
                }
            }

            if (query.MinCriticRating.HasValue)
            {
                var val = query.MinCriticRating.Value;

                if (!(item.CriticRating.HasValue && item.CriticRating >= val))
                {
                    return false;
                }
            }

            if (query.MinIndexNumber.HasValue)
            {
                var val = query.MinIndexNumber.Value;

                if (!(item.IndexNumber.HasValue && item.IndexNumber.Value >= val))
                {
                    return false;
                }
            }

            if (query.MinPremiereDate.HasValue)
            {
                var val = query.MinPremiereDate.Value;

                if (!(item.PremiereDate.HasValue && item.PremiereDate.Value >= val))
                {
                    return false;
                }
            }

            if (query.MaxPremiereDate.HasValue)
            {
                var val = query.MaxPremiereDate.Value;

                if (!(item.PremiereDate.HasValue && item.PremiereDate.Value <= val))
                {
                    return false;
                }
            }

            if (query.ParentIndexNumber.HasValue)
            {
                var filterValue = query.ParentIndexNumber.Value;

                if (item.ParentIndexNumber.HasValue && item.ParentIndexNumber.Value != filterValue)
                {
                    return false;
                }
            }

            if (query.SeriesStatuses.Length > 0)
            {
                var ok = new[] { item }.OfType<Series>().Any(p => p.Status.HasValue && query.SeriesStatuses.Contains(p.Status.Value));
                if (!ok)
                {
                    return false;
                }
            }

            if (query.AiredDuringSeason.HasValue)
            {
                var episode = item as Episode;

                if (episode is null)
                {
                    return false;
                }

                if (!Series.FilterEpisodesBySeason(new[] { episode }, query.AiredDuringSeason.Value, true).Any())
                {
                    return false;
                }
            }

            if (query.ExcludeItemIds.Contains(item.Id))
            {
                return false;
            }

            return true;
        }

        private IEnumerable<BaseItem> GetMediaFolders(User user)
        {
            if (user is null)
            {
                return _libraryManager.RootFolder
                    .Children
                    .OfType<Folder>()
                    .Where(UserView.IsEligibleForGrouping);
            }

            return _libraryManager.GetUserRootFolder()
                .GetChildren(user, true)
                .OfType<Folder>()
                .Where(i => user.IsFolderGrouped(i.Id) && UserView.IsEligibleForGrouping(i));
        }

        private BaseItem[] GetMediaFolders(User user, IEnumerable<CollectionType> viewTypes)
        {
            if (user is null)
            {
                return GetMediaFolders(null)
                    .Where(i =>
                    {
                        var folder = i as ICollectionFolder;

                        return folder?.CollectionType is not null && viewTypes.Contains(folder.CollectionType.Value);
                    }).ToArray();
            }

            return GetMediaFolders(user)
                .Where(i =>
                {
                    var folder = i as ICollectionFolder;

                    return folder?.CollectionType is not null && viewTypes.Contains(folder.CollectionType.Value);
                }).ToArray();
        }

        private BaseItem[] GetMediaFolders(Folder parent, User user, IEnumerable<CollectionType> viewTypes)
        {
            if (parent is null || parent is UserView)
            {
                return GetMediaFolders(user, viewTypes);
            }

            return new BaseItem[] { parent };
        }

        private UserView GetUserViewWithName(CollectionType? type, string sortName, BaseItem parent)
        {
            return _userViewManager.GetUserSubView(parent.Id, type, parent.Id.ToString("N", CultureInfo.InvariantCulture), sortName);
        }

        private UserView GetUserView(CollectionType? type, string localizationKey, string sortName, BaseItem parent)
        {
            return _userViewManager.GetUserSubView(parent.Id, type, localizationKey, sortName);
        }

        public static IEnumerable<BaseItem> FilterForAdjacency(List<BaseItem> list, Guid adjacentTo)
        {
            var adjacentToItem = list.FirstOrDefault(i => i.Id.Equals(adjacentTo));

            var index = list.IndexOf(adjacentToItem);

            var previousId = Guid.Empty;
            var nextId = Guid.Empty;

            if (index > 0)
            {
                previousId = list[index - 1].Id;
            }

            if (index < list.Count - 1)
            {
                nextId = list[index + 1].Id;
            }

            return list.Where(i => i.Id.Equals(previousId) || i.Id.Equals(nextId) || i.Id.Equals(adjacentTo));
        }
    }
}<|MERGE_RESOLUTION|>--- conflicted
+++ resolved
@@ -499,12 +499,7 @@
 
             if (query.IsLiked.HasValue)
             {
-<<<<<<< HEAD
                 userData ??= userDataManager.GetUserData(user, item);
-
-=======
-                userData = userDataManager.GetUserData(user, item);
->>>>>>> d65b18a7
                 if (!userData.Likes.HasValue || userData.Likes != query.IsLiked.Value)
                 {
                     return false;
@@ -525,10 +520,6 @@
             if (query.IsFavorite.HasValue)
             {
                 userData ??= userDataManager.GetUserData(user, item);
-<<<<<<< HEAD
-
-=======
->>>>>>> d65b18a7
                 if (userData.IsFavorite != query.IsFavorite.Value)
                 {
                     return false;
