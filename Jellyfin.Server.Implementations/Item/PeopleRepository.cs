using System;
using System.Collections.Generic;
using System.Collections.Immutable;
using System.Linq;
using Jellyfin.Data.Enums;
using Jellyfin.Database.Implementations;
using Jellyfin.Database.Implementations.Entities;
using Jellyfin.Database.Implementations.Entities.Libraries;
using Jellyfin.Extensions;
using MediaBrowser.Controller.Entities;
using MediaBrowser.Controller.Persistence;
using Microsoft.EntityFrameworkCore;

namespace Jellyfin.Server.Implementations.Item;
#pragma warning disable RS0030 // Do not use banned APIs
#pragma warning disable CA1304 // Specify CultureInfo
#pragma warning disable CA1311 // Specify a culture or use an invariant version
#pragma warning disable CA1862 // Use the 'StringComparison' method overloads to perform case-insensitive string comparisons

/// <summary>
/// Manager for handling people.
/// </summary>
/// <param name="dbProvider">Efcore Factory.</param>
/// <param name="itemTypeLookup">Items lookup service.</param>
/// <remarks>
/// Initializes a new instance of the <see cref="PeopleRepository"/> class.
/// </remarks>
public class PeopleRepository(IDbContextFactory<JellyfinDbContext> dbProvider, IItemTypeLookup itemTypeLookup) : IPeopleRepository
{
    private readonly IDbContextFactory<JellyfinDbContext> _dbProvider = dbProvider;

    /// <inheritdoc/>
    public IReadOnlyList<PersonInfo> GetPeople(InternalPeopleQuery filter)
    {
        using var context = _dbProvider.CreateDbContext();
        var dbQuery = TranslateQuery(context.Peoples.AsNoTracking(), context, filter);

        // Include PeopleBaseItemMap
        if (!filter.ItemId.IsEmpty())
        {
            dbQuery = dbQuery.Include(p => p.BaseItems!.Where(m => m.ItemId == filter.ItemId))
                .OrderBy(e => e.BaseItems!.First(e => e.ItemId == filter.ItemId).ListOrder)
                .ThenBy(e => e.PersonType)
                .ThenBy(e => e.Name);
        }
        else
        {
            dbQuery = dbQuery.OrderBy(e => e.Name);
        }

        if (filter.Limit > 0)
        {
            dbQuery = dbQuery.Take(filter.Limit);
        }

        return dbQuery.AsEnumerable().Select(Map).ToArray();
    }

    /// <inheritdoc/>
    public IReadOnlyList<string> GetPeopleNames(InternalPeopleQuery filter)
    {
        using var context = _dbProvider.CreateDbContext();
        var dbQuery = TranslateQuery(context.Peoples.AsNoTracking(), context, filter).Select(e => e.Name).Distinct();

        // dbQuery = dbQuery.OrderBy(e => e.ListOrder);
        if (filter.Limit > 0)
        {
            dbQuery = dbQuery.Take(filter.Limit);
        }

        return dbQuery.ToArray();
    }

    /// <inheritdoc />
    public void UpdatePeople(Guid itemId, IReadOnlyList<PersonInfo> people)
    {
        // multiple metadata providers can provide the _same_ person
        people = people.DistinctBy(e => e.Name + "-" + e.Type).ToArray();
        var personKeys = people.Select(e => e.Name + "-" + e.Type).ToArray();

        using var context = _dbProvider.CreateDbContext();
        using var transaction = context.Database.BeginTransaction();
        var existingPersons = context.Peoples.Select(e => new
            {
                item = e,
                SelectionKey = e.Name + "-" + e.PersonType
            })
            .Where(p => personKeys.Contains(p.SelectionKey))
            .Select(f => f.item)
            .ToArray();

        var toAdd = people
            .Where(e => !existingPersons.Any(f => f.Name == e.Name && f.PersonType == e.Type.ToString()))
            .Select(Map);
        context.Peoples.AddRange(toAdd);
        context.SaveChanges();

<<<<<<< HEAD
        var maps = context.PeopleBaseItemMap.Where(e => e.ItemId == itemId).ToList();

        var maxSortOrder = Math.Max(
            context.PeopleBaseItemMap.Include(e => e.People).Where(e => e.ItemId == itemId && e.People.PersonType == PersonKind.Actor.ToString()).Max(e => (int?)e.SortOrder) ?? 0,
            people.Where(p => p.Type == PersonKind.Actor && p.SortOrder.HasValue).Max(p => (int?)p.SortOrder) ?? 0);

=======
        var personsEntities = toAdd.Concat(existingPersons).ToArray();

        var existingMaps = context.PeopleBaseItemMap.Include(e => e.People).Where(e => e.ItemId == itemId).ToList();
>>>>>>> 740b9924
        foreach (var person in people)
        {
            var entityPerson = personsEntities.First(e => e.Name == person.Name && e.PersonType == person.Type.ToString());
            var existingMap = existingMaps.FirstOrDefault(e => e.People.Name == person.Name && e.Role == person.Role);
            if (existingMap is null)
            {
                var sortOrder = person.Type == PersonKind.Actor ? (person.SortOrder ?? ++maxSortOrder) : person.SortOrder;
                context.PeopleBaseItemMap.Add(new PeopleBaseItemMap()
                {
                    Item = null!,
                    ItemId = itemId,
                    People = null!,
                    PeopleId = entityPerson.Id,
                    ListOrder = sortOrder,
                    SortOrder = sortOrder,
                    Role = person.Role
                });
            }
            else
            {
                // person mapping already exists so remove from list
                existingMaps.Remove(existingMap);
            }
        }

        context.PeopleBaseItemMap.RemoveRange(existingMaps);

        context.SaveChanges();
        transaction.Commit();
    }

    private PersonInfo Map(People people)
    {
        var mapping = people.BaseItems?.FirstOrDefault();
        var personInfo = new PersonInfo()
        {
            Id = people.Id,
            Name = people.Name,
            Role = mapping?.Role,
            SortOrder = mapping?.SortOrder
        };
        if (Enum.TryParse<PersonKind>(people.PersonType, out var kind))
        {
            personInfo.Type = kind;
        }

        return personInfo;
    }

    private People Map(PersonInfo people)
    {
        var personInfo = new People()
        {
            Name = people.Name,
            PersonType = people.Type.ToString(),
            Id = people.Id,
        };

        return personInfo;
    }

    private IQueryable<People> TranslateQuery(IQueryable<People> query, JellyfinDbContext context, InternalPeopleQuery filter)
    {
        if (filter.User is not null && filter.IsFavorite.HasValue)
        {
            var personType = itemTypeLookup.BaseItemKindNames[BaseItemKind.Person];
            var oldQuery = query;

            query = context.UserData
                .Where(u => u.Item!.Type == personType && u.IsFavorite == filter.IsFavorite && u.UserId.Equals(filter.User.Id))
                .Join(oldQuery, e => e.Item!.Name, e => e.Name, (item, person) => person)
                .Distinct()
                .AsNoTracking();
        }

        if (!filter.ItemId.IsEmpty())
        {
            query = query.Where(e => e.BaseItems!.Any(w => w.ItemId.Equals(filter.ItemId)));
        }

        if (!filter.AppearsInItemId.IsEmpty())
        {
            query = query.Where(e => e.BaseItems!.Any(w => w.ItemId.Equals(filter.AppearsInItemId)));
        }

        var queryPersonTypes = filter.PersonTypes.Where(IsValidPersonType).ToList();
        if (queryPersonTypes.Count > 0)
        {
            query = query.Where(e => queryPersonTypes.Contains(e.PersonType));
        }

        var queryExcludePersonTypes = filter.ExcludePersonTypes.Where(IsValidPersonType).ToList();

        if (queryExcludePersonTypes.Count > 0)
        {
            query = query.Where(e => !queryPersonTypes.Contains(e.PersonType));
        }

        if (filter.MaxListOrder.HasValue && !filter.ItemId.IsEmpty())
        {
            query = query.Where(e => e.BaseItems!.First(w => w.ItemId == filter.ItemId).ListOrder <= filter.MaxListOrder.Value);
        }

        if (!string.IsNullOrWhiteSpace(filter.NameContains))
        {
            var nameContainsUpper = filter.NameContains.ToUpper();
            query = query.Where(e => e.Name.ToUpper().Contains(nameContainsUpper));
        }

        return query;
    }

    private bool IsAlphaNumeric(string str)
    {
        if (string.IsNullOrWhiteSpace(str))
        {
            return false;
        }

        for (int i = 0; i < str.Length; i++)
        {
            if (!char.IsLetter(str[i]) && !char.IsNumber(str[i]))
            {
                return false;
            }
        }

        return true;
    }

    private bool IsValidPersonType(string value)
    {
        return IsAlphaNumeric(value);
    }
}<|MERGE_RESOLUTION|>--- conflicted
+++ resolved
@@ -95,18 +95,14 @@
         context.Peoples.AddRange(toAdd);
         context.SaveChanges();
 
-<<<<<<< HEAD
-        var maps = context.PeopleBaseItemMap.Where(e => e.ItemId == itemId).ToList();
+        var personsEntities = toAdd.Concat(existingPersons).ToArray();
+
+        var existingMaps = context.PeopleBaseItemMap.Include(e => e.People).Where(e => e.ItemId == itemId).ToList();
 
         var maxSortOrder = Math.Max(
             context.PeopleBaseItemMap.Include(e => e.People).Where(e => e.ItemId == itemId && e.People.PersonType == PersonKind.Actor.ToString()).Max(e => (int?)e.SortOrder) ?? 0,
             people.Where(p => p.Type == PersonKind.Actor && p.SortOrder.HasValue).Max(p => (int?)p.SortOrder) ?? 0);
 
-=======
-        var personsEntities = toAdd.Concat(existingPersons).ToArray();
-
-        var existingMaps = context.PeopleBaseItemMap.Include(e => e.People).Where(e => e.ItemId == itemId).ToList();
->>>>>>> 740b9924
         foreach (var person in people)
         {
             var entityPerson = personsEntities.First(e => e.Name == person.Name && e.PersonType == person.Type.ToString());
