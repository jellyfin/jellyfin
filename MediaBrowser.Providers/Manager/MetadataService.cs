#pragma warning disable CS1591

using System;
using System.Collections.Generic;
using System.Linq;
using System.Threading;
using System.Threading.Tasks;
using MediaBrowser.Controller.Configuration;
using MediaBrowser.Controller.Entities;
using MediaBrowser.Controller.Library;
using MediaBrowser.Controller.Providers;
using MediaBrowser.Model.Configuration;
using MediaBrowser.Model.Entities;
using MediaBrowser.Model.IO;
using MediaBrowser.Model.Providers;
using Microsoft.Extensions.Logging;

namespace MediaBrowser.Providers.Manager
{
    public abstract class MetadataService<TItemType, TIdType> : IMetadataService
        where TItemType : BaseItem, IHasLookupInfo<TIdType>, new()
        where TIdType : ItemLookupInfo, new()
    {
        protected MetadataService(IServerConfigurationManager serverConfigurationManager, ILogger<MetadataService<TItemType, TIdType>> logger, IProviderManager providerManager, IFileSystem fileSystem, ILibraryManager libraryManager)
        {
            ServerConfigurationManager = serverConfigurationManager;
            Logger = logger;
            ProviderManager = providerManager;
            FileSystem = fileSystem;
            LibraryManager = libraryManager;
            ImageProvider = new ItemImageProvider(Logger, ProviderManager, FileSystem);
        }

        protected ItemImageProvider ImageProvider { get; }

        protected IServerConfigurationManager ServerConfigurationManager { get; }

        protected ILogger<MetadataService<TItemType, TIdType>> Logger { get; }

        protected IProviderManager ProviderManager { get; }

        protected IFileSystem FileSystem { get; }

        protected ILibraryManager LibraryManager { get; }

        protected virtual bool EnableUpdatingPremiereDateFromChildren => false;

        protected virtual bool EnableUpdatingGenresFromChildren => false;

        protected virtual bool EnableUpdatingStudiosFromChildren => false;

        protected virtual bool EnableUpdatingOfficialRatingFromChildren => false;

        public virtual int Order => 0;

        private FileSystemMetadata TryGetFile(string path, IDirectoryService directoryService)
        {
            try
            {
                return directoryService.GetFile(path);
            }
            catch (Exception ex)
            {
                Logger.LogError(ex, "Error getting file {Path}", path);
                return null;
            }
        }

        public async Task<ItemUpdateType> RefreshMetadata(BaseItem item, MetadataRefreshOptions refreshOptions, CancellationToken cancellationToken)
        {
            var itemOfType = (TItemType)item;

            var updateType = ItemUpdateType.None;
            var requiresRefresh = false;

            var libraryOptions = LibraryManager.GetLibraryOptions(item);

            if (!requiresRefresh && libraryOptions.AutomaticRefreshIntervalDays > 0 && (DateTime.UtcNow - item.DateLastRefreshed).TotalDays >= libraryOptions.AutomaticRefreshIntervalDays)
            {
                requiresRefresh = true;
            }

            if (!requiresRefresh && refreshOptions.MetadataRefreshMode != MetadataRefreshMode.None)
            {
                // TODO: If this returns true, should we instead just change metadata refresh mode to Full?
                requiresRefresh = item.RequiresRefresh();

                if (requiresRefresh)
                {
                    Logger.LogDebug("Refreshing {0} {1} because item.RequiresRefresh() returned true", typeof(TItemType).Name, item.Path ?? item.Name);
                }
            }

            var localImagesFailed = false;

            var allImageProviders = ((ProviderManager)ProviderManager).GetImageProviders(item, refreshOptions).ToList();

            // Start by validating images
            try
            {
                // Always validate images and check for new locally stored ones.
                if (ImageProvider.ValidateImages(item, allImageProviders.OfType<ILocalImageProvider>(), refreshOptions.DirectoryService))
                {
                    updateType |= ItemUpdateType.ImageUpdate;
                }
            }
            catch (Exception ex)
            {
                localImagesFailed = true;
                Logger.LogError(ex, "Error validating images for {0}", item.Path ?? item.Name ?? "Unknown name");
            }

            var metadataResult = new MetadataResult<TItemType>
            {
                Item = itemOfType
            };

            bool hasRefreshedMetadata = true;
            bool hasRefreshedImages = true;
            var isFirstRefresh = item.DateLastRefreshed == default;

            // Next run metadata providers
            if (refreshOptions.MetadataRefreshMode != MetadataRefreshMode.None)
            {
                var providers = GetProviders(item, libraryOptions, refreshOptions, isFirstRefresh, requiresRefresh)
                    .ToList();

                if (providers.Count > 0 || isFirstRefresh || requiresRefresh)
                {
                    if (item.BeforeMetadataRefresh(refreshOptions.ReplaceAllMetadata))
                    {
                        updateType |= ItemUpdateType.MetadataImport;
                    }
                }

                if (providers.Count > 0)
                {
                    var id = itemOfType.GetLookupInfo();

                    if (refreshOptions.SearchResult != null)
                    {
                        ApplySearchResult(id, refreshOptions.SearchResult);
                    }

                    // await FindIdentities(id, cancellationToken).ConfigureAwait(false);
                    id.IsAutomated = refreshOptions.IsAutomated;

                    var result = await RefreshWithProviders(metadataResult, id, refreshOptions, providers, ImageProvider, cancellationToken).ConfigureAwait(false);

                    updateType |= result.UpdateType;
                    if (result.Failures > 0)
                    {
                        hasRefreshedMetadata = false;
                    }
                }
            }

            // Next run remote image providers, but only if local image providers didn't throw an exception
            if (!localImagesFailed && refreshOptions.ImageRefreshMode != MetadataRefreshMode.ValidationOnly)
            {
                var providers = GetNonLocalImageProviders(item, allImageProviders, refreshOptions).ToList();

                if (providers.Count > 0)
                {
                    var result = await ImageProvider.RefreshImages(itemOfType, libraryOptions, providers, refreshOptions, cancellationToken).ConfigureAwait(false);

                    updateType |= result.UpdateType;
                    if (result.Failures > 0)
                    {
                        hasRefreshedImages = false;
                    }
                }
            }

            var beforeSaveResult = BeforeSave(itemOfType, isFirstRefresh || refreshOptions.ReplaceAllMetadata || refreshOptions.MetadataRefreshMode == MetadataRefreshMode.FullRefresh || requiresRefresh || refreshOptions.ForceSave, updateType);
            updateType |= beforeSaveResult;

            // Save if changes were made, or it's never been saved before
            if (refreshOptions.ForceSave || updateType > ItemUpdateType.None || isFirstRefresh || refreshOptions.ReplaceAllMetadata || requiresRefresh)
            {
                if (item.IsFileProtocol)
                {
                    var file = TryGetFile(item.Path, refreshOptions.DirectoryService);
                    if (file != null)
                    {
                        item.DateModified = file.LastWriteTimeUtc;
                    }
                }

                // If any of these properties are set then make sure the updateType is not None, just to force everything to save
                if (refreshOptions.ForceSave || refreshOptions.ReplaceAllMetadata)
                {
                    updateType |= ItemUpdateType.MetadataDownload;
                }

                if (hasRefreshedMetadata && hasRefreshedImages)
                {
                    item.DateLastRefreshed = DateTime.UtcNow;
                }
                else
                {
                    item.DateLastRefreshed = default;
                }

                // Save to database
                await SaveItemAsync(metadataResult, updateType, cancellationToken).ConfigureAwait(false);
            }

            await AfterMetadataRefresh(itemOfType, refreshOptions, cancellationToken).ConfigureAwait(false);

            return updateType;
        }

        private void ApplySearchResult(ItemLookupInfo lookupInfo, RemoteSearchResult result)
        {
<<<<<<< HEAD
            lookupInfo.ProviderIds = result.ProviderIds;
            lookupInfo.Name = result.Name;
            lookupInfo.Year = result.ProductionYear;
            lookupInfo.TmdbEpisodeGroupId = result.EpisodeGroupId;
=======
            // Episode and Season do not support Identify, so the search results are the Series'
            switch (lookupInfo)
            {
                case EpisodeInfo episodeInfo:
                    episodeInfo.SeriesProviderIds = result.ProviderIds;
                    episodeInfo.ProviderIds.Clear();
                    break;
                case SeasonInfo seasonInfo:
                    seasonInfo.SeriesProviderIds = result.ProviderIds;
                    seasonInfo.ProviderIds.Clear();
                    break;
                default:
                    lookupInfo.ProviderIds = result.ProviderIds;
                    lookupInfo.Name = result.Name;
                    lookupInfo.Year = result.ProductionYear;
                    break;
            }
>>>>>>> 94056049
        }

        protected async Task SaveItemAsync(MetadataResult<TItemType> result, ItemUpdateType reason, CancellationToken cancellationToken)
        {
            if (result.Item.SupportsPeople && result.People != null)
            {
                var baseItem = result.Item;

                await LibraryManager.UpdatePeopleAsync(baseItem, result.People, cancellationToken).ConfigureAwait(false);
            }

            await result.Item.UpdateToRepositoryAsync(reason, cancellationToken).ConfigureAwait(false);
        }

        protected virtual Task AfterMetadataRefresh(TItemType item, MetadataRefreshOptions refreshOptions, CancellationToken cancellationToken)
        {
            item.AfterMetadataRefresh();
            return Task.CompletedTask;
        }

        /// <summary>
        /// Before the save.
        /// </summary>
        /// <param name="item">The item.</param>
        /// <param name="isFullRefresh">if set to <c>true</c> [is full refresh].</param>
        /// <param name="currentUpdateType">Type of the current update.</param>
        /// <returns>ItemUpdateType.</returns>
        private ItemUpdateType BeforeSave(TItemType item, bool isFullRefresh, ItemUpdateType currentUpdateType)
        {
            var updateType = BeforeSaveInternal(item, isFullRefresh, currentUpdateType);

            updateType |= item.OnMetadataChanged();

            return updateType;
        }

        protected virtual ItemUpdateType BeforeSaveInternal(TItemType item, bool isFullRefresh, ItemUpdateType updateType)
        {
            if (EnableUpdateMetadataFromChildren(item, isFullRefresh, updateType))
            {
                if (isFullRefresh || updateType > ItemUpdateType.None)
                {
                    var children = GetChildrenForMetadataUpdates(item);

                    updateType = UpdateMetadataFromChildren(item, children, isFullRefresh, updateType);
                }
            }

            var presentationUniqueKey = item.CreatePresentationUniqueKey();
            if (!string.Equals(item.PresentationUniqueKey, presentationUniqueKey, StringComparison.Ordinal))
            {
                item.PresentationUniqueKey = presentationUniqueKey;
                updateType |= ItemUpdateType.MetadataImport;
            }

            return updateType;
        }

        protected virtual bool EnableUpdateMetadataFromChildren(TItemType item, bool isFullRefresh, ItemUpdateType currentUpdateType)
        {
            if (isFullRefresh || currentUpdateType > ItemUpdateType.None)
            {
                if (EnableUpdatingPremiereDateFromChildren || EnableUpdatingGenresFromChildren || EnableUpdatingStudiosFromChildren || EnableUpdatingOfficialRatingFromChildren)
                {
                    return true;
                }

                if (item is Folder folder)
                {
                    return folder.SupportsDateLastMediaAdded || folder.SupportsCumulativeRunTimeTicks;
                }
            }

            return false;
        }

        protected virtual IList<BaseItem> GetChildrenForMetadataUpdates(TItemType item)
        {
            if (item is Folder folder)
            {
                return folder.GetRecursiveChildren();
            }

            return Array.Empty<BaseItem>();
        }

        protected virtual ItemUpdateType UpdateMetadataFromChildren(TItemType item, IList<BaseItem> children, bool isFullRefresh, ItemUpdateType currentUpdateType)
        {
            var updateType = ItemUpdateType.None;

            if (isFullRefresh || currentUpdateType > ItemUpdateType.None)
            {
                updateType |= UpdateCumulativeRunTimeTicks(item, children);
                updateType |= UpdateDateLastMediaAdded(item, children);

                if (EnableUpdatingPremiereDateFromChildren)
                {
                    updateType |= UpdatePremiereDate(item, children);
                }

                if (EnableUpdatingGenresFromChildren)
                {
                    updateType |= UpdateGenres(item, children);
                }

                if (EnableUpdatingStudiosFromChildren)
                {
                    updateType |= UpdateStudios(item, children);
                }

                if (EnableUpdatingOfficialRatingFromChildren)
                {
                    updateType |= UpdateOfficialRating(item, children);
                }
            }

            return updateType;
        }

        private ItemUpdateType UpdateCumulativeRunTimeTicks(TItemType item, IList<BaseItem> children)
        {
            if (item is Folder folder && folder.SupportsCumulativeRunTimeTicks)
            {
                long ticks = 0;

                foreach (var child in children)
                {
                    if (!child.IsFolder)
                    {
                        ticks += child.RunTimeTicks ?? 0;
                    }
                }

                if (!folder.RunTimeTicks.HasValue || folder.RunTimeTicks.Value != ticks)
                {
                    folder.RunTimeTicks = ticks;
                    return ItemUpdateType.MetadataEdit;
                }
            }

            return ItemUpdateType.None;
        }

        private ItemUpdateType UpdateDateLastMediaAdded(TItemType item, IList<BaseItem> children)
        {
            var updateType = ItemUpdateType.None;

            var folder = item as Folder;
            if (folder != null && folder.SupportsDateLastMediaAdded)
            {
                var dateLastMediaAdded = DateTime.MinValue;
                var any = false;

                foreach (var child in children)
                {
                    if (!child.IsFolder)
                    {
                        var childDateCreated = child.DateCreated;
                        if (childDateCreated > dateLastMediaAdded)
                        {
                            dateLastMediaAdded = childDateCreated;
                        }

                        any = true;
                    }
                }

                if ((!folder.DateLastMediaAdded.HasValue && any) || folder.DateLastMediaAdded != dateLastMediaAdded)
                {
                    folder.DateLastMediaAdded = dateLastMediaAdded;
                    updateType = ItemUpdateType.MetadataImport;
                }
            }

            return updateType;
        }

        private ItemUpdateType UpdatePremiereDate(TItemType item, IList<BaseItem> children)
        {
            var updateType = ItemUpdateType.None;

            if (children.Count == 0)
            {
                return updateType;
            }

            var date = children.Select(i => i.PremiereDate ?? DateTime.MaxValue).Min();

            var originalPremiereDate = item.PremiereDate;
            var originalProductionYear = item.ProductionYear;

            if (date > DateTime.MinValue && date < DateTime.MaxValue)
            {
                item.PremiereDate = date;
                item.ProductionYear = date.Year;
            }
            else
            {
                var year = children.Select(i => i.ProductionYear ?? 0).Min();

                if (year > 0)
                {
                    item.ProductionYear = year;
                }
            }

            if ((originalPremiereDate ?? DateTime.MinValue) != (item.PremiereDate ?? DateTime.MinValue) ||
                (originalProductionYear ?? -1) != (item.ProductionYear ?? -1))
            {
                updateType |= ItemUpdateType.MetadataEdit;
            }

            return updateType;
        }

        private ItemUpdateType UpdateGenres(TItemType item, IList<BaseItem> children)
        {
            var updateType = ItemUpdateType.None;

            if (!item.LockedFields.Contains(MetadataField.Genres))
            {
                var currentList = item.Genres;

                item.Genres = children.SelectMany(i => i.Genres)
                    .Distinct(StringComparer.OrdinalIgnoreCase)
                    .ToArray();

                if (currentList.Length != item.Genres.Length || !currentList.OrderBy(i => i).SequenceEqual(item.Genres.OrderBy(i => i), StringComparer.OrdinalIgnoreCase))
                {
                    updateType |= ItemUpdateType.MetadataEdit;
                }
            }

            return updateType;
        }

        private ItemUpdateType UpdateStudios(TItemType item, IList<BaseItem> children)
        {
            var updateType = ItemUpdateType.None;

            if (!item.LockedFields.Contains(MetadataField.Studios))
            {
                var currentList = item.Studios;

                item.Studios = children.SelectMany(i => i.Studios)
                    .Distinct(StringComparer.OrdinalIgnoreCase)
                    .ToArray();

                if (currentList.Length != item.Studios.Length || !currentList.OrderBy(i => i).SequenceEqual(item.Studios.OrderBy(i => i), StringComparer.OrdinalIgnoreCase))
                {
                    updateType |= ItemUpdateType.MetadataEdit;
                }
            }

            return updateType;
        }

        private ItemUpdateType UpdateOfficialRating(TItemType item, IList<BaseItem> children)
        {
            var updateType = ItemUpdateType.None;

            if (!item.LockedFields.Contains(MetadataField.OfficialRating))
            {
                if (item.UpdateRatingToItems(children))
                {
                    updateType |= ItemUpdateType.MetadataEdit;
                }
            }

            return updateType;
        }

        /// <summary>
        /// Gets the providers.
        /// </summary>
        /// <returns>IEnumerable{`0}.</returns>
        protected IEnumerable<IMetadataProvider> GetProviders(BaseItem item, LibraryOptions libraryOptions, MetadataRefreshOptions options, bool isFirstRefresh, bool requiresRefresh)
        {
            // Get providers to refresh
            var providers = ((ProviderManager)ProviderManager).GetMetadataProviders<TItemType>(item, libraryOptions).ToList();

            var metadataRefreshMode = options.MetadataRefreshMode;

            // Run all if either of these flags are true
            var runAllProviders = options.ReplaceAllMetadata ||
                metadataRefreshMode == MetadataRefreshMode.FullRefresh ||
                (isFirstRefresh && metadataRefreshMode >= MetadataRefreshMode.Default) ||
                (requiresRefresh && metadataRefreshMode >= MetadataRefreshMode.Default);

            if (!runAllProviders)
            {
                var providersWithChanges = providers
                    .Where(i =>
                    {
                        if (i is IHasItemChangeMonitor hasFileChangeMonitor)
                        {
                            return HasChanged(item, hasFileChangeMonitor, options.DirectoryService);
                        }

                        return false;
                    })
                    .ToList();

                if (providersWithChanges.Count == 0)
                {
                    providers = new List<IMetadataProvider<TItemType>>();
                }
                else
                {
                    var anyRemoteProvidersChanged = providersWithChanges.OfType<IRemoteMetadataProvider>()
                        .Any();

                    var anyLocalProvidersChanged = providersWithChanges.OfType<ILocalMetadataProvider>()
                        .Any();

                    var anyLocalPreRefreshProvidersChanged = providersWithChanges.OfType<IPreRefreshProvider>()
                        .Any();

                    providers = providers.Where(i =>
                    {
                        // If any provider reports a change, always run local ones as well
                        if (i is ILocalMetadataProvider)
                        {
                            return anyRemoteProvidersChanged || anyLocalProvidersChanged || anyLocalPreRefreshProvidersChanged;
                        }

                        // If any remote providers changed, run them all so that priorities can be honored
                        if (i is IRemoteMetadataProvider)
                        {
                            if (options.MetadataRefreshMode == MetadataRefreshMode.ValidationOnly)
                            {
                                return false;
                            }

                            return anyRemoteProvidersChanged;
                        }

                        // Run custom refresh providers if they report a change or any remote providers change
                        return anyRemoteProvidersChanged || providersWithChanges.Contains(i);
                    }).ToList();
                }
            }

            return providers;
        }

        protected virtual IEnumerable<IImageProvider> GetNonLocalImageProviders(BaseItem item, IEnumerable<IImageProvider> allImageProviders, ImageRefreshOptions options)
        {
            // Get providers to refresh
            var providers = allImageProviders.Where(i => !(i is ILocalImageProvider));

            var dateLastImageRefresh = item.DateLastRefreshed;

            // Run all if either of these flags are true
            var runAllProviders = options.ImageRefreshMode == MetadataRefreshMode.FullRefresh || dateLastImageRefresh == default(DateTime);

            if (!runAllProviders)
            {
                providers = providers
                    .Where(i =>
                    {
                        if (i is IHasItemChangeMonitor hasFileChangeMonitor)
                        {
                            return HasChanged(item, hasFileChangeMonitor, options.DirectoryService);
                        }

                        return false;
                    });
            }

            return providers;
        }

        public bool CanRefresh(BaseItem item)
        {
            return item is TItemType;
        }

        public bool CanRefreshPrimary(Type type)
        {
            return type == typeof(TItemType);
        }

        protected virtual async Task<RefreshResult> RefreshWithProviders(
            MetadataResult<TItemType> metadata,
            TIdType id,
            MetadataRefreshOptions options,
            List<IMetadataProvider> providers,
            ItemImageProvider imageService,
            CancellationToken cancellationToken)
        {
            var refreshResult = new RefreshResult
            {
                UpdateType = ItemUpdateType.None
            };

            var item = metadata.Item;

            var customProviders = providers.OfType<ICustomMetadataProvider<TItemType>>().ToList();
            var logName = !item.IsFileProtocol ? item.Name ?? item.Path : item.Path ?? item.Name;

            foreach (var provider in customProviders.Where(i => i is IPreRefreshProvider))
            {
                await RunCustomProvider(provider, item, logName, options, refreshResult, cancellationToken).ConfigureAwait(false);
            }

            var temp = new MetadataResult<TItemType>
            {
                Item = CreateNew()
            };
            temp.Item.Path = item.Path;

            var userDataList = new List<UserItemData>();

            // If replacing all metadata, run internet providers first
            if (options.ReplaceAllMetadata)
            {
                var remoteResult = await ExecuteRemoteProviders(temp, logName, id, providers.OfType<IRemoteMetadataProvider<TItemType, TIdType>>(), cancellationToken)
                    .ConfigureAwait(false);

                refreshResult.UpdateType |= remoteResult.UpdateType;
                refreshResult.ErrorMessage = remoteResult.ErrorMessage;
                refreshResult.Failures += remoteResult.Failures;
            }

            var hasLocalMetadata = false;

            foreach (var provider in providers.OfType<ILocalMetadataProvider<TItemType>>().ToList())
            {
                var providerName = provider.GetType().Name;
                Logger.LogDebug("Running {0} for {1}", providerName, logName);

                var itemInfo = new ItemInfo(item);

                try
                {
                    var localItem = await provider.GetMetadata(itemInfo, options.DirectoryService, cancellationToken).ConfigureAwait(false);

                    if (localItem.HasMetadata)
                    {
                        foreach (var remoteImage in localItem.RemoteImages)
                        {
                            await ProviderManager.SaveImage(item, remoteImage.url, remoteImage.type, null, cancellationToken).ConfigureAwait(false);
                            refreshResult.UpdateType |= ItemUpdateType.ImageUpdate;
                        }

                        if (imageService.MergeImages(item, localItem.Images))
                        {
                            refreshResult.UpdateType |= ItemUpdateType.ImageUpdate;
                        }

                        if (localItem.UserDataList != null)
                        {
                            userDataList.AddRange(localItem.UserDataList);
                        }

                        MergeData(localItem, temp, Array.Empty<MetadataField>(), !options.ReplaceAllMetadata, true);
                        refreshResult.UpdateType |= ItemUpdateType.MetadataImport;

                        // Only one local provider allowed per item
                        if (item.IsLocked || localItem.Item.IsLocked || IsFullLocalMetadata(localItem.Item))
                        {
                            hasLocalMetadata = true;
                        }

                        break;
                    }

                    Logger.LogDebug("{0} returned no metadata for {1}", providerName, logName);
                }
                catch (OperationCanceledException)
                {
                    throw;
                }
                catch (Exception ex)
                {
                    Logger.LogError(ex, "Error in {provider}", provider.Name);

                    // If a local provider fails, consider that a failure
                    refreshResult.ErrorMessage = ex.Message;
                }
            }

            // Local metadata is king - if any is found don't run remote providers
            if (!options.ReplaceAllMetadata && (!hasLocalMetadata || options.MetadataRefreshMode == MetadataRefreshMode.FullRefresh || !item.StopRefreshIfLocalMetadataFound))
            {
                var remoteResult = await ExecuteRemoteProviders(temp, logName, id, providers.OfType<IRemoteMetadataProvider<TItemType, TIdType>>(), cancellationToken)
                    .ConfigureAwait(false);

                refreshResult.UpdateType |= remoteResult.UpdateType;
                refreshResult.ErrorMessage = remoteResult.ErrorMessage;
                refreshResult.Failures += remoteResult.Failures;
            }

            if (providers.Any(i => !(i is ICustomMetadataProvider)))
            {
                if (refreshResult.UpdateType > ItemUpdateType.None)
                {
                    if (hasLocalMetadata)
                    {
                        MergeData(temp, metadata, item.LockedFields, true, true);
                    }
                    else
                    {
                        // TODO: If the new metadata from above has some blank data, this can cause old data to get filled into those empty fields
                        MergeData(metadata, temp, Array.Empty<MetadataField>(), false, false);
                        MergeData(temp, metadata, item.LockedFields, true, false);
                    }
                }
            }

            // var isUnidentified = failedProviderCount > 0 && successfulProviderCount == 0;

            foreach (var provider in customProviders.Where(i => !(i is IPreRefreshProvider)))
            {
                await RunCustomProvider(provider, item, logName, options, refreshResult, cancellationToken).ConfigureAwait(false);
            }

            // ImportUserData(item, userDataList, cancellationToken);

            return refreshResult;
        }

        protected virtual bool IsFullLocalMetadata(TItemType item)
        {
            if (string.IsNullOrWhiteSpace(item.Name))
            {
                return false;
            }

            return true;
        }

        private async Task RunCustomProvider(ICustomMetadataProvider<TItemType> provider, TItemType item, string logName, MetadataRefreshOptions options, RefreshResult refreshResult, CancellationToken cancellationToken)
        {
            Logger.LogDebug("Running {0} for {1}", provider.GetType().Name, logName);

            try
            {
                refreshResult.UpdateType |= await provider.FetchAsync(item, options, cancellationToken).ConfigureAwait(false);
            }
            catch (OperationCanceledException)
            {
                throw;
            }
            catch (Exception ex)
            {
                refreshResult.ErrorMessage = ex.Message;
                Logger.LogError(ex, "Error in {provider}", provider.Name);
            }
        }

        protected virtual TItemType CreateNew()
        {
            return new TItemType();
        }

        private async Task<RefreshResult> ExecuteRemoteProviders(MetadataResult<TItemType> temp, string logName, TIdType id, IEnumerable<IRemoteMetadataProvider<TItemType, TIdType>> providers, CancellationToken cancellationToken)
        {
            var refreshResult = new RefreshResult();

            var tmpDataMerged = false;

            foreach (var provider in providers)
            {
                var providerName = provider.GetType().Name;
                Logger.LogDebug("Running {0} for {1}", providerName, logName);

                if (id != null && !tmpDataMerged)
                {
                    MergeNewData(temp.Item, id);
                    tmpDataMerged = true;
                }

                try
                {
                    var result = await provider.GetMetadata(id, cancellationToken).ConfigureAwait(false);

                    if (result.HasMetadata)
                    {
                        result.Provider = provider.Name;

                        MergeData(result, temp, Array.Empty<MetadataField>(), false, false);
                        MergeNewData(temp.Item, id);

                        refreshResult.UpdateType |= ItemUpdateType.MetadataDownload;
                    }
                    else
                    {
                        Logger.LogDebug("{0} returned no metadata for {1}", providerName, logName);
                    }
                }
                catch (OperationCanceledException)
                {
                    throw;
                }
                catch (Exception ex)
                {
                    refreshResult.Failures++;
                    refreshResult.ErrorMessage = ex.Message;
                    Logger.LogError(ex, "Error in {provider}", provider.Name);
                }
            }

            return refreshResult;
        }

        private void MergeNewData(TItemType source, TIdType lookupInfo)
        {
            // Copy new provider id's that may have been obtained
            foreach (var providerId in source.ProviderIds)
            {
                var key = providerId.Key;

                // Don't replace existing Id's.
                if (!lookupInfo.ProviderIds.ContainsKey(key))
                {
                    lookupInfo.ProviderIds[key] = providerId.Value;
                }
            }
        }

        protected abstract void MergeData(
            MetadataResult<TItemType> source,
            MetadataResult<TItemType> target,
            MetadataField[] lockedFields,
            bool replaceData,
            bool mergeMetadataSettings);

        private bool HasChanged(BaseItem item, IHasItemChangeMonitor changeMonitor, IDirectoryService directoryService)
        {
            try
            {
                var hasChanged = changeMonitor.HasChanged(item, directoryService);

                if (hasChanged)
                {
                    Logger.LogDebug("{0} reports change to {1}", changeMonitor.GetType().Name, item.Path ?? item.Name);
                }

                return hasChanged;
            }
            catch (Exception ex)
            {
                Logger.LogError(ex, "Error in {0}.HasChanged", changeMonitor.GetType().Name);
                return false;
            }
        }
    }
}<|MERGE_RESOLUTION|>--- conflicted
+++ resolved
@@ -213,12 +213,6 @@
 
         private void ApplySearchResult(ItemLookupInfo lookupInfo, RemoteSearchResult result)
         {
-<<<<<<< HEAD
-            lookupInfo.ProviderIds = result.ProviderIds;
-            lookupInfo.Name = result.Name;
-            lookupInfo.Year = result.ProductionYear;
-            lookupInfo.TmdbEpisodeGroupId = result.EpisodeGroupId;
-=======
             // Episode and Season do not support Identify, so the search results are the Series'
             switch (lookupInfo)
             {
@@ -234,9 +228,9 @@
                     lookupInfo.ProviderIds = result.ProviderIds;
                     lookupInfo.Name = result.Name;
                     lookupInfo.Year = result.ProductionYear;
+                    lookupInfo.TmdbEpisodeGroupId = result.EpisodeGroupId;
                     break;
             }
->>>>>>> 94056049
         }
 
         protected async Task SaveItemAsync(MetadataResult<TItemType> result, ItemUpdateType reason, CancellationToken cancellationToken)
