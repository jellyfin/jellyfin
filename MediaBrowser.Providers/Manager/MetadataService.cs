--- conflicted
+++ resolved
@@ -100,18 +100,11 @@
                 }
             }
 
-<<<<<<< HEAD
             var localImagesFailed = false;
             var allImageProviders = ProviderManager.GetImageProviders(item, refreshOptions).ToList();
 
             // Only validate already registered images if we are replacing and saving locally
             if (item.IsSaveLocalMetadataEnabled() && refreshOptions.ReplaceAllImages)
-=======
-            // Start by validating images
-            var localImagesFailed = false;
-            var allImageProviders = ProviderManager.GetImageProviders(item, refreshOptions).ToList();
-            try
->>>>>>> 476dc01f
             {
                 item.ValidateImages();
             }
