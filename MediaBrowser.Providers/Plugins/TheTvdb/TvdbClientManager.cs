#pragma warning disable CS1591

using System;
using System.Collections.Concurrent;
using System.Collections.Generic;
using System.Globalization;
using System.Linq;
using System.Reflection;
using System.Runtime.CompilerServices;
using System.Threading;
using System.Threading.Tasks;
using MediaBrowser.Controller.Providers;
using MediaBrowser.Model.Entities;
using Microsoft.Extensions.Caching.Memory;
using TvDbSharper;
using TvDbSharper.Dto;

namespace MediaBrowser.Providers.Plugins.TheTvdb
{
    public class TvdbClientManager
    {
        private const string DefaultLanguage = "en";

        private readonly IMemoryCache _cache;

        /// <summary>
        /// TvDbClients per language.
        /// </summary>
        private readonly ConcurrentDictionary<string, TvDbClientInfo> _tvDbClients = new ConcurrentDictionary<string, TvDbClientInfo>();

        public TvdbClientManager(IMemoryCache memoryCache)
        {
            _cache = memoryCache;
        }

        private async Task<TvDbClient> GetTvDbClient(string language)
        {
            var normalizedLanguage = TvdbUtils.NormalizeLanguage(language) ?? DefaultLanguage;

            var tvDbClientInfo = _tvDbClients.GetOrAdd(normalizedLanguage, key => new TvDbClientInfo(key));

            var tvDbClient = tvDbClientInfo.Client;

            // First time authenticating if the token was never updated or if it's empty in the client
            if (tvDbClientInfo.TokenUpdatedAt == DateTime.MinValue || string.IsNullOrEmpty(tvDbClient.Authentication.Token))
            {
                await tvDbClientInfo.TokenUpdateLock.WaitAsync().ConfigureAwait(false);

                try
                {
                    if (string.IsNullOrEmpty(tvDbClient.Authentication.Token))
                    {
                        await tvDbClient.Authentication.AuthenticateAsync(TvdbUtils.TvdbApiKey).ConfigureAwait(false);
                        tvDbClientInfo.TokenUpdatedAt = DateTime.UtcNow;
                    }
                }
                finally
                {
                    tvDbClientInfo.TokenUpdateLock.Release();
                }
            }

            // Refresh if necessary
            if (tvDbClientInfo.TokenUpdatedAt < DateTime.UtcNow.Subtract(TimeSpan.FromHours(20)))
            {
                await tvDbClientInfo.TokenUpdateLock.WaitAsync().ConfigureAwait(false);

                try
                {
                    if (tvDbClientInfo.TokenUpdatedAt < DateTime.UtcNow.Subtract(TimeSpan.FromHours(20)))
                    {
                        try
                        {
                            await tvDbClient.Authentication.RefreshTokenAsync().ConfigureAwait(false);
                        }
                        catch
                        {
                            await tvDbClient.Authentication.AuthenticateAsync(TvdbUtils.TvdbApiKey).ConfigureAwait(false);
                        }

                        tvDbClientInfo.TokenUpdatedAt = DateTime.UtcNow;
                    }
                }
                finally
                {
                    tvDbClientInfo.TokenUpdateLock.Release();
                }
            }

            return tvDbClient;
        }

        public Task<TvDbResponse<SeriesSearchResult[]>> GetSeriesByNameAsync(string name, string language, CancellationToken cancellationToken)
        {
            var cacheKey = GenerateKey("series", name, language);
            return TryGetValue(cacheKey, language, tvDbClient => tvDbClient.Search.SearchSeriesByNameAsync(name, cancellationToken));
        }

        public Task<TvDbResponse<Series>> GetSeriesByIdAsync(int tvdbId, string language, CancellationToken cancellationToken)
        {
            var cacheKey = GenerateKey("series", tvdbId, language);
            return TryGetValue(cacheKey, language, tvDbClient => tvDbClient.Series.GetAsync(tvdbId, cancellationToken));
        }

        public Task<TvDbResponse<EpisodeRecord>> GetEpisodesAsync(int episodeTvdbId, string language, CancellationToken cancellationToken)
        {
            var cacheKey = GenerateKey("episode", episodeTvdbId, language);
            return TryGetValue(cacheKey, language, tvDbClient => tvDbClient.Episodes.GetAsync(episodeTvdbId, cancellationToken));
        }

<<<<<<< HEAD
        public async Task<List<EpisodeRecord>> GetAllEpisodesAsync(int tvdbId, string language, CancellationToken cancellationToken)
        {
            // Traverse all episode pages and join them together
            var episodes = new List<EpisodeRecord>();
            var episodePage = await GetEpisodesPageAsync(tvdbId, new EpisodeQuery(), language, cancellationToken)
                .ConfigureAwait(false);
            episodes.AddRange(episodePage.Data);
            if (!episodePage.Links.Next.HasValue || !episodePage.Links.Last.HasValue)
            {
                return episodes;
            }

            int next = episodePage.Links.Next.Value;
            int last = episodePage.Links.Last.Value;

            for (var page = next; page <= last; ++page)
            {
                episodePage = await GetEpisodesPageAsync(tvdbId, page, new EpisodeQuery(), language, cancellationToken)
                    .ConfigureAwait(false);
                episodes.AddRange(episodePage.Data);
            }

            return episodes;
        }

=======
>>>>>>> 53515483
        public Task<TvDbResponse<SeriesSearchResult[]>> GetSeriesByImdbIdAsync(
            string imdbId,
            string language,
            CancellationToken cancellationToken)
        {
            var cacheKey = GenerateKey("series", imdbId, language);
            return TryGetValue(cacheKey, language, tvDbClient => tvDbClient.Search.SearchSeriesByImdbIdAsync(imdbId, cancellationToken));
        }

        public Task<TvDbResponse<SeriesSearchResult[]>> GetSeriesByZap2ItIdAsync(
            string zap2ItId,
            string language,
            CancellationToken cancellationToken)
        {
            var cacheKey = GenerateKey("series", zap2ItId, language);
            return TryGetValue(cacheKey, language, tvDbClient => tvDbClient.Search.SearchSeriesByZap2ItIdAsync(zap2ItId, cancellationToken));
        }

        public Task<TvDbResponse<Actor[]>> GetActorsAsync(
            int tvdbId,
            string language,
            CancellationToken cancellationToken)
        {
            var cacheKey = GenerateKey("actors", tvdbId, language);
            return TryGetValue(cacheKey, language, tvDbClient => tvDbClient.Series.GetActorsAsync(tvdbId, cancellationToken));
        }

        public Task<TvDbResponse<Image[]>> GetImagesAsync(
            int tvdbId,
            ImagesQuery imageQuery,
            string language,
            CancellationToken cancellationToken)
        {
            var cacheKey = GenerateKey("images", tvdbId, language, imageQuery);
            return TryGetValue(cacheKey, language, tvDbClient => tvDbClient.Series.GetImagesAsync(tvdbId, imageQuery, cancellationToken));
        }

        public Task<TvDbResponse<Language[]>> GetLanguagesAsync(CancellationToken cancellationToken)
        {
            return TryGetValue("languages", null, tvDbClient => tvDbClient.Languages.GetAllAsync(cancellationToken));
        }

        public Task<TvDbResponse<EpisodesSummary>> GetSeriesEpisodeSummaryAsync(
            int tvdbId,
            string language,
            CancellationToken cancellationToken)
        {
            var cacheKey = GenerateKey("seriesepisodesummary", tvdbId, language);
            return TryGetValue(cacheKey, language, tvDbClient => tvDbClient.Series.GetEpisodesSummaryAsync(tvdbId, cancellationToken));
        }

        public Task<TvDbResponse<EpisodeRecord[]>> GetEpisodesPageAsync(
            int tvdbId,
            int page,
            EpisodeQuery episodeQuery,
            string language,
            CancellationToken cancellationToken)
        {
            var cacheKey = GenerateKey(language, tvdbId, episodeQuery);
            return TryGetValue(cacheKey, language, tvDbClient => tvDbClient.Series.GetEpisodesAsync(tvdbId, page, episodeQuery, cancellationToken));
        }

        public Task<string> GetEpisodeTvdbId(
            EpisodeInfo searchInfo,
            string language,
            CancellationToken cancellationToken)
        {
            searchInfo.SeriesProviderIds.TryGetValue(nameof(MetadataProvider.Tvdb),
                out var seriesTvdbId);

            var episodeQuery = new EpisodeQuery();

            // Prefer SxE over premiere date as it is more robust
            if (searchInfo.IndexNumber.HasValue && searchInfo.ParentIndexNumber.HasValue)
            {
                switch (searchInfo.SeriesDisplayOrder)
                {
                    case "dvd":
                        episodeQuery.DvdEpisode = searchInfo.IndexNumber.Value;
                        episodeQuery.DvdSeason = searchInfo.ParentIndexNumber.Value;
                        break;
                    case "absolute":
                        episodeQuery.AbsoluteNumber = searchInfo.IndexNumber.Value;
                        break;
                    default:
                        // aired order
                        episodeQuery.AiredEpisode = searchInfo.IndexNumber.Value;
                        episodeQuery.AiredSeason = searchInfo.ParentIndexNumber.Value;
                        break;
                }
            }
            else if (searchInfo.PremiereDate.HasValue)
            {
                // tvdb expects yyyy-mm-dd format
                episodeQuery.FirstAired = searchInfo.PremiereDate.Value.ToString("yyyy-MM-dd", CultureInfo.InvariantCulture);
            }

            return GetEpisodeTvdbId(Convert.ToInt32(seriesTvdbId, CultureInfo.InvariantCulture), episodeQuery, language, cancellationToken);
        }

        public async Task<string> GetEpisodeTvdbId(
            int seriesTvdbId,
            EpisodeQuery episodeQuery,
            string language,
            CancellationToken cancellationToken)
        {
            var episodePage =
                await GetEpisodesPageAsync(Convert.ToInt32(seriesTvdbId), episodeQuery, language, cancellationToken)
                    .ConfigureAwait(false);
            return episodePage.Data.FirstOrDefault()?.Id.ToString(CultureInfo.InvariantCulture);
        }

        public Task<TvDbResponse<EpisodeRecord[]>> GetEpisodesPageAsync(
            int tvdbId,
            EpisodeQuery episodeQuery,
            string language,
            CancellationToken cancellationToken)
        {
            return GetEpisodesPageAsync(tvdbId, 1, episodeQuery, language, cancellationToken);
        }

        public async IAsyncEnumerable<KeyType> GetImageKeyTypesForSeriesAsync(int tvdbId, string language, [EnumeratorCancellation] CancellationToken cancellationToken)
        {
            var cacheKey = GenerateKey(nameof(TvDbClient.Series.GetImagesSummaryAsync), tvdbId);
            var imagesSummary = await TryGetValue(cacheKey, language, tvDbClient => tvDbClient.Series.GetImagesSummaryAsync(tvdbId, cancellationToken)).ConfigureAwait(false);

            if (imagesSummary.Data.Fanart > 0)
            {
                yield return KeyType.Fanart;
            }

            if (imagesSummary.Data.Series > 0)
            {
                yield return KeyType.Series;
            }

            if (imagesSummary.Data.Poster > 0)
            {
                yield return KeyType.Poster;
            }
        }

        public async IAsyncEnumerable<KeyType> GetImageKeyTypesForSeasonAsync(int tvdbId, string language, [EnumeratorCancellation] CancellationToken cancellationToken)
        {
            var cacheKey = GenerateKey(nameof(TvDbClient.Series.GetImagesSummaryAsync), tvdbId);
            var imagesSummary = await TryGetValue(cacheKey, language, tvDbClient => tvDbClient.Series.GetImagesSummaryAsync(tvdbId, cancellationToken)).ConfigureAwait(false);

            if (imagesSummary.Data.Season > 0)
            {
                yield return KeyType.Season;
            }

            if (imagesSummary.Data.Fanart > 0)
            {
                yield return KeyType.Fanart;
            }

            // TODO seasonwide is not supported in TvDbSharper
        }

        private Task<T> TryGetValue<T>(string key, string language, Func<TvDbClient, Task<T>> resultFactory)
        {
            return _cache.GetOrCreateAsync(key, async entry =>
             {
                 entry.AbsoluteExpirationRelativeToNow = TimeSpan.FromHours(1);

                 var tvDbClient = await GetTvDbClient(language).ConfigureAwait(false);

                 var result = await resultFactory.Invoke(tvDbClient).ConfigureAwait(false);

                 return result;
             });
        }

        private static string GenerateKey(params object[] objects)
        {
            var key = string.Empty;

            foreach (var obj in objects)
            {
                var objType = obj.GetType();
                if (objType.IsPrimitive || objType == typeof(string))
                {
                    key += obj + ";";
                }
                else
                {
                    foreach (PropertyInfo propertyInfo in objType.GetProperties())
                    {
                        var currentValue = propertyInfo.GetValue(obj, null);
                        if (currentValue == null)
                        {
                            continue;
                        }

                        key += propertyInfo.Name + "=" + currentValue + ";";
                    }
                }
            }

            return key;
        }

        private class TvDbClientInfo
        {
            public TvDbClientInfo(string language)
            {
                Client = new TvDbClient()
                {
                    AcceptedLanguage = language
                };

                TokenUpdateLock = new SemaphoreSlim(1, 1);
                TokenUpdatedAt = DateTime.MinValue;
            }

            public TvDbClient Client { get; }

            public SemaphoreSlim TokenUpdateLock { get; }

            public DateTime TokenUpdatedAt { get; set; }
        }
    }
}<|MERGE_RESOLUTION|>--- conflicted
+++ resolved
@@ -108,34 +108,6 @@
             return TryGetValue(cacheKey, language, tvDbClient => tvDbClient.Episodes.GetAsync(episodeTvdbId, cancellationToken));
         }
 
-<<<<<<< HEAD
-        public async Task<List<EpisodeRecord>> GetAllEpisodesAsync(int tvdbId, string language, CancellationToken cancellationToken)
-        {
-            // Traverse all episode pages and join them together
-            var episodes = new List<EpisodeRecord>();
-            var episodePage = await GetEpisodesPageAsync(tvdbId, new EpisodeQuery(), language, cancellationToken)
-                .ConfigureAwait(false);
-            episodes.AddRange(episodePage.Data);
-            if (!episodePage.Links.Next.HasValue || !episodePage.Links.Last.HasValue)
-            {
-                return episodes;
-            }
-
-            int next = episodePage.Links.Next.Value;
-            int last = episodePage.Links.Last.Value;
-
-            for (var page = next; page <= last; ++page)
-            {
-                episodePage = await GetEpisodesPageAsync(tvdbId, page, new EpisodeQuery(), language, cancellationToken)
-                    .ConfigureAwait(false);
-                episodes.AddRange(episodePage.Data);
-            }
-
-            return episodes;
-        }
-
-=======
->>>>>>> 53515483
         public Task<TvDbResponse<SeriesSearchResult[]>> GetSeriesByImdbIdAsync(
             string imdbId,
             string language,
