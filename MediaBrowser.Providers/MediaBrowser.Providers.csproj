--- conflicted
+++ resolved
@@ -16,15 +16,9 @@
   </ItemGroup>
 
   <ItemGroup>
-<<<<<<< HEAD
-    <PackageReference Include="Microsoft.Extensions.Configuration.Abstractions" Version="3.1.9" />
-    <PackageReference Include="Microsoft.Extensions.Caching.Abstractions" Version="3.1.9" />
-    <PackageReference Include="Microsoft.Extensions.Http" Version="3.1.9" />
-=======
     <PackageReference Include="Microsoft.Extensions.Configuration.Abstractions" Version="5.0.0" />
     <PackageReference Include="Microsoft.Extensions.Caching.Abstractions" Version="5.0.0" />
     <PackageReference Include="Microsoft.Extensions.Http" Version="5.0.0" />
->>>>>>> dc0e353b
     <PackageReference Include="OptimizedPriorityQueue" Version="5.0.0" />
     <PackageReference Include="PlaylistsNET" Version="1.1.2" />
     <PackageReference Include="TMDbLib" Version="1.7.3-alpha" />
