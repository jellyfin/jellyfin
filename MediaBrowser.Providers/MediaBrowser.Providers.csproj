--- conflicted
+++ resolved
@@ -16,16 +16,10 @@
   </ItemGroup>
 
   <ItemGroup>
-<<<<<<< HEAD
     <PackageReference Include="MetaBrainz.MusicBrainz" Version="3.0.2" />
-    <PackageReference Include="Microsoft.Extensions.Configuration.Abstractions" Version="5.0.0" />
-    <PackageReference Include="Microsoft.Extensions.Caching.Abstractions" Version="5.0.0" />
-    <PackageReference Include="Microsoft.Extensions.Http" Version="5.0.0" />
-=======
     <PackageReference Include="Microsoft.Extensions.Configuration.Abstractions" Version="6.0.0" />
     <PackageReference Include="Microsoft.Extensions.Caching.Abstractions" Version="6.0.0" />
     <PackageReference Include="Microsoft.Extensions.Http" Version="6.0.0" />
->>>>>>> d24683f0
     <PackageReference Include="Newtonsoft.Json" Version="13.0.1" />
     <PackageReference Include="OptimizedPriorityQueue" Version="5.0.0" />
     <PackageReference Include="PlaylistsNET" Version="1.1.3" />
