--- conflicted
+++ resolved
@@ -104,23 +104,7 @@
 
             foreach (var pathInfo in pathInfos)
             {
-<<<<<<< HEAD
-                var mediaInfo = await GetMediaInfo(pathInfo.Path, _type, cancellationToken).ConfigureAwait(false);
-
-                if (mediaInfo.MediaStreams.Count == 1)
-                {
-                    MediaStream mediaStream = mediaInfo.MediaStreams[0];
-                    mediaStream.Index = startIndex++;
-                    mediaStream.IsDefault = pathInfo.IsDefault || mediaStream.IsDefault;
-                    mediaStream.IsForced = pathInfo.IsForced || mediaStream.IsForced;
-                    mediaStream.IsHearingImpaired = pathInfo.IsHearingImpaired || mediaStream.IsHearingImpaired;
-
-                    mediaStreams.Add(MergeMetadata(mediaStream, pathInfo));
-                }
-                else
-=======
                 if (!pathInfo.Path.AsSpan().EndsWith(".strm", StringComparison.OrdinalIgnoreCase))
->>>>>>> 14027f96
                 {
                     try
                     {
@@ -136,6 +120,7 @@
                                 mediaStream.Index = startIndex++;
                                 mediaStream.IsDefault = pathInfo.IsDefault || mediaStream.IsDefault;
                                 mediaStream.IsForced = pathInfo.IsForced || mediaStream.IsForced;
+                                mediaStream.IsHearingImpaired = pathInfo.IsHearingImpaired || mediaStream.IsHearingImpaired;
 
                                 mediaStreams.Add(MergeMetadata(mediaStream, pathInfo));
                             }
