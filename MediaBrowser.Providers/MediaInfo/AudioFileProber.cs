--- conflicted
+++ resolved
@@ -316,17 +316,7 @@
             if (!audio.LockedFields.Contains(MetadataField.Genres))
             {
                 var genres = string.IsNullOrEmpty(track.Genre) ? mediaInfo.Genres : track.Genre.Split(InternalValueSeparator).Distinct(StringComparer.OrdinalIgnoreCase).ToArray();
-<<<<<<< HEAD
                 audio.Genres = (options.ReplaceAllMetadata || audio.Genres == null || audio.Genres.Count == 0
-=======
-
-                if (libraryOptions.UseCustomTagDelimiters)
-                {
-                    genres = genres.SelectMany(g => SplitWithCustomDelimiter(g, libraryOptions.GetCustomTagDelimiters(), libraryOptions.DelimiterWhitelist)).ToArray();
-                }
-
-                audio.Genres = options.ReplaceAllMetadata || audio.Genres is null || audio.Genres.Length == 0
->>>>>>> 162021de
                     ? genres
                     : audio.Genres).ToImmutableList();
             }
