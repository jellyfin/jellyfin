--- conflicted
+++ resolved
@@ -368,7 +368,7 @@
             var dtoOptions = GetDtoOptions(_authContext, request);
 
             var dtosExtras = item.GetExtras(new[] { ExtraType.Trailer })
-<<<<<<< HEAD
+
                 .Select(i => _dtoService.GetBaseItemDto(i, dtoOptions, user, item))
                 .ToArray();
 
@@ -383,14 +383,6 @@
             }
 
             return ToOptimizedResult(dtosExtras);
-=======
-                .Select(i => _dtoService.GetBaseItemDto(i, dtoOptions, user, item));
-
-            var dtosTrailers = item.GetTrailers()
-                .Select(i => _dtoService.GetBaseItemDto(i, dtoOptions, user, item));
-
-            return ToOptimizedResult(dtosExtras.Concat(dtosTrailers).ToArray());
->>>>>>> 874f0263
         }
 
         /// <summary>
