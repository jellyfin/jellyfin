using System;
using System.Collections.Generic;
using System.IO;
using System.Linq;
using System.Threading;
using System.Threading.Tasks;
using MediaBrowser.Common.Extensions;
using MediaBrowser.Common.Net;
using MediaBrowser.Controller;
using MediaBrowser.Controller.Configuration;
using MediaBrowser.Controller.Entities;
using MediaBrowser.Controller.Library;
using MediaBrowser.Controller.Net;
using MediaBrowser.Controller.Providers;
using MediaBrowser.Model.Entities;
using MediaBrowser.Model.IO;
using MediaBrowser.Model.Providers;
using MediaBrowser.Model.Services;
using Microsoft.Extensions.Logging;

namespace MediaBrowser.Api.Images
{
    public class BaseRemoteImageRequest : IReturn<RemoteImageResult>
    {
        [ApiMember(Name = "Type", Description = "The image type", IsRequired = false, DataType = "string", ParameterType = "query", Verb = "GET")]
        public ImageType? Type { get; set; }

        /// <summary>
        /// Skips over a given number of items within the results. Use for paging.
        /// </summary>
        /// <value>The start index.</value>
        [ApiMember(Name = "StartIndex", Description = "Optional. The record index to start at. All items with a lower index will be dropped from the results.", IsRequired = false, DataType = "int", ParameterType = "query", Verb = "GET")]
        public int? StartIndex { get; set; }

        /// <summary>
        /// The maximum number of items to return
        /// </summary>
        /// <value>The limit.</value>
        [ApiMember(Name = "Limit", Description = "Optional. The maximum number of records to return", IsRequired = false, DataType = "int", ParameterType = "query", Verb = "GET")]
        public int? Limit { get; set; }

        [ApiMember(Name = "ProviderName", Description = "Optional. The image provider to use", IsRequired = false, DataType = "string", ParameterType = "query", Verb = "GET")]
        public string ProviderName { get; set; }

        [ApiMember(Name = "IncludeAllLanguages", Description = "Optional.", IsRequired = false, DataType = "bool", ParameterType = "query", Verb = "GET")]
        public bool IncludeAllLanguages { get; set; }
    }

    [Route("/Items/{Id}/RemoteImages", "GET", Summary = "Gets available remote images for an item")]
    [Authenticated]
    public class GetRemoteImages : BaseRemoteImageRequest
    {
        /// <summary>
        /// Gets or sets the id.
        /// </summary>
        /// <value>The id.</value>
        [ApiMember(Name = "Id", Description = "Item Id", IsRequired = true, DataType = "string", ParameterType = "path", Verb = "GET")]
        public string Id { get; set; }
    }

    [Route("/Items/{Id}/RemoteImages/Providers", "GET", Summary = "Gets available remote image providers for an item")]
    [Authenticated]
    public class GetRemoteImageProviders : IReturn<List<ImageProviderInfo>>
    {
        /// <summary>
        /// Gets or sets the id.
        /// </summary>
        /// <value>The id.</value>
        [ApiMember(Name = "Id", Description = "Item Id", IsRequired = true, DataType = "string", ParameterType = "path", Verb = "GET")]
        public string Id { get; set; }
    }

    public class BaseDownloadRemoteImage : IReturnVoid
    {
        [ApiMember(Name = "Type", Description = "The image type", IsRequired = true, DataType = "string", ParameterType = "query", Verb = "GET,POST")]
        public ImageType Type { get; set; }

        [ApiMember(Name = "ProviderName", Description = "The image provider", IsRequired = false, DataType = "string", ParameterType = "query", Verb = "GET,POST")]
        public string ProviderName { get; set; }

        [ApiMember(Name = "ImageUrl", Description = "The image url", IsRequired = false, DataType = "string", ParameterType = "query", Verb = "GET,POST")]
        public string ImageUrl { get; set; }
    }

    [Route("/Items/{Id}/RemoteImages/Download", "POST", Summary = "Downloads a remote image for an item")]
    [Authenticated(Roles = "Admin")]
    public class DownloadRemoteImage : BaseDownloadRemoteImage
    {
        /// <summary>
        /// Gets or sets the id.
        /// </summary>
        /// <value>The id.</value>
        [ApiMember(Name = "Id", Description = "Item Id", IsRequired = true, DataType = "string", ParameterType = "path", Verb = "POST")]
        public string Id { get; set; }
    }

    [Route("/Images/Remote", "GET", Summary = "Gets a remote image")]
    public class GetRemoteImage
    {
        [ApiMember(Name = "ImageUrl", Description = "The image url", IsRequired = true, DataType = "string", ParameterType = "query", Verb = "GET")]
        public string ImageUrl { get; set; }
    }

    public class RemoteImageService : BaseApiService
    {
        private readonly IProviderManager _providerManager;

        private readonly IServerApplicationPaths _appPaths;
        private readonly IHttpClient _httpClient;
        private readonly IFileSystem _fileSystem;

        private readonly ILibraryManager _libraryManager;

        public RemoteImageService(
            ILogger<RemoteImageService> logger,
            IServerConfigurationManager serverConfigurationManager,
            IHttpResultFactory httpResultFactory,
            IProviderManager providerManager,
            IServerApplicationPaths appPaths,
            IHttpClient httpClient,
            IFileSystem fileSystem,
            ILibraryManager libraryManager)
            : base(logger, serverConfigurationManager, httpResultFactory)
        {
            _providerManager = providerManager;
            _appPaths = appPaths;
            _httpClient = httpClient;
            _fileSystem = fileSystem;
            _libraryManager = libraryManager;
        }

        public object Get(GetRemoteImageProviders request)
        {
            var item = _libraryManager.GetItemById(request.Id);

            var result = GetImageProviders(item);

            return ToOptimizedResult(result);
        }

        private List<ImageProviderInfo> GetImageProviders(BaseItem item)
        {
            return _providerManager.GetRemoteImageProviderInfo(item).ToList();
        }

        public async Task<object> Get(GetRemoteImages request)
        {
            var item = _libraryManager.GetItemById(request.Id);

            var images = await _providerManager.GetAvailableRemoteImages(item, new RemoteImageQuery
            {
                ProviderName = request.ProviderName,
                IncludeAllLanguages = request.IncludeAllLanguages,
                IncludeDisabledProviders = true,
                ImageType = request.Type,
            }, CancellationToken.None).ConfigureAwait(false);

            var imagesList = images.ToArray();

            var allProviders = _providerManager.GetRemoteImageProviderInfo(item);

            if (request.Type.HasValue)
            {
                allProviders = allProviders.Where(i => i.SupportedImages.Contains(request.Type.Value));
            }

            var result = new RemoteImageResult
            {
                TotalRecordCount = imagesList.Length,
                Providers = allProviders.Select(i => i.Name)
                    .Distinct(StringComparer.OrdinalIgnoreCase)
                    .ToArray()
            };

            if (request.StartIndex.HasValue)
            {
                imagesList = imagesList.Skip(request.StartIndex.Value)
                    .ToArray();
            }

            if (request.Limit.HasValue)
            {
                imagesList = imagesList.Take(request.Limit.Value)
                    .ToArray();
            }

            result.Images = imagesList;

            return result;
        }

        /// <summary>
        /// Posts the specified request.
        /// </summary>
        /// <param name="request">The request.</param>
        public Task Post(DownloadRemoteImage request)
        {
            var item = _libraryManager.GetItemById(request.Id);

            return DownloadRemoteImage(item, request);
        }

        /// <summary>
        /// Downloads the remote image.
        /// </summary>
        /// <param name="item">The item.</param>
        /// <param name="request">The request.</param>
        /// <returns>Task.</returns>
        private async Task DownloadRemoteImage(BaseItem item, BaseDownloadRemoteImage request)
        {
            await _providerManager.SaveImage(item, request.ImageUrl, request.Type, null, CancellationToken.None).ConfigureAwait(false);

            item.UpdateToRepository(ItemUpdateType.ImageUpdate, CancellationToken.None);
        }

        /// <summary>
        /// Gets the specified request.
        /// </summary>
        /// <param name="request">The request.</param>
        /// <returns>System.Object.</returns>
        public async Task<object> Get(GetRemoteImage request)
        {
            var urlHash = request.ImageUrl.GetMD5();
            var pointerCachePath = GetFullCachePath(urlHash.ToString());

            string contentPath;

            try
            {
                contentPath = File.ReadAllText(pointerCachePath);

                if (File.Exists(contentPath))
                {
                    return await ResultFactory.GetStaticFileResult(Request, contentPath).ConfigureAwait(false);
                }
            }
            catch (FileNotFoundException)
            {
                // Means the file isn't cached yet
            }
            catch (IOException)
            {
                // Means the file isn't cached yet
            }

            await DownloadImage(request.ImageUrl, urlHash, pointerCachePath).ConfigureAwait(false);

            // Read the pointer file again
            contentPath = File.ReadAllText(pointerCachePath);

            return await ResultFactory.GetStaticFileResult(Request, contentPath).ConfigureAwait(false);
        }

        /// <summary>
        /// Downloads the image.
        /// </summary>
        /// <param name="url">The URL.</param>
        /// <param name="urlHash">The URL hash.</param>
        /// <param name="pointerCachePath">The pointer cache path.</param>
        /// <returns>Task.</returns>
        private async Task DownloadImage(string url, Guid urlHash, string pointerCachePath)
        {
            using (var result = await _httpClient.GetResponse(new HttpRequestOptions
            {
                Url = url,
                BufferContent = false,
            }).ConfigureAwait(false))
            {
                var ext = result.ContentType.Split('/').Last();

                var fullCachePath = GetFullCachePath(urlHash + "." + ext);

                // TODO: Path.GetDirectoryName can return null
                Directory.CreateDirectory(Path.GetDirectoryName(fullCachePath));

                using (var stream = result.Content)
<<<<<<< HEAD
                using (var fileStream = _fileSystem.GetFileStream(fullCachePath, FileOpenMode.Create, FileAccessMode.Write, FileShareMode.Read, true))
                {
                    await stream.CopyToAsync(fileStream).ConfigureAwait(false);
=======
                using (var filestream = new FileStream(fullCachePath, FileMode.Create, FileAccess.Write, FileShare.Read, IODefaults.FileStreamBufferSize, true))
                {
                    await stream.CopyToAsync(filestream).ConfigureAwait(false);
>>>>>>> 89614f52
                }

                // TODO: Path.GetDirectoryName can return null
                Directory.CreateDirectory(Path.GetDirectoryName(pointerCachePath));
                File.WriteAllText(pointerCachePath, fullCachePath);
            }
        }

        /// <summary>
        /// Gets the full cache path.
        /// </summary>
        /// <param name="filename">The filename.</param>
        /// <returns>System.String.</returns>
        private string GetFullCachePath(string filename)
        {
            return Path.Combine(_appPaths.CachePath, "remote-images", filename.Substring(0, 1), filename);
        }
    }
}<|MERGE_RESOLUTION|>--- conflicted
+++ resolved
@@ -274,15 +274,9 @@
                 Directory.CreateDirectory(Path.GetDirectoryName(fullCachePath));
 
                 using (var stream = result.Content)
-<<<<<<< HEAD
-                using (var fileStream = _fileSystem.GetFileStream(fullCachePath, FileOpenMode.Create, FileAccessMode.Write, FileShareMode.Read, true))
-                {
-                    await stream.CopyToAsync(fileStream).ConfigureAwait(false);
-=======
                 using (var filestream = new FileStream(fullCachePath, FileMode.Create, FileAccess.Write, FileShare.Read, IODefaults.FileStreamBufferSize, true))
                 {
                     await stream.CopyToAsync(filestream).ConfigureAwait(false);
->>>>>>> 89614f52
                 }
 
                 // TODO: Path.GetDirectoryName can return null
