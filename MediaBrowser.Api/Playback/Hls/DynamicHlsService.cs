--- conflicted
+++ resolved
@@ -962,13 +962,8 @@
 
             if (isEncoding && startNumber > 0)
             {
-<<<<<<< HEAD
                 float startTime = 1 / (state.TargetFramerate.Value * 2);
                 string startTimeString = startTime.ToString(ffmpegSegmentTimeDeltaNumberFormat);
-=======
-                var startTime = state.SegmentLength * startNumber;
-                string startTimeString = startTime.ToString(_ffmpegTimeDeltaFormat);
->>>>>>> ee8566de
                 timeDeltaParam = string.Format("-segment_time_delta {0}", startTimeString);
             }
 
