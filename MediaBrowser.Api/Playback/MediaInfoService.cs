--- conflicted
+++ resolved
@@ -186,13 +186,8 @@
 
         public void Post(CloseMediaSource request)
         {
-<<<<<<< HEAD
             // TODO: This should be awaited asynchronously
-            var task = _mediaSourceManager.CloseLiveStream(request.LiveStreamId);
-            Task.WaitAll(task);
-=======
             _mediaSourceManager.CloseLiveStream(request.LiveStreamId).GetAwaiter().GetResult();
->>>>>>> c6484c02
         }
 
         public async Task<PlaybackInfoResponse> GetPlaybackInfo(GetPostedPlaybackInfo request)
@@ -240,12 +235,7 @@
                         StartTimeTicks = request.StartTimeTicks,
                         SubtitleStreamIndex = request.SubtitleStreamIndex,
                         UserId = request.UserId,
-<<<<<<< HEAD
-                        OpenToken = mediaSource.OpenToken,
-                        //EnableMediaProbe = request.EnableMediaProbe,
-=======
                         OpenToken = mediaSource.OpenToken
->>>>>>> c6484c02
                     }).ConfigureAwait(false);
 
                     info.MediaSources = new MediaSourceInfo[] { openStreamResult.MediaSource };
@@ -303,11 +293,7 @@
             {
                 var mediaSource = await _mediaSourceManager.GetLiveStream(liveStreamId, CancellationToken.None).ConfigureAwait(false);
 
-<<<<<<< HEAD
-                result.MediaSources = new[] { mediaSource };
-=======
                 mediaSources = new MediaSourceInfo[] { mediaSource };
->>>>>>> c6484c02
             }
 
             if (mediaSources.Length == 0)
@@ -560,11 +546,6 @@
                         mediaSource.TranscodingUrl += "&allowVideoStreamCopy=false";
                     }
 
-<<<<<<< HEAD
-                    if (!allowAudioStreamCopy)
-                    {
-                        mediaSource.TranscodingUrl += "&allowAudioStreamCopy=false";
-=======
                         if (!allowVideoStreamCopy)
                         {
                             mediaSource.TranscodingUrl += "&allowVideoStreamCopy=false";
@@ -577,7 +558,6 @@
 
                         mediaSource.TranscodingContainer = streamInfo.Container;
                         mediaSource.TranscodingSubProtocol = streamInfo.SubProtocol;
->>>>>>> c6484c02
                     }
 
                     mediaSource.TranscodingContainer = streamInfo.Container;
@@ -653,7 +633,6 @@
             result.MediaSources = result.MediaSources
                 .OrderBy(i =>
                 {
-<<<<<<< HEAD
                     // Nothing beats direct playing a file
                     if (i.SupportsDirectPlay && i.Protocol == MediaProtocol.File)
                     {
@@ -665,7 +644,7 @@
                 // Let's assume direct streaming a file is just as desirable as direct playing a remote url
                 .ThenBy(i => i.SupportsDirectPlay || i.SupportsDirectStream ? 0 : 1)
                 .ThenBy(i =>
-=======
+                {
                     return 0;
                 }
 
@@ -681,9 +660,8 @@
             }).ThenBy(i =>
             {
                 if (maxBitrate.HasValue)
->>>>>>> c6484c02
-                {
-                    switch (i.Protocol)
+                {
+                    if (i.Bitrate.HasValue)
                     {
                         case MediaProtocol.File:
                             return 0;
