#pragma warning disable CS1591

using System;
using System.Collections.Generic;
using System.Globalization;
using System.Linq;
using System.Security.Cryptography;
using System.Threading;
using System.Threading.Tasks;
using Emby.Dlna.Didl;
using Emby.Dlna.Net;
using Jellyfin.Data.Entities;
using Jellyfin.Data.Events;
using MediaBrowser.Controller.Configuration;
using MediaBrowser.Controller.Dlna;
using MediaBrowser.Controller.Drawing;
using MediaBrowser.Controller.Entities;
using MediaBrowser.Controller.Library;
using MediaBrowser.Controller.MediaEncoding;
using MediaBrowser.Controller.Session;
using MediaBrowser.Model.Dlna;
using MediaBrowser.Model.Dto;
using MediaBrowser.Model.Entities;
using MediaBrowser.Model.Globalization;
using MediaBrowser.Model.Session;
using Microsoft.AspNetCore.WebUtilities;
using Microsoft.Extensions.Logging;
using Photo = MediaBrowser.Controller.Entities.Photo;

namespace Emby.Dlna.PlayTo
{
    public class PlayToController : ISessionController, IDisposable
    {
        private static readonly CultureInfo _usCulture = CultureInfo.ReadOnly(new CultureInfo("en-US"));

        private readonly SessionInfo _session;
        private readonly ISessionManager _sessionManager;
        private readonly ILibraryManager _libraryManager;
        private readonly ILogger _logger;
        private readonly IDlnaManager _dlnaManager;
        private readonly IUserManager _userManager;
        private readonly IImageProcessor _imageProcessor;
        private readonly IUserDataManager _userDataManager;
        private readonly ILocalizationManager _localization;
        private readonly IMediaSourceManager _mediaSourceManager;
        private readonly IServerConfigurationManager _config;
        private readonly IMediaEncoder _mediaEncoder;

        private readonly ISsdpPlayToLocator _deviceDiscovery;
        private readonly string _serverAddress;
        private readonly string _accessToken;

        private readonly List<PlaylistItem> _playlist = new List<PlaylistItem>();
        private PlayToDevice _device;
        private int _currentPlaylistIndex = -1;

        private bool _disposed;

        public PlayToController(
            SessionInfo session,
            ISessionManager sessionManager,
            ILibraryManager libraryManager,
            ILogger logger,
            IDlnaManager dlnaManager,
            IUserManager userManager,
            IImageProcessor imageProcessor,
            string serverAddress,
            string accessToken,
            ISsdpPlayToLocator deviceDiscovery,
            IUserDataManager userDataManager,
            ILocalizationManager localization,
            IMediaSourceManager mediaSourceManager,
            IServerConfigurationManager config,
            IMediaEncoder mediaEncoder)
        {
            _session = session;
            _sessionManager = sessionManager;
            _libraryManager = libraryManager;
            _logger = logger;
            _dlnaManager = dlnaManager;
            _userManager = userManager;
            _imageProcessor = imageProcessor;
            _serverAddress = serverAddress;
            _accessToken = accessToken;
            _deviceDiscovery = deviceDiscovery;
            _userDataManager = userDataManager;
            _localization = localization;
            _mediaSourceManager = mediaSourceManager;
            _config = config;
            _mediaEncoder = mediaEncoder;
        }

        public bool IsSessionActive => !_disposed && _device != null;

        public bool SupportsMediaControl => IsSessionActive;

        public void Init(PlayToDevice device)
        {
            _device = device;
            _device.OnDeviceUnavailable = OnDeviceUnavailable;
            _device.PlaybackStart += OnDevicePlaybackStart;
            _device.PlaybackProgress += OnDevicePlaybackProgress;
            _device.PlaybackStopped += OnDevicePlaybackStopped;
            _device.MediaChanged += OnDeviceMediaChanged;

            _deviceDiscovery.DeviceLeft += OnDeviceDiscoveryDeviceLeft;
        }

        private void OnDeviceUnavailable()
        {
            try
            {
                _sessionManager.ReportSessionEnded(_session.Id);
                _ = _device?.DeviceUnavailable();
            }
            catch (Exception ex)
            {
                // Could throw if the session is already gone
                _logger.LogError(ex, "Error reporting the end of session {Id}", _session.Id);
            }
        }

        private void OnDeviceDiscoveryDeviceLeft(object sender, GenericEventArgs<UpnpDeviceInfo> e)
        {
            var info = e.Argument;

            if (!_disposed
                && info.Headers.TryGetValue("USN", out string usn)
                && usn.IndexOf(_device.Properties.UUID, StringComparison.OrdinalIgnoreCase) != -1
                && (usn.IndexOf("MediaRenderer:", StringComparison.OrdinalIgnoreCase) != -1
                    || (info.Headers.TryGetValue("NT", out string nt)
                        && nt.IndexOf("MediaRenderer:", StringComparison.OrdinalIgnoreCase) != -1)))
            {
                OnDeviceUnavailable();
            }
        }

        private async void OnDeviceMediaChanged(object sender, MediaChangedEventArgs e)
        {
            if (_disposed)
            {
                return;
            }

            try
            {
                var streamInfo = StreamParams.ParseFromUrl(e.OldMediaInfo.Url, _libraryManager, _mediaSourceManager);
                if (streamInfo.Item != null)
                {
                    var positionTicks = GetProgressPositionTicks(streamInfo);

                    await ReportPlaybackStopped(streamInfo, positionTicks).ConfigureAwait(false);
                }

                streamInfo = StreamParams.ParseFromUrl(e.NewMediaInfo.Url, _libraryManager, _mediaSourceManager);
                if (streamInfo.Item == null)
                {
                    return;
                }

                var newItemProgress = GetProgressInfo(streamInfo);

                await _sessionManager.OnPlaybackStart(newItemProgress).ConfigureAwait(false);
            }
            catch (Exception ex)
            {
                _logger.LogError(ex, "Error reporting progress");
            }
        }

        private async void OnDevicePlaybackStopped(object sender, PlaybackEventArgs e)
        {
            if (_disposed)
            {
                return;
            }

            try
            {
                var streamInfo = StreamParams.ParseFromUrl(e.MediaInfo.Url, _libraryManager, _mediaSourceManager);

                if (streamInfo.Item == null)
                {
                    return;
                }

                var positionTicks = GetProgressPositionTicks(streamInfo);

                await ReportPlaybackStopped(streamInfo, positionTicks).ConfigureAwait(false);

                var mediaSource = await streamInfo.GetMediaSource(CancellationToken.None).ConfigureAwait(false);

                var duration = mediaSource == null ?
                    (_device.Duration == null ? (long?)null : _device.Duration.Value.Ticks) :
                    mediaSource.RunTimeTicks;

                var playedToCompletion = positionTicks.HasValue && positionTicks.Value == 0;

                if (!playedToCompletion && duration.HasValue && positionTicks.HasValue)
                {
                    double percent = positionTicks.Value;
                    percent /= duration.Value;

                    playedToCompletion = Math.Abs(1 - percent) * 100 <= _config.Configuration.MaxResumePct;
                }

                if (playedToCompletion)
                {
                    await SetPlaylistIndex(_currentPlaylistIndex + 1).ConfigureAwait(false);
                }
                else
                {
                    _playlist.Clear();
                }
            }
            catch (Exception ex)
            {
                _logger.LogError(ex, "Error reporting playback stopped");
            }
        }

        private async Task ReportPlaybackStopped(StreamParams streamInfo, long? positionTicks)
        {
            try
            {
                await _sessionManager.OnPlaybackStopped(new PlaybackStopInfo
                {
                    ItemId = streamInfo.ItemId,
                    SessionId = _session.Id,
                    PositionTicks = positionTicks,
                    MediaSourceId = streamInfo.MediaSourceId
                }).ConfigureAwait(false);
            }
            catch (Exception ex)
            {
                _logger.LogError(ex, "Error reporting progress");
            }
        }

        private async void OnDevicePlaybackStart(object sender, PlaybackEventArgs e)
        {
            if (_disposed)
            {
                return;
            }

            try
            {
                var info = StreamParams.ParseFromUrl(e.MediaInfo.Url, _libraryManager, _mediaSourceManager);

                if (info.Item != null)
                {
                    var progress = GetProgressInfo(info);

                    await _sessionManager.OnPlaybackStart(progress).ConfigureAwait(false);
                }
            }
            catch (Exception ex)
            {
                _logger.LogError(ex, "Error reporting progress");
            }
        }

        private async void OnDevicePlaybackProgress(object sender, PlaybackEventArgs e)
        {
            if (_disposed)
            {
                return;
            }

            try
            {
                var mediaUrl = e.MediaInfo.Url;

                if (string.IsNullOrWhiteSpace(mediaUrl))
                {
                    return;
                }

                var info = StreamParams.ParseFromUrl(mediaUrl, _libraryManager, _mediaSourceManager);

                if (info.Item != null)
                {
                    var progress = GetProgressInfo(info);

                    await _sessionManager.OnPlaybackProgress(progress).ConfigureAwait(false);
                }
            }
            catch (Exception ex)
            {
                _logger.LogError(ex, "Error reporting progress");
            }
        }

        private long? GetProgressPositionTicks(StreamParams info)
        {
            var ticks = _device.Position.Ticks;

            if (!info.IsDirectStream)
            {
                ticks += info.StartPositionTicks;
            }

            return ticks;
        }

        private PlaybackStartInfo GetProgressInfo(StreamParams info)
        {
            return new PlaybackStartInfo
            {
                ItemId = info.ItemId,
                SessionId = _session.Id,
                PositionTicks = GetProgressPositionTicks(info),
                IsMuted = _device.IsMuted,
                IsPaused = _device.IsPaused,
                MediaSourceId = info.MediaSourceId,
                AudioStreamIndex = info.AudioStreamIndex,
                SubtitleStreamIndex = info.SubtitleStreamIndex,
                VolumeLevel = _device.Volume,

                // TODO
                CanSeek = true,

                PlayMethod = info.IsDirectStream ? PlayMethod.DirectStream : PlayMethod.Transcode
            };
        }

        /// <summary>
        /// Shuffles a list.
        /// https://stackoverflow.com/questions/273313/randomize-a-listt.
        /// </summary>
        private void ShufflePlaylist()
        {
            using RNGCryptoServiceProvider provider = new RNGCryptoServiceProvider();
            int n = _playlist.Count;
            while (n > 1)
            {
                byte[] box = new byte[1];
                do
                {
                    provider.GetBytes(box);
                }
                while (!(box[0] < n * (byte.MaxValue / n)));

                int k = box[0] % n;
                n--;
                PlaylistItem value = _playlist[k];
                _playlist[k] = _playlist[n];
                _playlist[n] = value;
            }
        }

        public Task SendPlayCommand(PlayRequest command)
        {
            if (command == null)
            {
                throw new ArgumentNullException(nameof(command));
            }

            _logger.LogDebug("{0} - Received PlayRequest: {1}", this._session.DeviceName, command.PlayCommand);

            var user = command.ControllingUserId.Equals(Guid.Empty) ? null : _userManager.GetUserById(command.ControllingUserId);

            var items = new List<BaseItem>();
            foreach (var id in command.ItemIds)
            {
                AddItemFromId(id, items);
            }

            var startIndex = command.StartIndex ?? 0;
            if (startIndex > 0)
            {
                items = items.Skip(startIndex).ToList();
            }

            var playlist = new List<PlaylistItem>();
            var isFirst = true;

            var deviceInfo = _device.Properties;

            // Checking the profile once instead of on each iteration.
            var profile = _dlnaManager.GetProfile(deviceInfo) ??
                _dlnaManager.GetDefaultProfile(deviceInfo);

            foreach (var item in items)
            {
                if (isFirst && command.StartPositionTicks.HasValue)
                {
                    playlist.Add(CreatePlaylistItem(
                        item,
                        user,
                        command.StartPositionTicks.Value,
                        command.MediaSourceId,
                        command.AudioStreamIndex,
                        command.SubtitleStreamIndex,
                        profile));
                    isFirst = false;
                }
                else
                {
                    playlist.Add(CreatePlaylistItem(item, user, 0, null, null, null, profile));
                }
            }

            _logger.LogDebug("{0} - Playlist created", _session.DeviceName);

            // track offset./
            if (command.PlayCommand == PlayCommand.PlayNow)
            {
                // Reset playlist and re-add tracks.
                _playlist.Clear();
                _playlist.AddRange(playlist);
            }
            else if (command.PlayCommand == PlayCommand.PlayShuffle)
            {
                _logger.LogDebug("{0} - Shuffling playlist.", _session.DeviceName);
                // Will restart playback on a random item.
                ShufflePlaylist();
            }
            else if (command.PlayCommand == PlayCommand.PlayLast)
            {
                // Add to the end of the list.
                _playlist.AddRange(playlist);

                _logger.LogDebug("{0} - Adding {1} items to the end of the playlist.", _session.DeviceName, _playlist.Count);
                if (_device.IsPlaying)
                {
                    return Task.CompletedTask;
                }
            }
            else if (command.PlayCommand == PlayCommand.PlayNext)
            {
                // Insert into the next up.

                _logger.LogDebug("{0} - Inserting {1} items next in the playlist.", _session.DeviceName, _playlist.Count);
                if (_currentPlaylistIndex >= 0)
                {
                    _playlist.InsertRange(_currentPlaylistIndex, playlist);
                }
                else
                {
                    _playlist.AddRange(playlist);
                }

                if (_device.IsPlaying)
                {
                    return Task.CompletedTask;
                }
            }

            if (!command.ControllingUserId.Equals(Guid.Empty))
            {
                _sessionManager.LogSessionActivity(
                    _session.Client,
                    _session.ApplicationVersion,
                    _session.DeviceId,
                    _session.DeviceName,
                    _session.RemoteEndPoint,
                    user);
            }

            return PlayItems();
        }

        private Task SendPlaystateCommand(PlaystateRequest command)
        {
            switch (command.Command)
            {
                case PlaystateCommand.Stop:
                    _playlist.Clear();
                    return _device.Stop();

                case PlaystateCommand.Pause:
                    return _device.Pause();

                case PlaystateCommand.Unpause:
                    return _device.Play();

                case PlaystateCommand.PlayPause:
                    return _device.IsPaused ? _device.Play() : _device.Pause();

                case PlaystateCommand.Seek:
                    return Seek(command.SeekPositionTicks ?? 0);

                case PlaystateCommand.NextTrack:
                    return SetPlaylistIndex(_currentPlaylistIndex + 1);

                case PlaystateCommand.PreviousTrack:
                    return SetPlaylistIndex(_currentPlaylistIndex - 1);
            }

            return Task.CompletedTask;
        }

        private async Task Seek(long newPosition)
        {
            var media = _device.CurrentMediaInfo;

            if (media != null)
            {
                var info = StreamParams.ParseFromUrl(media.Url, _libraryManager, _mediaSourceManager);

                if (info.Item != null && !info.IsDirectStream)
                {
                    var user = !_session.UserId.Equals(Guid.Empty) ? _userManager.GetUserById(_session.UserId) : null;
                    var newItem = CreatePlaylistItem(info.Item, user, newPosition, info.MediaSourceId, info.AudioStreamIndex, info.SubtitleStreamIndex);

                    await _device.SetAvTransport(newItem.StreamInfo.MediaType, false, newItem.StreamUrl, GetDlnaHeaders(newItem), newItem.Didl).ConfigureAwait(false);
                    return;
                }

                await SeekAfterTransportChange(newPosition, CancellationToken.None).ConfigureAwait(false);
            }
        }

        private void AddItemFromId(Guid id, List<BaseItem> list)
        {
            var item = _libraryManager.GetItemById(id);
            if (item.MediaType == MediaType.Audio || item.MediaType == MediaType.Video)
            {
                list.Add(item);
            }
        }

        private PlaylistItem CreatePlaylistItem(
            BaseItem item,
            User user,
            long startPostionTicks,
            string mediaSourceId,
            int? audioStreamIndex,
            int? subtitleStreamIndex,
            DeviceProfile profile = null)
        {
            var mediaSources = item is IHasMediaSources
                ? _mediaSourceManager.GetStaticMediaSources(item, true, user)
                : new List<MediaSourceInfo>();

            if (profile == null)
            {
                var deviceInfo = _device.Properties;
                profile = _dlnaManager.GetProfile(deviceInfo) ??
                        _dlnaManager.GetDefaultProfile(deviceInfo);
            }

            var playlistItem = GetPlaylistItem(item, mediaSources, profile, _session.DeviceId, mediaSourceId, audioStreamIndex, subtitleStreamIndex);
            playlistItem.StreamInfo.StartPositionTicks = startPostionTicks;

            playlistItem.StreamUrl = DidlBuilder.NormalizeDlnaMediaUrl(playlistItem.StreamInfo.ToUrl(_serverAddress, _accessToken));

            var itemXml = new DidlBuilder(
                profile,
                user,
                _imageProcessor,
                _serverAddress,
                _accessToken,
                _userDataManager,
                _localization,
                _mediaSourceManager,
                _logger,
                _mediaEncoder,
                _libraryManager)
                .GetItemDidl(item, user, null, _session.DeviceId, new Filter(), playlistItem.StreamInfo);

            playlistItem.Didl = itemXml;

            return playlistItem;
        }

        private static string GetDlnaHeaders(PlaylistItem item)
        {
            var profile = item.Profile;
            var streamInfo = item.StreamInfo;

            if (streamInfo.MediaType == DlnaProfileType.Audio)
            {
                return new ContentFeatureBuilder(profile)
                    .BuildAudioHeader(
                        streamInfo.Container,
                        streamInfo.TargetAudioCodec.FirstOrDefault(),
                        streamInfo.TargetAudioBitrate,
                        streamInfo.TargetAudioSampleRate,
                        streamInfo.TargetAudioChannels,
                        streamInfo.TargetAudioBitDepth,
                        streamInfo.IsDirectStream,
                        streamInfo.RunTimeTicks ?? 0,
                        streamInfo.TranscodeSeekInfo);
            }

            if (streamInfo.MediaType == DlnaProfileType.Video)
            {
                var list = new ContentFeatureBuilder(profile)
                    .BuildVideoHeader(
                        streamInfo.Container,
                        streamInfo.TargetVideoCodec.FirstOrDefault(),
                        streamInfo.TargetAudioCodec.FirstOrDefault(),
                        streamInfo.TargetWidth,
                        streamInfo.TargetHeight,
                        streamInfo.TargetVideoBitDepth,
                        streamInfo.TargetVideoBitrate,
                        streamInfo.TargetTimestamp,
                        streamInfo.IsDirectStream,
                        streamInfo.RunTimeTicks ?? 0,
                        streamInfo.TargetVideoProfile,
                        streamInfo.TargetVideoLevel,
                        streamInfo.TargetFramerate ?? 0,
                        streamInfo.TargetPacketLength,
                        streamInfo.TranscodeSeekInfo,
                        streamInfo.IsTargetAnamorphic,
                        streamInfo.IsTargetInterlaced,
                        streamInfo.TargetRefFrames,
                        streamInfo.TargetVideoStreamCount,
                        streamInfo.TargetAudioStreamCount,
                        streamInfo.TargetVideoCodecTag,
                        streamInfo.IsTargetAVC);

                return list.Count == 0 ? null : list[0];
            }

            return null;
        }

        private PlaylistItem GetPlaylistItem(BaseItem item, List<MediaSourceInfo> mediaSources, DeviceProfile profile, string deviceId, string mediaSourceId, int? audioStreamIndex, int? subtitleStreamIndex)
        {
            if (string.Equals(item.MediaType, MediaType.Video, StringComparison.OrdinalIgnoreCase))
            {
                return new PlaylistItem
                {
                    StreamInfo = new StreamBuilder(_mediaEncoder, _logger).BuildVideoItem(new VideoOptions
                    {
                        ItemId = item.Id,
                        MediaSources = mediaSources.ToArray(),
                        Profile = profile,
                        DeviceId = deviceId,
                        MaxBitrate = profile.MaxStreamingBitrate,
                        MediaSourceId = mediaSourceId,
                        AudioStreamIndex = audioStreamIndex,
                        SubtitleStreamIndex = subtitleStreamIndex
                    }),

                    Profile = profile
                };
            }

            if (string.Equals(item.MediaType, MediaType.Audio, StringComparison.OrdinalIgnoreCase))
            {
                return new PlaylistItem
                {
                    StreamInfo = new StreamBuilder(_mediaEncoder, _logger).BuildAudioItem(new AudioOptions
                    {
                        ItemId = item.Id,
                        MediaSources = mediaSources.ToArray(),
                        Profile = profile,
                        DeviceId = deviceId,
                        MaxBitrate = profile.MaxStreamingBitrate,
                        MediaSourceId = mediaSourceId
                    }),

                    Profile = profile
                };
            }

            if (string.Equals(item.MediaType, MediaType.Photo, StringComparison.OrdinalIgnoreCase))
            {
                return new PlaylistItemFactory().Create((Photo)item, profile);
            }

            throw new ArgumentException("Unrecognized item type.");
        }

        /// <summary>
        /// Plays the items.
        /// </summary>
        /// <returns><c>true</c> on success.</returns>
        private async Task<bool> PlayItems()
        {
            _logger.LogDebug("{0} - Playing {1} items", _session.DeviceName, _playlist.Count);

            await SetPlaylistIndex(0).ConfigureAwait(false);
            return true;
        }

        private async Task SetPlaylistIndex(int index)
        {
            if (index < 0 || index >= _playlist.Count)
            {
                _playlist.Clear();
                await _device.Stop().ConfigureAwait(false);
                return;
            }

            _currentPlaylistIndex = index;
            var currentitem = _playlist[index];

            await _device.SetAvTransport(currentitem.StreamInfo.MediaType, true, currentitem.StreamUrl, GetDlnaHeaders(currentitem), currentitem.Didl).ConfigureAwait(false);

            var streamInfo = currentitem.StreamInfo;
            if (streamInfo.StartPositionTicks > 0 && streamInfo.IsDirectStream)
            {
                await SeekAfterTransportChange(streamInfo.StartPositionTicks, CancellationToken.None).ConfigureAwait(false);
            }
        }

        /// <inheritdoc />
        public void Dispose()
        {
            Dispose(true);
            GC.SuppressFinalize(this);
        }

        /// <summary>
        /// Override this method and dispose any objects you own the lifetime of if disposing is true.
        /// </summary>
        /// <param name="disposing">True if managed objects should be disposed, if false, only unmanaged resources should be released.</param>
        protected virtual void Dispose(bool disposing)
        {
            if (_disposed)
            {
                return;
            }

            if (disposing)
            {
                _deviceDiscovery.DeviceLeft -= OnDeviceDiscoveryDeviceLeft;
                _device.PlaybackStart -= OnDevicePlaybackStart;
                _device.PlaybackProgress -= OnDevicePlaybackProgress;
                _device.PlaybackStopped -= OnDevicePlaybackStopped;
                _device.MediaChanged -= OnDeviceMediaChanged;
                _device.OnDeviceUnavailable = null;
                _device.Dispose();

                _disposed = true;
            }
        }

        private Task SendGeneralCommand(GeneralCommand command)
        {
<<<<<<< HEAD
            if (Enum.TryParse(command.Name, true, out GeneralCommandType commandType))
            {
                switch (commandType)
                {
                    case GeneralCommandType.VolumeDown:
                        return _device.VolumeDown();
                    case GeneralCommandType.VolumeUp:
                        return _device.VolumeUp();
                    case GeneralCommandType.Mute:
                        return _device.Mute();
                    case GeneralCommandType.Unmute:
                        return _device.Unmute();
                    case GeneralCommandType.ToggleMute:
                        return _device.ToggleMute();
                    case GeneralCommandType.SetAudioStreamIndex:
                        if (command.Arguments.TryGetValue("Index", out string index))
=======
            switch (command.Name)
            {
                case GeneralCommandType.VolumeDown:
                    return _device.VolumeDown(cancellationToken);
                case GeneralCommandType.VolumeUp:
                    return _device.VolumeUp(cancellationToken);
                case GeneralCommandType.Mute:
                    return _device.Mute(cancellationToken);
                case GeneralCommandType.Unmute:
                    return _device.Unmute(cancellationToken);
                case GeneralCommandType.ToggleMute:
                    return _device.ToggleMute(cancellationToken);
                case GeneralCommandType.SetAudioStreamIndex:
                    if (command.Arguments.TryGetValue("Index", out string index))
                    {
                        if (int.TryParse(index, NumberStyles.Integer, _usCulture, out var val))
>>>>>>> 226316a4
                        {
                            return SetAudioStreamIndex(val);
                        }

                        throw new ArgumentException("Unsupported SetAudioStreamIndex value supplied.");
                    }

                    throw new ArgumentException("SetAudioStreamIndex argument cannot be null");
                case GeneralCommandType.SetSubtitleStreamIndex:
                    if (command.Arguments.TryGetValue("Index", out index))
                    {
                        if (int.TryParse(index, NumberStyles.Integer, _usCulture, out var val))
                        {
                            return SetSubtitleStreamIndex(val);
                        }

<<<<<<< HEAD
                        throw new ArgumentException("SetSubtitleStreamIndex argument cannot be null");
                    case GeneralCommandType.SetVolume:
                        if (command.Arguments.TryGetValue("Volume", out string vol))
                        {
                            if (int.TryParse(vol, NumberStyles.Integer, _usCulture, out var volume))
                            {
                                _device.Volume = volume;
                                return Task.CompletedTask;
                            }
=======
                        throw new ArgumentException("Unsupported SetSubtitleStreamIndex value supplied.");
                    }
>>>>>>> 226316a4

                    throw new ArgumentException("SetSubtitleStreamIndex argument cannot be null");
                case GeneralCommandType.SetVolume:
                    if (command.Arguments.TryGetValue("Volume", out string vol))
                    {
                        if (int.TryParse(vol, NumberStyles.Integer, _usCulture, out var volume))
                        {
                            return _device.SetVolume(volume, cancellationToken);
                        }

                        throw new ArgumentException("Unsupported volume value supplied.");
                    }

                    throw new ArgumentException("Volume argument cannot be null");
                default:
                    return Task.CompletedTask;
            }
        }

        private async Task SetAudioStreamIndex(int? newIndex)
        {
            var media = _device.CurrentMediaInfo;

            if (media != null)
            {
                var info = StreamParams.ParseFromUrl(media.Url, _libraryManager, _mediaSourceManager);

                if (info.Item != null)
                {
                    var newPosition = GetProgressPositionTicks(info) ?? 0;

                    var user = !_session.UserId.Equals(Guid.Empty) ? _userManager.GetUserById(_session.UserId) : null;
                    var newItem = CreatePlaylistItem(info.Item, user, newPosition, info.MediaSourceId, newIndex, info.SubtitleStreamIndex);

                    bool seekAfter = newItem.StreamInfo.IsDirectStream;

                    // Pass our intentions to the device, so that it doesn't restart at the beginning, only to then seek.
                    await _device.SetAvTransport(newItem.StreamInfo.MediaType, !seekAfter, newItem.StreamUrl, GetDlnaHeaders(newItem), newItem.Didl).ConfigureAwait(false);

                    if (seekAfter)
                    {
                        await SeekAfterTransportChange(newPosition, CancellationToken.None).ConfigureAwait(false);
                    }
                }
            }
        }

        private async Task SetSubtitleStreamIndex(int? newIndex)
        {
            var media = _device.CurrentMediaInfo;

            if (media != null)
            {
                var info = StreamParams.ParseFromUrl(media.Url, _libraryManager, _mediaSourceManager);

                if (info.Item != null)
                {
                    var newPosition = GetProgressPositionTicks(info) ?? 0;

                    var user = !_session.UserId.Equals(Guid.Empty) ? _userManager.GetUserById(_session.UserId) : null;
                    var newItem = CreatePlaylistItem(info.Item, user, newPosition, info.MediaSourceId, info.AudioStreamIndex, newIndex);

                    bool seekAfter = newItem.StreamInfo.IsDirectStream && newPosition > 0;

                    // Pass our intentions to the device, so that it doesn't restart at the beginning, only to then seek.
                    await _device.SetAvTransport(newItem.StreamInfo.MediaType, !seekAfter, newItem.StreamUrl, GetDlnaHeaders(newItem), newItem.Didl).ConfigureAwait(false);

                    if (seekAfter)
                    {
                        await SeekAfterTransportChange(newPosition, CancellationToken.None).ConfigureAwait(false);
                    }
                }
            }
        }

        private async Task SeekAfterTransportChange(long positionTicks, CancellationToken cancellationToken)
        {
            const int MaxWait = 15000000;
            const int Interval = 500;
            var currentWait = 0;

            while (!_device.IsPlaying && currentWait < MaxWait)
            {
                await Task.Delay(Interval, cancellationToken).ConfigureAwait(false);
                if (cancellationToken.IsCancellationRequested)
                {
                    return;
                }

                currentWait += Interval;
            }

            await _device.Seek(TimeSpan.FromTicks(positionTicks)).ConfigureAwait(false);
        }

        private static int? GetIntValue(IReadOnlyDictionary<string, string> values, string name)
        {
            var value = values.GetValueOrDefault(name);

            if (int.TryParse(value, NumberStyles.Integer, CultureInfo.InvariantCulture, out var result))
            {
                return result;
            }

            return null;
        }

        private static long GetLongValue(IReadOnlyDictionary<string, string> values, string name)
        {
            var value = values.GetValueOrDefault(name);

            if (long.TryParse(value, NumberStyles.Integer, CultureInfo.InvariantCulture, out var result))
            {
                return result;
            }

            return 0;
        }

        /// <inheritdoc />
        public Task SendMessage<T>(string name, Guid messageId, T data, CancellationToken cancellationToken)
        {
            if (_disposed)
            {
                throw new ObjectDisposedException(GetType().Name);
            }

            if (_device == null)
            {
                return Task.CompletedTask;
            }

            // Ensure the device is initialised.
            _device.DeviceInitialise().ConfigureAwait(false);

            if (string.Equals(name, "Play", StringComparison.OrdinalIgnoreCase))
            {
                return SendPlayCommand(data as PlayRequest);
            }

            if (string.Equals(name, "PlayState", StringComparison.OrdinalIgnoreCase))
            {
                return SendPlaystateCommand(data as PlaystateRequest);
            }

            if (string.Equals(name, "GeneralCommand", StringComparison.OrdinalIgnoreCase))
            {
                return SendGeneralCommand(data as GeneralCommand);
            }

            // Not supported or needed right now
            return Task.CompletedTask;
        }

        private class StreamParams
        {
            private MediaSourceInfo _mediaSource;
            private IMediaSourceManager _mediaSourceManager;

            public Guid ItemId { get; set; }

            public bool IsDirectStream { get; set; }

            public long StartPositionTicks { get; set; }

            public int? AudioStreamIndex { get; set; }

            public int? SubtitleStreamIndex { get; set; }

            public string DeviceProfileId { get; set; }

            public string DeviceId { get; set; }

            public string MediaSourceId { get; set; }

            public string LiveStreamId { get; set; }

            public BaseItem Item { get; set; }

            public async Task<MediaSourceInfo> GetMediaSource(CancellationToken cancellationToken)
            {
                if (_mediaSource != null)
                {
                    return _mediaSource;
                }

                if (!(Item is IHasMediaSources))
                {
                    return null;
                }

                _mediaSource = await _mediaSourceManager.GetMediaSource(Item, MediaSourceId, LiveStreamId, false, cancellationToken).ConfigureAwait(false);

                return _mediaSource;
            }

            private static Guid GetItemId(string url)
            {
                if (string.IsNullOrEmpty(url))
                {
                    throw new ArgumentNullException(nameof(url));
                }

                var parts = url.Split('/');

                for (var i = 0; i < parts.Length; i++)
                {
                    var part = parts[i];

                    if (string.Equals(part, "audio", StringComparison.OrdinalIgnoreCase) ||
                        string.Equals(part, "videos", StringComparison.OrdinalIgnoreCase))
                    {
                        if (parts.Length > i + 1)
                        {
                            return Guid.Parse(parts[i + 1]);
                        }
                    }
                }

                return Guid.Empty;
            }

            public static StreamParams ParseFromUrl(string url, ILibraryManager libraryManager, IMediaSourceManager mediaSourceManager)
            {
                if (string.IsNullOrEmpty(url))
                {
                    // This condition is met on the initial loading of media, when the last media url is null.
                    return new StreamParams
                    {
                        ItemId = Guid.Empty
                    };
                }

                var request = new StreamParams
                {
                    ItemId = GetItemId(url)
                };

                if (request.ItemId.Equals(Guid.Empty))
                {
                    return request;
                }

                var index = url.IndexOf('?', StringComparison.Ordinal);
                if (index == -1)
                {
                    return request;
                }

                var query = url.Substring(index + 1);
                Dictionary<string, string> values = QueryHelpers.ParseQuery(query).ToDictionary(kv => kv.Key, kv => kv.Value.ToString());

                request.DeviceProfileId = values.GetValueOrDefault("DeviceProfileId");
                request.DeviceId = values.GetValueOrDefault("DeviceId");
                request.MediaSourceId = values.GetValueOrDefault("MediaSourceId");
                request.LiveStreamId = values.GetValueOrDefault("LiveStreamId");
                request.IsDirectStream = string.Equals("true", values.GetValueOrDefault("Static"), StringComparison.OrdinalIgnoreCase);

                request.AudioStreamIndex = GetIntValue(values, "AudioStreamIndex");
                request.SubtitleStreamIndex = GetIntValue(values, "SubtitleStreamIndex");
                request.StartPositionTicks = GetLongValue(values, "StartPositionTicks");

                request.Item = libraryManager.GetItemById(request.ItemId);

                request._mediaSourceManager = mediaSourceManager;

                return request;
            }
        }
    }
}<|MERGE_RESOLUTION|>--- conflicted
+++ resolved
@@ -734,41 +734,22 @@
 
         private Task SendGeneralCommand(GeneralCommand command)
         {
-<<<<<<< HEAD
-            if (Enum.TryParse(command.Name, true, out GeneralCommandType commandType))
-            {
-                switch (commandType)
-                {
-                    case GeneralCommandType.VolumeDown:
-                        return _device.VolumeDown();
-                    case GeneralCommandType.VolumeUp:
-                        return _device.VolumeUp();
-                    case GeneralCommandType.Mute:
-                        return _device.Mute();
-                    case GeneralCommandType.Unmute:
-                        return _device.Unmute();
-                    case GeneralCommandType.ToggleMute:
-                        return _device.ToggleMute();
-                    case GeneralCommandType.SetAudioStreamIndex:
-                        if (command.Arguments.TryGetValue("Index", out string index))
-=======
             switch (command.Name)
             {
                 case GeneralCommandType.VolumeDown:
-                    return _device.VolumeDown(cancellationToken);
+                    return _device.VolumeDown();
                 case GeneralCommandType.VolumeUp:
-                    return _device.VolumeUp(cancellationToken);
+                    return _device.VolumeUp();
                 case GeneralCommandType.Mute:
-                    return _device.Mute(cancellationToken);
+                    return _device.Mute();
                 case GeneralCommandType.Unmute:
-                    return _device.Unmute(cancellationToken);
+                    return _device.Unmute();
                 case GeneralCommandType.ToggleMute:
-                    return _device.ToggleMute(cancellationToken);
+                    return _device.ToggleMute();
                 case GeneralCommandType.SetAudioStreamIndex:
                     if (command.Arguments.TryGetValue("Index", out string index))
                     {
                         if (int.TryParse(index, NumberStyles.Integer, _usCulture, out var val))
->>>>>>> 226316a4
                         {
                             return SetAudioStreamIndex(val);
                         }
@@ -785,7 +766,9 @@
                             return SetSubtitleStreamIndex(val);
                         }
 
-<<<<<<< HEAD
+                        throw new ArgumentException("Unsupported SetSubtitleStreamIndex value supplied.");
+                    }
+
                         throw new ArgumentException("SetSubtitleStreamIndex argument cannot be null");
                     case GeneralCommandType.SetVolume:
                         if (command.Arguments.TryGetValue("Volume", out string vol))
@@ -795,19 +778,6 @@
                                 _device.Volume = volume;
                                 return Task.CompletedTask;
                             }
-=======
-                        throw new ArgumentException("Unsupported SetSubtitleStreamIndex value supplied.");
-                    }
->>>>>>> 226316a4
-
-                    throw new ArgumentException("SetSubtitleStreamIndex argument cannot be null");
-                case GeneralCommandType.SetVolume:
-                    if (command.Arguments.TryGetValue("Volume", out string vol))
-                    {
-                        if (int.TryParse(vol, NumberStyles.Integer, _usCulture, out var volume))
-                        {
-                            return _device.SetVolume(volume, cancellationToken);
-                        }
 
                         throw new ArgumentException("Unsupported volume value supplied.");
                     }
