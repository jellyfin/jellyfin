--- conflicted
+++ resolved
@@ -959,14 +959,10 @@
                     return null;
                 }
 
-<<<<<<< HEAD
-                _mediaSource = await _mediaSourceManager.GetMediaSource(Item, MediaSourceId, LiveStreamId, false, cancellationToken).ConfigureAwait(false);
-=======
                 if (_mediaSourceManager != null)
                 {
                     mediaSource = await _mediaSourceManager.GetMediaSource(Item, MediaSourceId, LiveStreamId, false, cancellationToken).ConfigureAwait(false);
                 }
->>>>>>> c7b3d4a9
 
                 return _mediaSource;
             }
