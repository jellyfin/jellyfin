#pragma warning disable CS1591

using System;
using System.Globalization;
using System.Linq;
using System.Net.Http;
using System.Net.Sockets;
using System.Threading.Tasks;
using Emby.Dlna.PlayTo;
using Emby.Dlna.Ssdp;
using Jellyfin.Networking.Configuration;
using Jellyfin.Networking.Manager;
using MediaBrowser.Common.Configuration;
using MediaBrowser.Common.Extensions;
using MediaBrowser.Common.Net;
using MediaBrowser.Controller;
using MediaBrowser.Controller.Configuration;
using MediaBrowser.Controller.Dlna;
using MediaBrowser.Controller.Drawing;
using MediaBrowser.Controller.Library;
using MediaBrowser.Controller.MediaEncoding;
using MediaBrowser.Controller.Plugins;
using MediaBrowser.Controller.Session;
using MediaBrowser.Controller.TV;
using MediaBrowser.Model.Dlna;
using MediaBrowser.Model.Globalization;
using MediaBrowser.Model.Net;
using MediaBrowser.Model.System;
using Microsoft.Extensions.Logging;
using Rssdp;
using Rssdp.Infrastructure;
using OperatingSystem = MediaBrowser.Common.System.OperatingSystem;

namespace Emby.Dlna.Main
{
    public sealed class DlnaEntryPoint : IServerEntryPoint, IRunBeforeStartup
    {
        private readonly IServerConfigurationManager _config;
        private readonly ILogger<DlnaEntryPoint> _logger;
        private readonly IServerApplicationHost _appHost;
        private readonly ISessionManager _sessionManager;
        private readonly IHttpClientFactory _httpClientFactory;
        private readonly ILibraryManager _libraryManager;
        private readonly IUserManager _userManager;
        private readonly IDlnaManager _dlnaManager;
        private readonly IImageProcessor _imageProcessor;
        private readonly IUserDataManager _userDataManager;
        private readonly ILocalizationManager _localization;
        private readonly IMediaSourceManager _mediaSourceManager;
        private readonly IMediaEncoder _mediaEncoder;
        private readonly IDeviceDiscovery _deviceDiscovery;
        private readonly ISocketFactory _socketFactory;
        private readonly INetworkManager _networkManager;
        private readonly object _syncLock = new object();
        private readonly NetworkConfiguration _netConfig;
        private readonly bool _disabled;

        private PlayToManager _manager;
        private SsdpDevicePublisher _publisher;
        private ISsdpCommunicationsServer _communicationsServer;

        private bool _disposed;

        public DlnaEntryPoint(
            IServerConfigurationManager config,
            ILoggerFactory loggerFactory,
            IServerApplicationHost appHost,
            ISessionManager sessionManager,
            IHttpClientFactory httpClientFactory,
            ILibraryManager libraryManager,
            IUserManager userManager,
            IDlnaManager dlnaManager,
            IImageProcessor imageProcessor,
            IUserDataManager userDataManager,
            ILocalizationManager localizationManager,
            IMediaSourceManager mediaSourceManager,
            IDeviceDiscovery deviceDiscovery,
            IMediaEncoder mediaEncoder,
            ISocketFactory socketFactory,
            INetworkManager networkManager,
            IUserViewManager userViewManager,
            ITVSeriesManager tvSeriesManager)
        {
            _config = config;
            _appHost = appHost;
            _sessionManager = sessionManager;
            _httpClientFactory = httpClientFactory;
            _libraryManager = libraryManager;
            _userManager = userManager;
            _dlnaManager = dlnaManager;
            _imageProcessor = imageProcessor;
            _userDataManager = userDataManager;
            _localization = localizationManager;
            _mediaSourceManager = mediaSourceManager;
            _deviceDiscovery = deviceDiscovery;
            _mediaEncoder = mediaEncoder;
            _socketFactory = socketFactory;
            _networkManager = networkManager;
            _logger = loggerFactory.CreateLogger<DlnaEntryPoint>();

            ContentDirectory = new ContentDirectory.ContentDirectoryService(
                dlnaManager,
                userDataManager,
                imageProcessor,
                libraryManager,
                config,
                userManager,
                loggerFactory.CreateLogger<ContentDirectory.ContentDirectoryService>(),
                httpClientFactory,
                localizationManager,
                mediaSourceManager,
                userViewManager,
                mediaEncoder,
                tvSeriesManager);

            ConnectionManager = new ConnectionManager.ConnectionManagerService(
                dlnaManager,
                config,
                loggerFactory.CreateLogger<ConnectionManager.ConnectionManagerService>(),
                httpClientFactory);

            MediaReceiverRegistrar = new MediaReceiverRegistrar.MediaReceiverRegistrarService(
                loggerFactory.CreateLogger<MediaReceiverRegistrar.MediaReceiverRegistrarService>(),
                httpClientFactory,
                config);
            Current = this;

            _netConfig = config.GetConfiguration<NetworkConfiguration>("network");
            _disabled = appHost.ListenWithHttps && _netConfig.RequireHttps;

            if (_disabled && _config.GetDlnaConfiguration().EnableServer)
            {
                _logger.LogError("The DLNA specification does not support HTTPS.");
            }
        }

        public static DlnaEntryPoint Current { get; private set; }

        /// <summary>
        /// Gets a value indicating whether the dlna server is enabled.
        /// </summary>
        public static bool Enabled { get; private set; }

        public IContentDirectory ContentDirectory { get; private set; }

        public IConnectionManager ConnectionManager { get; private set; }

        public IMediaReceiverRegistrar MediaReceiverRegistrar { get; private set; }

        public async Task RunAsync()
        {
            await ((DlnaManager)_dlnaManager).InitProfilesAsync().ConfigureAwait(false);

            if (_disabled)
            {
                // No use starting as dlna won't work, as we're running purely on HTTPS.
                return;
            }

            ReloadComponents();

            _config.NamedConfigurationUpdated += OnNamedConfigurationUpdated;
        }

        private void OnNamedConfigurationUpdated(object sender, ConfigurationUpdateEventArgs e)
        {
            if (string.Equals(e.Key, "dlna", StringComparison.OrdinalIgnoreCase))
            {
                ReloadComponents();
            }
        }

        private void ReloadComponents()
        {
            var options = _config.GetDlnaConfiguration();
            Enabled = options.EnableServer;

            StartSsdpHandler();

            if (options.EnableServer)
            {
                StartDevicePublisher(options);
            }
            else
            {
                DisposeDevicePublisher();
            }

            if (options.EnablePlayTo)
            {
                StartPlayToManager();
            }
            else
            {
                DisposePlayToManager();
            }
        }

        private void StartSsdpHandler()
        {
            try
            {
                if (_communicationsServer == null)
                {
                    var enableMultiSocketBinding = OperatingSystem.Id == OperatingSystemId.Windows ||
                                                   OperatingSystem.Id == OperatingSystemId.Linux;

                    _communicationsServer = new SsdpCommunicationsServer(_socketFactory, _networkManager, _logger, enableMultiSocketBinding)
                    {
                        IsShared = true
                    };

                    StartDeviceDiscovery(_communicationsServer);
                }
            }
            catch (Exception ex)
            {
                _logger.LogError(ex, "Error starting ssdp handlers");
            }
        }

        private void LogMessage(string msg)
        {
            _logger.LogDebug(msg);
        }

        private void StartDeviceDiscovery(ISsdpCommunicationsServer communicationsServer)
        {
            try
            {
                if (communicationsServer != null)
                {
                    ((DeviceDiscovery)_deviceDiscovery).Start(communicationsServer);
                }
            }
            catch (Exception ex)
            {
                _logger.LogError(ex, "Error starting device discovery");
            }
        }

        private void DisposeDeviceDiscovery()
        {
            try
            {
                _logger.LogInformation("Disposing DeviceDiscovery");
                ((DeviceDiscovery)_deviceDiscovery).Dispose();
            }
            catch (Exception ex)
            {
                _logger.LogError(ex, "Error stopping device discovery");
            }
        }

        public void StartDevicePublisher(Configuration.DlnaOptions options)
        {
            if (!options.BlastAliveMessages)
            {
                return;
            }

            if (_publisher != null)
            {
                return;
            }

            try
            {
                _publisher = new SsdpDevicePublisher(_communicationsServer, _networkManager, OperatingSystem.Name, Environment.OSVersion.VersionString, _config.GetDlnaConfiguration().SendOnlyMatchedHost)
                {
                    LogFunction = LogMessage,
                    SupportPnpRootDevice = false
                };

                RegisterServerEndpoints();

                _publisher.StartBroadcastingAliveMessages(TimeSpan.FromSeconds(options.BlastAliveMessageIntervalSeconds));
            }
            catch (Exception ex)
            {
                _logger.LogError(ex, "Error registering endpoint");
            }
        }

        private void RegisterServerEndpoints()
        {
            var udn = CreateUuid(_appHost.SystemId);
            var descriptorUri = "/dlna/" + udn + "/description.xml";

            var bindAddresses = NetworkManager.CreateCollection(
                _networkManager.GetInternalBindAddresses()
                .Where(i => i.AddressFamily == AddressFamily.InterNetwork || (i.AddressFamily == AddressFamily.InterNetworkV6 && i.Address.ScopeId != 0)));

            if (bindAddresses.Count == 0)
            {
                // No interfaces returned, so use loopback.
                bindAddresses = _networkManager.GetLoopbacks();
            }

            foreach (IPNetAddress address in bindAddresses)
            {
                if (address.AddressFamily == AddressFamily.InterNetworkV6)
                {
                    // Not supporting IPv6 right now
                    continue;
                }

                // Limit to LAN addresses only
                if (!_networkManager.IsInLocalNetwork(address))
                {
                    continue;
                }

                var fullService = "urn:schemas-upnp-org:device:MediaServer:1";

                _logger.LogInformation("Registering publisher for {0} on {1}", fullService, address);

                var uri = new UriBuilder(_appHost.GetSmartApiUrl(address.Address) + descriptorUri);
<<<<<<< HEAD
                if (string.IsNullOrEmpty(_appHost.PublishedServerUrl))
=======
                if (!string.IsNullOrEmpty(_appHost.PublishedServerUrl))
>>>>>>> b54f7991
                {
                    // DLNA will only work over http, so we must reset to http:// : {port}.
                    uri.Scheme = "http";
                    uri.Port = _netConfig.HttpServerPortNumber;
                }

                var device = new SsdpRootDevice
                {
                    CacheLifetime = TimeSpan.FromSeconds(1800), // How long SSDP clients can cache this info.
                    Location = uri.Uri, // Must point to the URL that serves your devices UPnP description document.
                    Address = address.Address,
                    PrefixLength = address.PrefixLength,
                    FriendlyName = "Jellyfin",
                    Manufacturer = "Jellyfin",
                    ModelName = "Jellyfin Server",
                    Uuid = udn
                    // This must be a globally unique value that survives reboots etc. Get from storage or embedded hardware etc.
                };

                SetProperies(device, fullService);
                _publisher.AddDevice(device);

                var embeddedDevices = new[]
                {
                    "urn:schemas-upnp-org:service:ContentDirectory:1",
                    "urn:schemas-upnp-org:service:ConnectionManager:1",
                    // "urn:microsoft.com:service:X_MS_MediaReceiverRegistrar:1"
                };

                foreach (var subDevice in embeddedDevices)
                {
                    var embeddedDevice = new SsdpEmbeddedDevice
                    {
                        FriendlyName = device.FriendlyName,
                        Manufacturer = device.Manufacturer,
                        ModelName = device.ModelName,
                        Uuid = udn
                        // This must be a globally unique value that survives reboots etc. Get from storage or embedded hardware etc.
                    };

                    SetProperies(embeddedDevice, subDevice);
                    device.AddDevice(embeddedDevice);
                }
            }
        }

        private string CreateUuid(string text)
        {
            if (!Guid.TryParse(text, out var guid))
            {
                guid = text.GetMD5();
            }

            return guid.ToString("N", CultureInfo.InvariantCulture);
        }

        private void SetProperies(SsdpDevice device, string fullDeviceType)
        {
            var service = fullDeviceType.Replace("urn:", string.Empty, StringComparison.OrdinalIgnoreCase).Replace(":1", string.Empty, StringComparison.OrdinalIgnoreCase);

            var serviceParts = service.Split(':');

            var deviceTypeNamespace = serviceParts[0].Replace('.', '-');

            device.DeviceTypeNamespace = deviceTypeNamespace;
            device.DeviceClass = serviceParts[1];
            device.DeviceType = serviceParts[2];
        }

        private void StartPlayToManager()
        {
            lock (_syncLock)
            {
                if (_manager != null)
                {
                    return;
                }

                try
                {
                    _manager = new PlayToManager(
                        _logger,
                        _sessionManager,
                        _libraryManager,
                        _userManager,
                        _dlnaManager,
                        _appHost,
                        _imageProcessor,
                        _deviceDiscovery,
                        _httpClientFactory,
                        _config,
                        _userDataManager,
                        _localization,
                        _mediaSourceManager,
                        _mediaEncoder);

                    _manager.Start();
                }
                catch (Exception ex)
                {
                    _logger.LogError(ex, "Error starting PlayTo manager");
                }
            }
        }

        private void DisposePlayToManager()
        {
            lock (_syncLock)
            {
                if (_manager != null)
                {
                    try
                    {
                        _logger.LogInformation("Disposing PlayToManager");
                        _manager.Dispose();
                    }
                    catch (Exception ex)
                    {
                        _logger.LogError(ex, "Error disposing PlayTo manager");
                    }

                    _manager = null;
                }
            }
        }

        public void DisposeDevicePublisher()
        {
            if (_publisher != null)
            {
                _logger.LogInformation("Disposing SsdpDevicePublisher");
                _publisher.Dispose();
                _publisher = null;
            }
        }

        /// <inheritdoc />
        public void Dispose()
        {
            if (_disposed)
            {
                return;
            }

            DisposeDevicePublisher();
            DisposePlayToManager();
            DisposeDeviceDiscovery();

            if (_communicationsServer != null)
            {
                _logger.LogInformation("Disposing SsdpCommunicationsServer");
                _communicationsServer.Dispose();
                _communicationsServer = null;
            }

            ContentDirectory = null;
            ConnectionManager = null;
            MediaReceiverRegistrar = null;
            Current = null;

            _disposed = true;
        }
    }
}<|MERGE_RESOLUTION|>--- conflicted
+++ resolved
@@ -316,11 +316,8 @@
                 _logger.LogInformation("Registering publisher for {0} on {1}", fullService, address);
 
                 var uri = new UriBuilder(_appHost.GetSmartApiUrl(address.Address) + descriptorUri);
-<<<<<<< HEAD
-                if (string.IsNullOrEmpty(_appHost.PublishedServerUrl))
-=======
+
                 if (!string.IsNullOrEmpty(_appHost.PublishedServerUrl))
->>>>>>> b54f7991
                 {
                     // DLNA will only work over http, so we must reset to http:// : {port}.
                     uri.Scheme = "http";
