#pragma warning disable CS1591

using System.Collections.Generic;
using Emby.Dlna.Common;
using Emby.Dlna.Service;

namespace Emby.Dlna.ContentDirectory
{
    public static class ContentDirectoryXmlBuilder
    {
        public static string GetXml()
        {
<<<<<<< HEAD
            return ServiceXmlBuilder.GetXml(
                ServiceActionListBuilder.GetActions(),
=======
            return new ServiceXmlBuilder().GetXml(
                new ServiceActionListBuilder().GetActions(),
>>>>>>> 11e7ea59
                GetStateVariables());
        }

        private static IEnumerable<StateVariable> GetStateVariables()
        {
            var list = new List<StateVariable>
            {
                new StateVariable
                {
                    Name = "A_ARG_TYPE_Filter",
                    DataType = "string",
                    SendsEvents = false
                },

                new StateVariable
                {
                    Name = "A_ARG_TYPE_SortCriteria",
                    DataType = "string",
                    SendsEvents = false
                },

                new StateVariable
                {
                    Name = "A_ARG_TYPE_Index",
                    DataType = "ui4",
                    SendsEvents = false
                },

                new StateVariable
                {
                    Name = "A_ARG_TYPE_Count",
                    DataType = "ui4",
                    SendsEvents = false
                },

                new StateVariable
                {
                    Name = "A_ARG_TYPE_UpdateID",
                    DataType = "ui4",
                    SendsEvents = false
                },

                new StateVariable
                {
                    Name = "SearchCapabilities",
                    DataType = "string",
                    SendsEvents = false
                },

                new StateVariable
                {
                    Name = "SortCapabilities",
                    DataType = "string",
                    SendsEvents = false
                },

                new StateVariable
                {
                    Name = "SystemUpdateID",
                    DataType = "ui4",
                    SendsEvents = true
                },

                new StateVariable
                {
                    Name = "A_ARG_TYPE_SearchCriteria",
                    DataType = "string",
                    SendsEvents = false
                },

                new StateVariable
                {
                    Name = "A_ARG_TYPE_Result",
                    DataType = "string",
                    SendsEvents = false
                },

                new StateVariable
                {
                    Name = "A_ARG_TYPE_ObjectID",
                    DataType = "string",
                    SendsEvents = false
                },

                new StateVariable
                {
                    Name = "A_ARG_TYPE_BrowseFlag",
                    DataType = "string",
                    SendsEvents = false,

<<<<<<< HEAD
                    AllowedValues = new[]
=======
                AllowedValues = new[]
>>>>>>> 11e7ea59
                {
                    "BrowseMetadata",
                    "BrowseDirectChildren"
                }
                },

                new StateVariable
                {
                    Name = "A_ARG_TYPE_BrowseLetter",
                    DataType = "string",
                    SendsEvents = false
                },

                new StateVariable
                {
                    Name = "A_ARG_TYPE_CategoryType",
                    DataType = "ui4",
                    SendsEvents = false
                },

                new StateVariable
                {
                    Name = "A_ARG_TYPE_RID",
                    DataType = "ui4",
                    SendsEvents = false
                },

                new StateVariable
                {
                    Name = "A_ARG_TYPE_PosSec",
                    DataType = "ui4",
                    SendsEvents = false
                },

                new StateVariable
                {
                    Name = "A_ARG_TYPE_Featurelist",
                    DataType = "string",
                    SendsEvents = false
                }
            };

            return list;
        }
    }
}<|MERGE_RESOLUTION|>--- conflicted
+++ resolved
@@ -10,13 +10,8 @@
     {
         public static string GetXml()
         {
-<<<<<<< HEAD
             return ServiceXmlBuilder.GetXml(
                 ServiceActionListBuilder.GetActions(),
-=======
-            return new ServiceXmlBuilder().GetXml(
-                new ServiceActionListBuilder().GetActions(),
->>>>>>> 11e7ea59
                 GetStateVariables());
         }
 
@@ -107,15 +102,11 @@
                     DataType = "string",
                     SendsEvents = false,
 
-<<<<<<< HEAD
                     AllowedValues = new[]
-=======
-                AllowedValues = new[]
->>>>>>> 11e7ea59
-                {
-                    "BrowseMetadata",
-                    "BrowseDirectChildren"
-                }
+                    {
+                        "BrowseMetadata",
+                        "BrowseDirectChildren"
+                    }
                 },
 
                 new StateVariable
