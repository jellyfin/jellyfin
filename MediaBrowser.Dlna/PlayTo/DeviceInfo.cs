﻿using MediaBrowser.Controller.Dlna;
using System.Collections.Generic;

namespace MediaBrowser.Dlna.PlayTo
{
    public class DeviceInfo
    {
        public DeviceInfo()
        {
            ClientType = "DLNA";
            Name = "Generic Device";
        }

        public string UUID { get; set; }

        public string Name { get; set; }

        public string ClientType { get; set; }

        public string ModelName { get; set; }

        public string ModelNumber { get; set; }

<<<<<<< HEAD
=======
        public string ModelDescription { get; set; }

>>>>>>> 9d96c66c
        public string ModelUrl { get; set; }

        public string Manufacturer { get; set; }

        public string SerialNumber { get; set; }

        public string ManufacturerUrl { get; set; }

        public string PresentationUrl { get; set; }

        private string _baseUrl = string.Empty;
        public string BaseUrl
        {
            get
            {
                return _baseUrl;
            }
            set
            {
                _baseUrl = value;
            }
        }

        public uIcon Icon { get; set; }

        private readonly List<DeviceService> _services = new List<DeviceService>();
        public List<DeviceService> Services
        {
            get
            {
                return _services;
            }
        }

        public DeviceIdentification ToDeviceIdentification()
        {
            return new DeviceIdentification
            {
                Manufacturer = Manufacturer,
                ModelName = ModelName,
                ModelNumber = ModelNumber,
                FriendlyName = Name,
                ManufacturerUrl = ManufacturerUrl,
<<<<<<< HEAD
                ModelUrl = ModelUrl
=======
                ModelUrl = ModelUrl,
                ModelDescription = ModelDescription,
                SerialNumber = SerialNumber
>>>>>>> 9d96c66c
            };
        }
    }
}<|MERGE_RESOLUTION|>--- conflicted
+++ resolved
@@ -21,11 +21,8 @@
 
         public string ModelNumber { get; set; }
 
-<<<<<<< HEAD
-=======
         public string ModelDescription { get; set; }
 
->>>>>>> 9d96c66c
         public string ModelUrl { get; set; }
 
         public string Manufacturer { get; set; }
@@ -69,13 +66,9 @@
                 ModelNumber = ModelNumber,
                 FriendlyName = Name,
                 ManufacturerUrl = ManufacturerUrl,
-<<<<<<< HEAD
-                ModelUrl = ModelUrl
-=======
                 ModelUrl = ModelUrl,
                 ModelDescription = ModelDescription,
                 SerialNumber = SerialNumber
->>>>>>> 9d96c66c
             };
         }
     }
