--- conflicted
+++ resolved
@@ -12,15 +12,11 @@
     {
         /// <inheritdoc />
         public override Guid Read(ref Utf8JsonReader reader, Type typeToConvert, JsonSerializerOptions options)
-<<<<<<< HEAD
-            => new Guid(reader.GetString() ?? string.Empty);
-=======
         {
             var guidStr = reader.GetString();
 
             return guidStr == null ? Guid.Empty : new Guid(guidStr);
         }
->>>>>>> 3e1631fe
 
         /// <inheritdoc />
         public override void Write(Utf8JsonWriter writer, Guid value, JsonSerializerOptions options)
