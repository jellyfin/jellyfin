--- conflicted
+++ resolved
@@ -19,20 +19,14 @@
         event EventHandler NetworkChanged;
 
         /// <summary>
-<<<<<<< HEAD
         /// Gets a value indicating the current IP status of the system.
         /// </summary>
         IpClassType IpClassType { get; }
-=======
-        /// Gets a value indicating whether iP6 is enabled.
-        /// </summary>
-        bool IsIP6Enabled { get; }
 
         /// <summary>
         /// Gets a value indicating whether iP4 is enabled.
         /// </summary>
         bool IsIP4Enabled { get; }
->>>>>>> d427f26c
 
         /// <summary>
         /// Calculates the list of interfaces to use for Kestrel.
