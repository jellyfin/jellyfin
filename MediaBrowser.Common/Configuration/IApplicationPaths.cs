--- conflicted
+++ resolved
@@ -84,9 +84,13 @@
         /// </summary>
         /// <value>The magic string used for virtual path manipulation.</value>
         string VirtualDataPath { get; }
+      
+        /// Gets the path used for storing trickplay files.
+        /// </summary>
+        /// <value>The trickplay path.</value>
+        string TrickplayPath { get; }
 
         /// <summary>
-<<<<<<< HEAD
         /// Checks and creates all known base paths.
         /// </summary>
         void MakeSanityCheckOrThrow();
@@ -98,11 +102,5 @@
         /// <param name="markerName">The common marker file name.</param>
         /// <param name="recursive">Check for other settings paths recursivly.</param>
         void CreateAndCheckMarker(string path, string markerName, bool recursive = false);
-=======
-        /// Gets the path used for storing trickplay files.
-        /// </summary>
-        /// <value>The trickplay path.</value>
-        string TrickplayPath { get; }
->>>>>>> 7d6bf5cb
     }
 }