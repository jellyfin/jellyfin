using System;
using System.Collections.Generic;
using System.ComponentModel.DataAnnotations;
using System.Globalization;
using System.Linq;
using System.Threading;
using System.Threading.Tasks;
using Jellyfin.Api.Attributes;
using Jellyfin.Api.Extensions;
using Jellyfin.Api.Helpers;
using Jellyfin.Api.ModelBinders;
using Jellyfin.Api.Services;
using Jellyfin.Extensions;
using MediaBrowser.Common.Api;
using MediaBrowser.Controller.Dto;
using MediaBrowser.Controller.Entities;
using MediaBrowser.Controller.Library;
using MediaBrowser.Controller.MediaEncoding;
using MediaBrowser.Controller.Streaming;
using MediaBrowser.Model.Dlna;
using MediaBrowser.Model.Dto;
using MediaBrowser.Model.Entities;
using MediaBrowser.Model.Querying;
using Microsoft.AspNetCore.Authorization;
using Microsoft.AspNetCore.Http;
using Microsoft.AspNetCore.Mvc;

namespace Jellyfin.Api.Controllers;

/// <summary>
/// The videos controller.
/// </summary>
public class VideosController : BaseJellyfinApiController
{
    private readonly ILibraryManager _libraryManager;
    private readonly IUserManager _userManager;
    private readonly IDtoService _dtoService;
    private readonly IVideoService _videoService;

    /// <summary>
    /// Initializes a new instance of the <see cref="VideosController"/> class.
    /// </summary>
    /// <param name="libraryManager">Instance of the <see cref="ILibraryManager"/> interface.</param>
    /// <param name="userManager">Instance of the <see cref="IUserManager"/> interface.</param>
    /// <param name="dtoService">Instance of the <see cref="IDtoService"/> interface.</param>
    /// <param name="videoService">Instance of the <see cref="IVideoService"/>.</param>
    public VideosController(ILibraryManager libraryManager, IUserManager userManager, IDtoService dtoService, IVideoService videoService)
    {
        _libraryManager = libraryManager;
        _userManager = userManager;
        _dtoService = dtoService;
        _videoService = videoService;
    }

    /// <summary>
    /// Gets additional parts for a video.
    /// </summary>
    /// <param name="itemId">The item id.</param>
    /// <param name="userId">Optional. Filter by user id, and attach user data.</param>
    /// <response code="200">Additional parts returned.</response>
    /// <returns>A <see cref="QueryResult{BaseItemDto}"/> with the parts.</returns>
    [HttpGet("{itemId}/AdditionalParts")]
    [Authorize]
    [ProducesResponseType(StatusCodes.Status200OK)]
    public ActionResult<QueryResult<BaseItemDto>> GetAdditionalPart([FromRoute, Required] Guid itemId, [FromQuery] Guid? userId)
    {
        userId = RequestHelpers.GetUserId(User, userId);
        var user = userId.IsNullOrEmpty()
            ? null
            : _userManager.GetUserById(userId.Value);

        var item = itemId.IsEmpty()
            ? (userId.IsNullOrEmpty()
                ? _libraryManager.RootFolder
                : _libraryManager.GetUserRootFolder())
            : _libraryManager.GetItemById<BaseItem>(itemId, user);
        if (item is null)
        {
            return NotFound();
        }

        var dtoOptions = new DtoOptions();
        dtoOptions = dtoOptions.AddClientFields(User);

        BaseItemDto[] items;
        if (item is Video video)
        {
            items = video.GetAdditionalParts()
                .Select(i => _dtoService.GetBaseItemDto(i, dtoOptions, user, video))
                .ToArray();
        }
        else
        {
            items = Array.Empty<BaseItemDto>();
        }

        var result = new QueryResult<BaseItemDto>(items);
        return result;
    }

    /// <summary>
    /// Removes alternate video sources.
    /// </summary>
    /// <param name="itemId">The item id.</param>
    /// <response code="204">Alternate sources deleted.</response>
    /// <response code="404">Video not found.</response>
    /// <returns>A <see cref="NoContentResult"/> indicating success, or a <see cref="NotFoundResult"/> if the video doesn't exist.</returns>
    [HttpDelete("{itemId}/AlternateSources")]
    [Authorize(Policy = Policies.RequiresElevation)]
    [ProducesResponseType(StatusCodes.Status204NoContent)]
    [ProducesResponseType(StatusCodes.Status404NotFound)]
    public async Task<ActionResult> DeleteAlternateSources([FromRoute, Required] Guid itemId)
    {
        var item = _libraryManager.GetItemById<Video>(itemId, User.GetUserId());
        if (item is null)
        {
            return NotFound();
        }

        if (item.LinkedAlternateVersions.Length == 0)
        {
            item = _libraryManager.GetItemById<Video>(Guid.Parse(item.PrimaryVersionId));
        }

        if (item is null)
        {
            return NotFound();
        }

        foreach (var link in item.GetLinkedAlternateVersions())
        {
            link.SetPrimaryVersionId(null);
            link.LinkedAlternateVersions = Array.Empty<LinkedChild>();

            await link.UpdateToRepositoryAsync(ItemUpdateType.MetadataEdit, CancellationToken.None).ConfigureAwait(false);
        }

        item.LinkedAlternateVersions = Array.Empty<LinkedChild>();
        item.SetPrimaryVersionId(null);
        await item.UpdateToRepositoryAsync(ItemUpdateType.MetadataEdit, CancellationToken.None).ConfigureAwait(false);

        return NoContent();
    }

    /// <summary>
    /// Merges videos into a single record.
    /// </summary>
    /// <param name="ids">Item id list. This allows multiple, comma delimited.</param>
    /// <response code="204">Videos merged.</response>
    /// <response code="400">Supply at least 2 video ids.</response>
    /// <returns>A <see cref="NoContentResult"/> indicating success, or a <see cref="BadRequestResult"/> if less than two ids were supplied.</returns>
    [HttpPost("MergeVersions")]
    [Authorize(Policy = Policies.RequiresElevation)]
    [ProducesResponseType(StatusCodes.Status204NoContent)]
    [ProducesResponseType(StatusCodes.Status400BadRequest)]
    public async Task<ActionResult> MergeVersions([FromQuery, Required, ModelBinder(typeof(CommaDelimitedArrayModelBinder))] Guid[] ids)
    {
        var userId = User.GetUserId();
        var items = ids
            .Select(i => _libraryManager.GetItemById<BaseItem>(i, userId))
            .OfType<Video>()
            .OrderBy(i => i.Id)
            .ToList();

        if (items.Count < 2)
        {
            return BadRequest("Please supply at least two videos to merge.");
        }

        var primaryVersion = items.FirstOrDefault(i => i.MediaSourceCount > 1 && string.IsNullOrEmpty(i.PrimaryVersionId));
        if (primaryVersion is null)
        {
            primaryVersion = items
                .OrderBy(i =>
                {
                    if (i.Video3DFormat.HasValue || i.VideoType != VideoType.VideoFile)
                    {
                        return 1;
                    }

                    return 0;
                })
                .ThenByDescending(i => i.GetDefaultVideoStream()?.Width ?? 0)
                .First();
        }

        var alternateVersionsOfPrimary = primaryVersion.LinkedAlternateVersions.ToList();

        foreach (var item in items.Where(i => !i.Id.Equals(primaryVersion.Id)))
        {
            item.SetPrimaryVersionId(primaryVersion.Id.ToString("N", CultureInfo.InvariantCulture));

            await item.UpdateToRepositoryAsync(ItemUpdateType.MetadataEdit, CancellationToken.None).ConfigureAwait(false);

            if (!alternateVersionsOfPrimary.Any(i => string.Equals(i.Path, item.Path, StringComparison.OrdinalIgnoreCase)))
            {
                alternateVersionsOfPrimary.Add(new LinkedChild
                {
                    Path = item.Path,
                    ItemId = item.Id
                });
            }

            foreach (var linkedItem in item.LinkedAlternateVersions)
            {
                if (!alternateVersionsOfPrimary.Any(i => string.Equals(i.Path, linkedItem.Path, StringComparison.OrdinalIgnoreCase)))
                {
                    alternateVersionsOfPrimary.Add(linkedItem);
                }
            }

            if (item.LinkedAlternateVersions.Length > 0)
            {
                item.LinkedAlternateVersions = Array.Empty<LinkedChild>();
                await item.UpdateToRepositoryAsync(ItemUpdateType.MetadataEdit, CancellationToken.None).ConfigureAwait(false);
            }
        }

        primaryVersion.LinkedAlternateVersions = alternateVersionsOfPrimary.ToArray();
        await primaryVersion.UpdateToRepositoryAsync(ItemUpdateType.MetadataEdit, CancellationToken.None).ConfigureAwait(false);
        return NoContent();
    }

    /// <summary>
    /// Gets a video stream.
    /// </summary>
    /// <param name="itemId">The item id.</param>
    /// <param name="container">The video container. Possible values are: ts, webm, asf, wmv, ogv, mp4, m4v, mkv, mpeg, mpg, avi, 3gp, wmv, wtv, m2ts, mov, iso, flv. </param>
    /// <param name="static">Optional. If true, the original file will be streamed statically without any encoding. Use either no url extension or the original file extension. true/false.</param>
    /// <param name="params">The streaming parameters.</param>
    /// <param name="tag">The tag.</param>
    /// <param name="deviceProfileId">Optional. The dlna device profile id to utilize.</param>
    /// <param name="playSessionId">The play session id.</param>
    /// <param name="segmentContainer">The segment container.</param>
    /// <param name="segmentLength">The segment length.</param>
    /// <param name="minSegments">The minimum number of segments.</param>
    /// <param name="mediaSourceId">The media version id, if playing an alternate version.</param>
    /// <param name="deviceId">The device id of the client requesting. Used to stop encoding processes when needed.</param>
    /// <param name="audioCodec">Optional. Specify a audio codec to encode to, e.g. mp3. If omitted the server will auto-select using the url's extension. Options: aac, mp3, vorbis, wma.</param>
    /// <param name="enableAutoStreamCopy">Whether or not to allow automatic stream copy if requested values match the original source. Defaults to true.</param>
    /// <param name="allowVideoStreamCopy">Whether or not to allow copying of the video stream url.</param>
    /// <param name="allowAudioStreamCopy">Whether or not to allow copying of the audio stream url.</param>
    /// <param name="breakOnNonKeyFrames">Optional. Whether to break on non key frames.</param>
    /// <param name="audioSampleRate">Optional. Specify a specific audio sample rate, e.g. 44100.</param>
    /// <param name="maxAudioBitDepth">Optional. The maximum audio bit depth.</param>
    /// <param name="audioBitRate">Optional. Specify an audio bitrate to encode to, e.g. 128000. If omitted this will be left to encoder defaults.</param>
    /// <param name="audioChannels">Optional. Specify a specific number of audio channels to encode to, e.g. 2.</param>
    /// <param name="maxAudioChannels">Optional. Specify a maximum number of audio channels to encode to, e.g. 2.</param>
    /// <param name="profile">Optional. Specify a specific an encoder profile (varies by encoder), e.g. main, baseline, high.</param>
    /// <param name="level">Optional. Specify a level for the encoder profile (varies by encoder), e.g. 3, 3.1.</param>
    /// <param name="framerate">Optional. A specific video framerate to encode to, e.g. 23.976. Generally this should be omitted unless the device has specific requirements.</param>
    /// <param name="maxFramerate">Optional. A specific maximum video framerate to encode to, e.g. 23.976. Generally this should be omitted unless the device has specific requirements.</param>
    /// <param name="copyTimestamps">Whether or not to copy timestamps when transcoding with an offset. Defaults to false.</param>
    /// <param name="startTimeTicks">Optional. Specify a starting offset, in ticks. 1 tick = 10000 ms.</param>
    /// <param name="width">Optional. The fixed horizontal resolution of the encoded video.</param>
    /// <param name="height">Optional. The fixed vertical resolution of the encoded video.</param>
    /// <param name="maxWidth">Optional. The maximum horizontal resolution of the encoded video.</param>
    /// <param name="maxHeight">Optional. The maximum vertical resolution of the encoded video.</param>
    /// <param name="videoBitRate">Optional. Specify a video bitrate to encode to, e.g. 500000. If omitted this will be left to encoder defaults.</param>
    /// <param name="subtitleStreamIndex">Optional. The index of the subtitle stream to use. If omitted no subtitles will be used.</param>
    /// <param name="subtitleMethod">Optional. Specify the subtitle delivery method.</param>
    /// <param name="maxRefFrames">Optional.</param>
    /// <param name="maxVideoBitDepth">Optional. The maximum video bit depth.</param>
    /// <param name="requireAvc">Optional. Whether to require avc.</param>
    /// <param name="deInterlace">Optional. Whether to deinterlace the video.</param>
    /// <param name="requireNonAnamorphic">Optional. Whether to require a non anamorphic stream.</param>
    /// <param name="transcodingMaxAudioChannels">Optional. The maximum number of audio channels to transcode.</param>
    /// <param name="cpuCoreLimit">Optional. The limit of how many cpu cores to use.</param>
    /// <param name="liveStreamId">The live stream id.</param>
    /// <param name="enableMpegtsM2TsMode">Optional. Whether to enable the MpegtsM2Ts mode.</param>
    /// <param name="videoCodec">Optional. Specify a video codec to encode to, e.g. h264. If omitted the server will auto-select using the url's extension. Options: h265, h264, mpeg4, theora, vp8, vp9, vpx (deprecated), wmv.</param>
    /// <param name="subtitleCodec">Optional. Specify a subtitle codec to encode to.</param>
    /// <param name="transcodeReasons">Optional. The transcoding reason.</param>
    /// <param name="audioStreamIndex">Optional. The index of the audio stream to use. If omitted the first audio stream will be used.</param>
    /// <param name="videoStreamIndex">Optional. The index of the video stream to use. If omitted the first video stream will be used.</param>
    /// <param name="context">Optional. The <see cref="EncodingContext"/>.</param>
    /// <param name="streamOptions">Optional. The streaming options.</param>
    /// <param name="enableAudioVbrEncoding">Optional. Whether to enable Audio Encoding.</param>
    /// <response code="200">Video stream returned.</response>
    /// <returns>A <see cref="FileResult"/> containing the audio file.</returns>
    [HttpGet("{itemId}/stream")]
    [HttpHead("{itemId}/stream", Name = "HeadVideoStream")]
    [ProducesResponseType(StatusCodes.Status200OK)]
    [ProducesVideoFile]
    public async Task<ActionResult> GetVideoStream(
        [FromRoute, Required] Guid itemId,
        [FromQuery][RegularExpression(EncodingHelper.ValidationRegex)] string? container,
        [FromQuery] bool? @static,
        [FromQuery] string? @params,
        [FromQuery] string? tag,
        [FromQuery, ParameterObsolete] string? deviceProfileId,
        [FromQuery] string? playSessionId,
        [FromQuery][RegularExpression(EncodingHelper.ValidationRegex)] string? segmentContainer,
        [FromQuery] int? segmentLength,
        [FromQuery] int? minSegments,
        [FromQuery] string? mediaSourceId,
        [FromQuery] string? deviceId,
        [FromQuery][RegularExpression(EncodingHelper.ValidationRegex)] string? audioCodec,
        [FromQuery] bool? enableAutoStreamCopy,
        [FromQuery] bool? allowVideoStreamCopy,
        [FromQuery] bool? allowAudioStreamCopy,
        [FromQuery] bool? breakOnNonKeyFrames,
        [FromQuery] int? audioSampleRate,
        [FromQuery] int? maxAudioBitDepth,
        [FromQuery] int? audioBitRate,
        [FromQuery] int? audioChannels,
        [FromQuery] int? maxAudioChannels,
        [FromQuery] string? profile,
        [FromQuery] string? level,
        [FromQuery] float? framerate,
        [FromQuery] float? maxFramerate,
        [FromQuery] bool? copyTimestamps,
        [FromQuery] long? startTimeTicks,
        [FromQuery] int? width,
        [FromQuery] int? height,
        [FromQuery] int? maxWidth,
        [FromQuery] int? maxHeight,
        [FromQuery] int? videoBitRate,
        [FromQuery] int? subtitleStreamIndex,
        [FromQuery] SubtitleDeliveryMethod? subtitleMethod,
        [FromQuery] int? maxRefFrames,
        [FromQuery] int? maxVideoBitDepth,
        [FromQuery] bool? requireAvc,
        [FromQuery] bool? deInterlace,
        [FromQuery] bool? requireNonAnamorphic,
        [FromQuery] int? transcodingMaxAudioChannels,
        [FromQuery] int? cpuCoreLimit,
        [FromQuery] string? liveStreamId,
        [FromQuery] bool? enableMpegtsM2TsMode,
        [FromQuery][RegularExpression(EncodingHelper.ValidationRegex)] string? videoCodec,
        [FromQuery][RegularExpression(EncodingHelper.ValidationRegex)] string? subtitleCodec,
        [FromQuery] string? transcodeReasons,
        [FromQuery] int? audioStreamIndex,
        [FromQuery] int? videoStreamIndex,
        [FromQuery] EncodingContext? context,
        [FromQuery] Dictionary<string, string> streamOptions,
        [FromQuery] bool enableAudioVbrEncoding = true)
    {
        VideoRequestDto streamingRequest = new VideoRequestDto
        {
            Id = itemId,
            Container = container,
            Static = @static ?? false,
            Params = @params,
            Tag = tag,
            PlaySessionId = playSessionId,
            SegmentContainer = segmentContainer,
            SegmentLength = segmentLength,
            MinSegments = minSegments,
            MediaSourceId = mediaSourceId,
            DeviceId = deviceId,
            AudioCodec = audioCodec,
            EnableAutoStreamCopy = enableAutoStreamCopy ?? true,
            AllowAudioStreamCopy = allowAudioStreamCopy ?? true,
            AllowVideoStreamCopy = allowVideoStreamCopy ?? true,
            BreakOnNonKeyFrames = breakOnNonKeyFrames ?? false,
            AudioSampleRate = audioSampleRate,
            MaxAudioChannels = maxAudioChannels,
            AudioBitRate = audioBitRate,
            MaxAudioBitDepth = maxAudioBitDepth,
            AudioChannels = audioChannels,
            Profile = profile,
            Level = level,
            Framerate = framerate,
            MaxFramerate = maxFramerate,
            CopyTimestamps = copyTimestamps ?? false,
            StartTimeTicks = startTimeTicks,
            Width = width,
            Height = height,
            VideoBitRate = videoBitRate,
            SubtitleStreamIndex = subtitleStreamIndex,
            SubtitleMethod = subtitleMethod ?? SubtitleDeliveryMethod.Encode,
            MaxRefFrames = maxRefFrames,
            MaxVideoBitDepth = maxVideoBitDepth,
            RequireAvc = requireAvc ?? false,
            DeInterlace = deInterlace ?? false,
            RequireNonAnamorphic = requireNonAnamorphic ?? false,
            TranscodingMaxAudioChannels = transcodingMaxAudioChannels,
            CpuCoreLimit = cpuCoreLimit,
            LiveStreamId = liveStreamId,
            EnableMpegtsM2TsMode = enableMpegtsM2TsMode ?? false,
            VideoCodec = videoCodec,
            SubtitleCodec = subtitleCodec,
            TranscodeReasons = transcodeReasons,
            AudioStreamIndex = audioStreamIndex,
            VideoStreamIndex = videoStreamIndex,
            Context = context ?? EncodingContext.Streaming,
            StreamOptions = streamOptions,
<<<<<<< HEAD
            MaxHeight = maxHeight,
            MaxWidth = maxWidth
=======
            EnableAudioVbrEncoding = enableAudioVbrEncoding
>>>>>>> 59446a8d
        };

        return await _videoService.GetVideoStreamAsync(streamingRequest, Request, HttpContext).ConfigureAwait(false);
    }

    /// <summary>
    /// Gets a video stream.
    /// </summary>
    /// <param name="itemId">The item id.</param>
    /// <param name="container">The video container. Possible values are: ts, webm, asf, wmv, ogv, mp4, m4v, mkv, mpeg, mpg, avi, 3gp, wmv, wtv, m2ts, mov, iso, flv. </param>
    /// <param name="static">Optional. If true, the original file will be streamed statically without any encoding. Use either no url extension or the original file extension. true/false.</param>
    /// <param name="params">The streaming parameters.</param>
    /// <param name="tag">The tag.</param>
    /// <param name="deviceProfileId">Optional. The dlna device profile id to utilize.</param>
    /// <param name="playSessionId">The play session id.</param>
    /// <param name="segmentContainer">The segment container.</param>
    /// <param name="segmentLength">The segment length.</param>
    /// <param name="minSegments">The minimum number of segments.</param>
    /// <param name="mediaSourceId">The media version id, if playing an alternate version.</param>
    /// <param name="deviceId">The device id of the client requesting. Used to stop encoding processes when needed.</param>
    /// <param name="audioCodec">Optional. Specify a audio codec to encode to, e.g. mp3. If omitted the server will auto-select using the url's extension. Options: aac, mp3, vorbis, wma.</param>
    /// <param name="enableAutoStreamCopy">Whether or not to allow automatic stream copy if requested values match the original source. Defaults to true.</param>
    /// <param name="allowVideoStreamCopy">Whether or not to allow copying of the video stream url.</param>
    /// <param name="allowAudioStreamCopy">Whether or not to allow copying of the audio stream url.</param>
    /// <param name="breakOnNonKeyFrames">Optional. Whether to break on non key frames.</param>
    /// <param name="audioSampleRate">Optional. Specify a specific audio sample rate, e.g. 44100.</param>
    /// <param name="maxAudioBitDepth">Optional. The maximum audio bit depth.</param>
    /// <param name="audioBitRate">Optional. Specify an audio bitrate to encode to, e.g. 128000. If omitted this will be left to encoder defaults.</param>
    /// <param name="audioChannels">Optional. Specify a specific number of audio channels to encode to, e.g. 2.</param>
    /// <param name="maxAudioChannels">Optional. Specify a maximum number of audio channels to encode to, e.g. 2.</param>
    /// <param name="profile">Optional. Specify a specific an encoder profile (varies by encoder), e.g. main, baseline, high.</param>
    /// <param name="level">Optional. Specify a level for the encoder profile (varies by encoder), e.g. 3, 3.1.</param>
    /// <param name="framerate">Optional. A specific video framerate to encode to, e.g. 23.976. Generally this should be omitted unless the device has specific requirements.</param>
    /// <param name="maxFramerate">Optional. A specific maximum video framerate to encode to, e.g. 23.976. Generally this should be omitted unless the device has specific requirements.</param>
    /// <param name="copyTimestamps">Whether or not to copy timestamps when transcoding with an offset. Defaults to false.</param>
    /// <param name="startTimeTicks">Optional. Specify a starting offset, in ticks. 1 tick = 10000 ms.</param>
    /// <param name="width">Optional. The fixed horizontal resolution of the encoded video.</param>
    /// <param name="height">Optional. The fixed vertical resolution of the encoded video.</param>
    /// <param name="maxWidth">Optional. The maximum horizontal resolution of the encoded video.</param>
    /// <param name="maxHeight">Optional. The maximum vertical resolution of the encoded video.</param>
    /// <param name="videoBitRate">Optional. Specify a video bitrate to encode to, e.g. 500000. If omitted this will be left to encoder defaults.</param>
    /// <param name="subtitleStreamIndex">Optional. The index of the subtitle stream to use. If omitted no subtitles will be used.</param>
    /// <param name="subtitleMethod">Optional. Specify the subtitle delivery method.</param>
    /// <param name="maxRefFrames">Optional.</param>
    /// <param name="maxVideoBitDepth">Optional. The maximum video bit depth.</param>
    /// <param name="requireAvc">Optional. Whether to require avc.</param>
    /// <param name="deInterlace">Optional. Whether to deinterlace the video.</param>
    /// <param name="requireNonAnamorphic">Optional. Whether to require a non anamorphic stream.</param>
    /// <param name="transcodingMaxAudioChannels">Optional. The maximum number of audio channels to transcode.</param>
    /// <param name="cpuCoreLimit">Optional. The limit of how many cpu cores to use.</param>
    /// <param name="liveStreamId">The live stream id.</param>
    /// <param name="enableMpegtsM2TsMode">Optional. Whether to enable the MpegtsM2Ts mode.</param>
    /// <param name="videoCodec">Optional. Specify a video codec to encode to, e.g. h264. If omitted the server will auto-select using the url's extension. Options: h265, h264, mpeg4, theora, vp8, vp9, vpx (deprecated), wmv.</param>
    /// <param name="subtitleCodec">Optional. Specify a subtitle codec to encode to.</param>
    /// <param name="transcodeReasons">Optional. The transcoding reason.</param>
    /// <param name="audioStreamIndex">Optional. The index of the audio stream to use. If omitted the first audio stream will be used.</param>
    /// <param name="videoStreamIndex">Optional. The index of the video stream to use. If omitted the first video stream will be used.</param>
    /// <param name="context">Optional. The <see cref="EncodingContext"/>.</param>
    /// <param name="streamOptions">Optional. The streaming options.</param>
    /// <param name="enableAudioVbrEncoding">Optional. Whether to enable Audio Encoding.</param>
    /// <response code="200">Video stream returned.</response>
    /// <returns>A <see cref="FileResult"/> containing the audio file.</returns>
    [HttpGet("{itemId}/stream.{container}")]
    [HttpHead("{itemId}/stream.{container}", Name = "HeadVideoStreamByContainer")]
    [ProducesResponseType(StatusCodes.Status200OK)]
    [ProducesVideoFile]
    public async Task<ActionResult> GetVideoStreamByContainer(
        [FromRoute, Required] Guid itemId,
        [FromRoute, Required] string container,
        [FromQuery] bool? @static,
        [FromQuery] string? @params,
        [FromQuery] string? tag,
        [FromQuery] string? deviceProfileId,
        [FromQuery] string? playSessionId,
        [FromQuery][RegularExpression(EncodingHelper.ValidationRegex)] string? segmentContainer,
        [FromQuery] int? segmentLength,
        [FromQuery] int? minSegments,
        [FromQuery] string? mediaSourceId,
        [FromQuery] string? deviceId,
        [FromQuery][RegularExpression(EncodingHelper.ValidationRegex)] string? audioCodec,
        [FromQuery] bool? enableAutoStreamCopy,
        [FromQuery] bool? allowVideoStreamCopy,
        [FromQuery] bool? allowAudioStreamCopy,
        [FromQuery] bool? breakOnNonKeyFrames,
        [FromQuery] int? audioSampleRate,
        [FromQuery] int? maxAudioBitDepth,
        [FromQuery] int? audioBitRate,
        [FromQuery] int? audioChannels,
        [FromQuery] int? maxAudioChannels,
        [FromQuery] string? profile,
        [FromQuery] string? level,
        [FromQuery] float? framerate,
        [FromQuery] float? maxFramerate,
        [FromQuery] bool? copyTimestamps,
        [FromQuery] long? startTimeTicks,
        [FromQuery] int? width,
        [FromQuery] int? height,
        [FromQuery] int? maxWidth,
        [FromQuery] int? maxHeight,
        [FromQuery] int? videoBitRate,
        [FromQuery] int? subtitleStreamIndex,
        [FromQuery] SubtitleDeliveryMethod? subtitleMethod,
        [FromQuery] int? maxRefFrames,
        [FromQuery] int? maxVideoBitDepth,
        [FromQuery] bool? requireAvc,
        [FromQuery] bool? deInterlace,
        [FromQuery] bool? requireNonAnamorphic,
        [FromQuery] int? transcodingMaxAudioChannels,
        [FromQuery] int? cpuCoreLimit,
        [FromQuery] string? liveStreamId,
        [FromQuery] bool? enableMpegtsM2TsMode,
        [FromQuery][RegularExpression(EncodingHelper.ValidationRegex)] string? videoCodec,
        [FromQuery][RegularExpression(EncodingHelper.ValidationRegex)] string? subtitleCodec,
        [FromQuery] string? transcodeReasons,
        [FromQuery] int? audioStreamIndex,
        [FromQuery] int? videoStreamIndex,
        [FromQuery] EncodingContext? context,
        [FromQuery] Dictionary<string, string> streamOptions,
        [FromQuery] bool enableAudioVbrEncoding = true)
    {
<<<<<<< HEAD
        VideoRequestDto streamingRequest = new VideoRequestDto
        {
            Id = itemId,
            Container = container,
            Static = @static ?? false,
            Params = @params,
            Tag = tag,
            PlaySessionId = playSessionId,
            SegmentContainer = segmentContainer,
            SegmentLength = segmentLength,
            MinSegments = minSegments,
            MediaSourceId = mediaSourceId,
            DeviceId = deviceId,
            AudioCodec = audioCodec,
            EnableAutoStreamCopy = enableAutoStreamCopy ?? true,
            AllowAudioStreamCopy = allowAudioStreamCopy ?? true,
            AllowVideoStreamCopy = allowVideoStreamCopy ?? true,
            BreakOnNonKeyFrames = breakOnNonKeyFrames ?? false,
            AudioSampleRate = audioSampleRate,
            MaxAudioChannels = maxAudioChannels,
            AudioBitRate = audioBitRate,
            MaxAudioBitDepth = maxAudioBitDepth,
            AudioChannels = audioChannels,
            Profile = profile,
            Level = level,
            Framerate = framerate,
            MaxFramerate = maxFramerate,
            CopyTimestamps = copyTimestamps ?? false,
            StartTimeTicks = startTimeTicks,
            Width = width,
            Height = height,
            VideoBitRate = videoBitRate,
            SubtitleStreamIndex = subtitleStreamIndex,
            SubtitleMethod = subtitleMethod ?? SubtitleDeliveryMethod.Encode,
            MaxRefFrames = maxRefFrames,
            MaxVideoBitDepth = maxVideoBitDepth,
            RequireAvc = requireAvc ?? false,
            DeInterlace = deInterlace ?? false,
            RequireNonAnamorphic = requireNonAnamorphic ?? false,
            TranscodingMaxAudioChannels = transcodingMaxAudioChannels,
            CpuCoreLimit = cpuCoreLimit,
            LiveStreamId = liveStreamId,
            EnableMpegtsM2TsMode = enableMpegtsM2TsMode ?? false,
            VideoCodec = videoCodec,
            SubtitleCodec = subtitleCodec,
            TranscodeReasons = transcodeReasons,
            AudioStreamIndex = audioStreamIndex,
            VideoStreamIndex = videoStreamIndex,
            Context = context ?? EncodingContext.Streaming,
            StreamOptions = streamOptions,
            MaxHeight = maxHeight,
            MaxWidth = maxWidth
        };

        return await _videoService.GetVideoStreamAsync(streamingRequest, Request, HttpContext).ConfigureAwait(false);
=======
        return GetVideoStream(
            itemId,
            container,
            @static,
            @params,
            tag,
            deviceProfileId,
            playSessionId,
            segmentContainer,
            segmentLength,
            minSegments,
            mediaSourceId,
            deviceId,
            audioCodec,
            enableAutoStreamCopy,
            allowVideoStreamCopy,
            allowAudioStreamCopy,
            breakOnNonKeyFrames,
            audioSampleRate,
            maxAudioBitDepth,
            audioBitRate,
            audioChannels,
            maxAudioChannels,
            profile,
            level,
            framerate,
            maxFramerate,
            copyTimestamps,
            startTimeTicks,
            width,
            height,
            maxWidth,
            maxHeight,
            videoBitRate,
            subtitleStreamIndex,
            subtitleMethod,
            maxRefFrames,
            maxVideoBitDepth,
            requireAvc,
            deInterlace,
            requireNonAnamorphic,
            transcodingMaxAudioChannels,
            cpuCoreLimit,
            liveStreamId,
            enableMpegtsM2TsMode,
            videoCodec,
            subtitleCodec,
            transcodeReasons,
            audioStreamIndex,
            videoStreamIndex,
            context,
            streamOptions,
            enableAudioVbrEncoding);
>>>>>>> 59446a8d
    }
}<|MERGE_RESOLUTION|>--- conflicted
+++ resolved
@@ -386,12 +386,9 @@
             VideoStreamIndex = videoStreamIndex,
             Context = context ?? EncodingContext.Streaming,
             StreamOptions = streamOptions,
-<<<<<<< HEAD
+            EnableAudioVbrEncoding = enableAudioVbrEncoding,
             MaxHeight = maxHeight,
             MaxWidth = maxWidth
-=======
-            EnableAudioVbrEncoding = enableAudioVbrEncoding
->>>>>>> 59446a8d
         };
 
         return await _videoService.GetVideoStreamAsync(streamingRequest, Request, HttpContext).ConfigureAwait(false);
@@ -512,7 +509,6 @@
         [FromQuery] Dictionary<string, string> streamOptions,
         [FromQuery] bool enableAudioVbrEncoding = true)
     {
-<<<<<<< HEAD
         VideoRequestDto streamingRequest = new VideoRequestDto
         {
             Id = itemId,
@@ -564,64 +560,10 @@
             Context = context ?? EncodingContext.Streaming,
             StreamOptions = streamOptions,
             MaxHeight = maxHeight,
-            MaxWidth = maxWidth
+            MaxWidth = maxWidth,
+            EnableAudioVbrEncoding = enableAudioVbrEncoding
         };
 
         return await _videoService.GetVideoStreamAsync(streamingRequest, Request, HttpContext).ConfigureAwait(false);
-=======
-        return GetVideoStream(
-            itemId,
-            container,
-            @static,
-            @params,
-            tag,
-            deviceProfileId,
-            playSessionId,
-            segmentContainer,
-            segmentLength,
-            minSegments,
-            mediaSourceId,
-            deviceId,
-            audioCodec,
-            enableAutoStreamCopy,
-            allowVideoStreamCopy,
-            allowAudioStreamCopy,
-            breakOnNonKeyFrames,
-            audioSampleRate,
-            maxAudioBitDepth,
-            audioBitRate,
-            audioChannels,
-            maxAudioChannels,
-            profile,
-            level,
-            framerate,
-            maxFramerate,
-            copyTimestamps,
-            startTimeTicks,
-            width,
-            height,
-            maxWidth,
-            maxHeight,
-            videoBitRate,
-            subtitleStreamIndex,
-            subtitleMethod,
-            maxRefFrames,
-            maxVideoBitDepth,
-            requireAvc,
-            deInterlace,
-            requireNonAnamorphic,
-            transcodingMaxAudioChannels,
-            cpuCoreLimit,
-            liveStreamId,
-            enableMpegtsM2TsMode,
-            videoCodec,
-            subtitleCodec,
-            transcodeReasons,
-            audioStreamIndex,
-            videoStreamIndex,
-            context,
-            streamOptions,
-            enableAudioVbrEncoding);
->>>>>>> 59446a8d
     }
 }