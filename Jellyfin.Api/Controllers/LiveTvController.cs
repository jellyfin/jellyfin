using System;
using System.Collections.Generic;
using System.ComponentModel.DataAnnotations;
using System.Diagnostics.CodeAnalysis;
using System.IO;
using System.Linq;
using System.Net.Http;
using System.Net.Mime;
using System.Security.Cryptography;
using System.Text;
using System.Threading;
using System.Threading.Tasks;
using Jellyfin.Api.Attributes;
using Jellyfin.Api.Constants;
using Jellyfin.Api.Extensions;
using Jellyfin.Api.Helpers;
using Jellyfin.Api.Models.LiveTvDtos;
using Jellyfin.Data.Enums;
using MediaBrowser.Common;
using MediaBrowser.Common.Configuration;
using MediaBrowser.Controller.Dto;
using MediaBrowser.Controller.Entities;
using MediaBrowser.Controller.Entities.TV;
using MediaBrowser.Controller.Library;
using MediaBrowser.Controller.LiveTv;
using MediaBrowser.Controller.Net;
using MediaBrowser.Model.Dto;
using MediaBrowser.Model.LiveTv;
using MediaBrowser.Model.Net;
using MediaBrowser.Model.Querying;
using Microsoft.AspNetCore.Authorization;
using Microsoft.AspNetCore.Http;
using Microsoft.AspNetCore.Mvc;

namespace Jellyfin.Api.Controllers
{
    /// <summary>
    /// Live tv controller.
    /// </summary>
    public class LiveTvController : BaseJellyfinApiController
    {
        private readonly ILiveTvManager _liveTvManager;
        private readonly IUserManager _userManager;
        private readonly IHttpClientFactory _httpClientFactory;
        private readonly ILibraryManager _libraryManager;
        private readonly IDtoService _dtoService;
        private readonly ISessionContext _sessionContext;
        private readonly IMediaSourceManager _mediaSourceManager;
        private readonly IConfigurationManager _configurationManager;
        private readonly TranscodingJobHelper _transcodingJobHelper;

        /// <summary>
        /// Initializes a new instance of the <see cref="LiveTvController"/> class.
        /// </summary>
        /// <param name="liveTvManager">Instance of the <see cref="ILiveTvManager"/> interface.</param>
        /// <param name="userManager">Instance of the <see cref="IUserManager"/> interface.</param>
        /// <param name="httpClientFactory">Instance of the <see cref="IHttpClientFactory"/> interface.</param>
        /// <param name="libraryManager">Instance of the <see cref="ILibraryManager"/> interface.</param>
        /// <param name="dtoService">Instance of the <see cref="IDtoService"/> interface.</param>
        /// <param name="sessionContext">Instance of the <see cref="ISessionContext"/> interface.</param>
        /// <param name="mediaSourceManager">Instance of the <see cref="IMediaSourceManager"/> interface.</param>
        /// <param name="configurationManager">Instance of the <see cref="IConfigurationManager"/> interface.</param>
        /// <param name="transcodingJobHelper">Instance of the <see cref="TranscodingJobHelper"/> class.</param>
        public LiveTvController(
            ILiveTvManager liveTvManager,
            IUserManager userManager,
            IHttpClientFactory httpClientFactory,
            ILibraryManager libraryManager,
            IDtoService dtoService,
            ISessionContext sessionContext,
            IMediaSourceManager mediaSourceManager,
            IConfigurationManager configurationManager,
            TranscodingJobHelper transcodingJobHelper)
        {
            _liveTvManager = liveTvManager;
            _userManager = userManager;
            _httpClientFactory = httpClientFactory;
            _libraryManager = libraryManager;
            _dtoService = dtoService;
            _sessionContext = sessionContext;
            _mediaSourceManager = mediaSourceManager;
            _configurationManager = configurationManager;
            _transcodingJobHelper = transcodingJobHelper;
        }

        /// <summary>
        /// Gets available live tv services.
        /// </summary>
        /// <response code="200">Available live tv services returned.</response>
        /// <returns>
        /// An <see cref="OkResult"/> containing the available live tv services.
        /// </returns>
        [HttpGet("Info")]
        [ProducesResponseType(StatusCodes.Status200OK)]
        [Authorize(Policy = Policies.DefaultAuthorization)]
        public ActionResult<LiveTvInfo> GetLiveTvInfo()
        {
            return _liveTvManager.GetLiveTvInfo(CancellationToken.None);
        }

        /// <summary>
        /// Gets available live tv channels.
        /// </summary>
        /// <param name="type">Optional. Filter by channel type.</param>
        /// <param name="userId">Optional. Filter by user and attach user data.</param>
        /// <param name="startIndex">Optional. The record index to start at. All items with a lower index will be dropped from the results.</param>
        /// <param name="isMovie">Optional. Filter for movies.</param>
        /// <param name="isSeries">Optional. Filter for series.</param>
        /// <param name="isNews">Optional. Filter for news.</param>
        /// <param name="isKids">Optional. Filter for kids.</param>
        /// <param name="isSports">Optional. Filter for sports.</param>
        /// <param name="limit">Optional. The maximum number of records to return.</param>
        /// <param name="isFavorite">Optional. Filter by channels that are favorites, or not.</param>
        /// <param name="isLiked">Optional. Filter by channels that are liked, or not.</param>
        /// <param name="isDisliked">Optional. Filter by channels that are disliked, or not.</param>
        /// <param name="enableImages">Optional. Include image information in output.</param>
        /// <param name="imageTypeLimit">Optional. The max number of images to return, per image type.</param>
        /// <param name="enableImageTypes">"Optional. The image types to include in the output.</param>
        /// <param name="fields">Optional. Specify additional fields of information to return in the output. This allows multiple, comma delimited. Options: Budget, Chapters, DateCreated, Genres, HomePageUrl, IndexOptions, MediaStreams, Overview, ParentId, Path, People, ProviderIds, PrimaryImageAspectRatio, Revenue, SortName, Studios, Taglines.</param>
        /// <param name="enableUserData">Optional. Include user data.</param>
        /// <param name="sortBy">Optional. Key to sort by.</param>
        /// <param name="sortOrder">Optional. Sort order.</param>
        /// <param name="enableFavoriteSorting">Optional. Incorporate favorite and like status into channel sorting.</param>
        /// <param name="addCurrentProgram">Optional. Adds current program info to each channel.</param>
        /// <response code="200">Available live tv channels returned.</response>
        /// <returns>
        /// An <see cref="OkResult"/> containing the resulting available live tv channels.
        /// </returns>
        [HttpGet("Channels")]
        [ProducesResponseType(StatusCodes.Status200OK)]
        [Authorize(Policy = Policies.DefaultAuthorization)]
        public ActionResult<QueryResult<BaseItemDto>> GetLiveTvChannels(
            [FromQuery] ChannelType? type,
            [FromQuery] Guid? userId,
            [FromQuery] int? startIndex,
            [FromQuery] bool? isMovie,
            [FromQuery] bool? isSeries,
            [FromQuery] bool? isNews,
            [FromQuery] bool? isKids,
            [FromQuery] bool? isSports,
            [FromQuery] int? limit,
            [FromQuery] bool? isFavorite,
            [FromQuery] bool? isLiked,
            [FromQuery] bool? isDisliked,
            [FromQuery] bool? enableImages,
            [FromQuery] int? imageTypeLimit,
            [FromQuery] string? enableImageTypes,
            [FromQuery] string? fields,
            [FromQuery] bool? enableUserData,
            [FromQuery] string? sortBy,
            [FromQuery] SortOrder? sortOrder,
            [FromQuery] bool enableFavoriteSorting = false,
            [FromQuery] bool addCurrentProgram = true)
        {
            var dtoOptions = new DtoOptions()
                .AddItemFields(fields)
                .AddClientFields(Request)
                .AddAdditionalDtoOptions(enableImages, enableUserData, imageTypeLimit, enableImageTypes);

            var channelResult = _liveTvManager.GetInternalChannels(
                new LiveTvChannelQuery
                {
                    ChannelType = type,
                    UserId = userId ?? Guid.Empty,
                    StartIndex = startIndex,
                    Limit = limit,
                    IsFavorite = isFavorite,
                    IsLiked = isLiked,
                    IsDisliked = isDisliked,
                    EnableFavoriteSorting = enableFavoriteSorting,
                    IsMovie = isMovie,
                    IsSeries = isSeries,
                    IsNews = isNews,
                    IsKids = isKids,
                    IsSports = isSports,
                    SortBy = RequestHelpers.Split(sortBy, ',', true),
                    SortOrder = sortOrder ?? SortOrder.Ascending,
                    AddCurrentProgram = addCurrentProgram
                },
                dtoOptions,
                CancellationToken.None);

            var user = userId.HasValue && !userId.Equals(Guid.Empty)
                ? _userManager.GetUserById(userId.Value)
                : null;

            var fieldsList = dtoOptions.Fields.ToList();
            fieldsList.Remove(ItemFields.CanDelete);
            fieldsList.Remove(ItemFields.CanDownload);
            fieldsList.Remove(ItemFields.DisplayPreferencesId);
            fieldsList.Remove(ItemFields.Etag);
            dtoOptions.Fields = fieldsList.ToArray();
            dtoOptions.AddCurrentProgram = addCurrentProgram;

            var returnArray = _dtoService.GetBaseItemDtos(channelResult.Items, dtoOptions, user);
            return new QueryResult<BaseItemDto>
            {
                Items = returnArray,
                TotalRecordCount = channelResult.TotalRecordCount
            };
        }

        /// <summary>
        /// Gets a live tv channel.
        /// </summary>
        /// <param name="channelId">Channel id.</param>
        /// <param name="userId">Optional. Attach user data.</param>
        /// <response code="200">Live tv channel returned.</response>
        /// <returns>An <see cref="OkResult"/> containing the live tv channel.</returns>
        [HttpGet("Channels/{channelId}")]
        [ProducesResponseType(StatusCodes.Status200OK)]
        [Authorize(Policy = Policies.DefaultAuthorization)]
        public ActionResult<BaseItemDto> GetChannel([FromRoute] Guid channelId, [FromQuery] Guid? userId)
        {
            var user = userId.HasValue && !userId.Equals(Guid.Empty)
                ? _userManager.GetUserById(userId.Value)
                : null;
            var item = channelId.Equals(Guid.Empty)
                ? _libraryManager.GetUserRootFolder()
                : _libraryManager.GetItemById(channelId);

            var dtoOptions = new DtoOptions()
                .AddClientFields(Request);
            return _dtoService.GetBaseItemDto(item, dtoOptions, user);
        }

        /// <summary>
        /// Gets live tv recordings.
        /// </summary>
        /// <param name="channelId">Optional. Filter by channel id.</param>
        /// <param name="userId">Optional. Filter by user and attach user data.</param>
        /// <param name="startIndex">Optional. The record index to start at. All items with a lower index will be dropped from the results.</param>
        /// <param name="limit">Optional. The maximum number of records to return.</param>
        /// <param name="status">Optional. Filter by recording status.</param>
        /// <param name="isInProgress">Optional. Filter by recordings that are in progress, or not.</param>
        /// <param name="seriesTimerId">Optional. Filter by recordings belonging to a series timer.</param>
        /// <param name="enableImages">Optional. Include image information in output.</param>
        /// <param name="imageTypeLimit">Optional. The max number of images to return, per image type.</param>
        /// <param name="enableImageTypes">Optional. The image types to include in the output.</param>
        /// <param name="fields">Optional. Specify additional fields of information to return in the output. This allows multiple, comma delimited. Options: Budget, Chapters, DateCreated, Genres, HomePageUrl, IndexOptions, MediaStreams, Overview, ParentId, Path, People, ProviderIds, PrimaryImageAspectRatio, Revenue, SortName, Studios, Taglines.</param>
        /// <param name="enableUserData">Optional. Include user data.</param>
        /// <param name="isMovie">Optional. Filter for movies.</param>
        /// <param name="isSeries">Optional. Filter for series.</param>
        /// <param name="isKids">Optional. Filter for kids.</param>
        /// <param name="isSports">Optional. Filter for sports.</param>
        /// <param name="isNews">Optional. Filter for news.</param>
        /// <param name="isLibraryItem">Optional. Filter for is library item.</param>
        /// <param name="enableTotalRecordCount">Optional. Return total record count.</param>
        /// <response code="200">Live tv recordings returned.</response>
        /// <returns>An <see cref="OkResult"/> containing the live tv recordings.</returns>
        [HttpGet("Recordings")]
        [ProducesResponseType(StatusCodes.Status200OK)]
        [Authorize(Policy = Policies.DefaultAuthorization)]
        public ActionResult<QueryResult<BaseItemDto>> GetRecordings(
            [FromQuery] string? channelId,
            [FromQuery] Guid? userId,
            [FromQuery] int? startIndex,
            [FromQuery] int? limit,
            [FromQuery] RecordingStatus? status,
            [FromQuery] bool? isInProgress,
            [FromQuery] string? seriesTimerId,
            [FromQuery] bool? enableImages,
            [FromQuery] int? imageTypeLimit,
            [FromQuery] string? enableImageTypes,
            [FromQuery] string? fields,
            [FromQuery] bool? enableUserData,
            [FromQuery] bool? isMovie,
            [FromQuery] bool? isSeries,
            [FromQuery] bool? isKids,
            [FromQuery] bool? isSports,
            [FromQuery] bool? isNews,
            [FromQuery] bool? isLibraryItem,
            [FromQuery] bool enableTotalRecordCount = true)
        {
            var dtoOptions = new DtoOptions()
                .AddItemFields(fields)
                .AddClientFields(Request)
                .AddAdditionalDtoOptions(enableImages, enableUserData, imageTypeLimit, enableImageTypes);

            return _liveTvManager.GetRecordings(
                new RecordingQuery
            {
                ChannelId = channelId,
                UserId = userId ?? Guid.Empty,
                StartIndex = startIndex,
                Limit = limit,
                Status = status,
                SeriesTimerId = seriesTimerId,
                IsInProgress = isInProgress,
                EnableTotalRecordCount = enableTotalRecordCount,
                IsMovie = isMovie,
                IsNews = isNews,
                IsSeries = isSeries,
                IsKids = isKids,
                IsSports = isSports,
                IsLibraryItem = isLibraryItem,
                Fields = RequestHelpers.GetItemFields(fields),
                ImageTypeLimit = imageTypeLimit,
                EnableImages = enableImages
            }, dtoOptions);
        }

        /// <summary>
        /// Gets live tv recording series.
        /// </summary>
        /// <param name="channelId">Optional. Filter by channel id.</param>
        /// <param name="userId">Optional. Filter by user and attach user data.</param>
        /// <param name="groupId">Optional. Filter by recording group.</param>
        /// <param name="startIndex">Optional. The record index to start at. All items with a lower index will be dropped from the results.</param>
        /// <param name="limit">Optional. The maximum number of records to return.</param>
        /// <param name="status">Optional. Filter by recording status.</param>
        /// <param name="isInProgress">Optional. Filter by recordings that are in progress, or not.</param>
        /// <param name="seriesTimerId">Optional. Filter by recordings belonging to a series timer.</param>
        /// <param name="enableImages">Optional. Include image information in output.</param>
        /// <param name="imageTypeLimit">Optional. The max number of images to return, per image type.</param>
        /// <param name="enableImageTypes">Optional. The image types to include in the output.</param>
        /// <param name="fields">Optional. Specify additional fields of information to return in the output. This allows multiple, comma delimited. Options: Budget, Chapters, DateCreated, Genres, HomePageUrl, IndexOptions, MediaStreams, Overview, ParentId, Path, People, ProviderIds, PrimaryImageAspectRatio, Revenue, SortName, Studios, Taglines.</param>
        /// <param name="enableUserData">Optional. Include user data.</param>
        /// <param name="enableTotalRecordCount">Optional. Return total record count.</param>
        /// <response code="200">Live tv recordings returned.</response>
        /// <returns>An <see cref="OkResult"/> containing the live tv recordings.</returns>
        [HttpGet("Recordings/Series")]
        [ProducesResponseType(StatusCodes.Status200OK)]
        [Authorize(Policy = Policies.DefaultAuthorization)]
        [Obsolete("This endpoint is obsolete.")]
        [SuppressMessage("Microsoft.Performance", "CA1801:ReviewUnusedParameters", MessageId = "channelId", Justification = "Imported from ServiceStack")]
        [SuppressMessage("Microsoft.Performance", "CA1801:ReviewUnusedParameters", MessageId = "userId", Justification = "Imported from ServiceStack")]
        [SuppressMessage("Microsoft.Performance", "CA1801:ReviewUnusedParameters", MessageId = "groupId", Justification = "Imported from ServiceStack")]
        [SuppressMessage("Microsoft.Performance", "CA1801:ReviewUnusedParameters", MessageId = "startIndex", Justification = "Imported from ServiceStack")]
        [SuppressMessage("Microsoft.Performance", "CA1801:ReviewUnusedParameters", MessageId = "limit", Justification = "Imported from ServiceStack")]
        [SuppressMessage("Microsoft.Performance", "CA1801:ReviewUnusedParameters", MessageId = "status", Justification = "Imported from ServiceStack")]
        [SuppressMessage("Microsoft.Performance", "CA1801:ReviewUnusedParameters", MessageId = "isInProgress", Justification = "Imported from ServiceStack")]
        [SuppressMessage("Microsoft.Performance", "CA1801:ReviewUnusedParameters", MessageId = "seriesTimerId", Justification = "Imported from ServiceStack")]
        [SuppressMessage("Microsoft.Performance", "CA1801:ReviewUnusedParameters", MessageId = "enableImages", Justification = "Imported from ServiceStack")]
        [SuppressMessage("Microsoft.Performance", "CA1801:ReviewUnusedParameters", MessageId = "imageTypeLimit", Justification = "Imported from ServiceStack")]
        [SuppressMessage("Microsoft.Performance", "CA1801:ReviewUnusedParameters", MessageId = "enableImageTypes", Justification = "Imported from ServiceStack")]
        [SuppressMessage("Microsoft.Performance", "CA1801:ReviewUnusedParameters", MessageId = "fields", Justification = "Imported from ServiceStack")]
        [SuppressMessage("Microsoft.Performance", "CA1801:ReviewUnusedParameters", MessageId = "enableUserData", Justification = "Imported from ServiceStack")]
        [SuppressMessage("Microsoft.Performance", "CA1801:ReviewUnusedParameters", MessageId = "enableTotalRecordCount", Justification = "Imported from ServiceStack")]
        public ActionResult<QueryResult<BaseItemDto>> GetRecordingsSeries(
            [FromQuery] string? channelId,
            [FromQuery] Guid? userId,
            [FromQuery] string? groupId,
            [FromQuery] int? startIndex,
            [FromQuery] int? limit,
            [FromQuery] RecordingStatus? status,
            [FromQuery] bool? isInProgress,
            [FromQuery] string? seriesTimerId,
            [FromQuery] bool? enableImages,
            [FromQuery] int? imageTypeLimit,
            [FromQuery] string? enableImageTypes,
            [FromQuery] string? fields,
            [FromQuery] bool? enableUserData,
            [FromQuery] bool enableTotalRecordCount = true)
        {
            return new QueryResult<BaseItemDto>();
        }

        /// <summary>
        /// Gets live tv recording groups.
        /// </summary>
        /// <param name="userId">Optional. Filter by user and attach user data.</param>
        /// <response code="200">Recording groups returned.</response>
        /// <returns>An <see cref="OkResult"/> containing the recording groups.</returns>
        [HttpGet("Recordings/Groups")]
        [ProducesResponseType(StatusCodes.Status200OK)]
        [Authorize(Policy = Policies.DefaultAuthorization)]
        [Obsolete("This endpoint is obsolete.")]
        [SuppressMessage("Microsoft.Performance", "CA1801:ReviewUnusedParameters", MessageId = "userId", Justification = "Imported from ServiceStack")]
        public ActionResult<QueryResult<BaseItemDto>> GetRecordingGroups([FromQuery] Guid? userId)
        {
            return new QueryResult<BaseItemDto>();
        }

        /// <summary>
        /// Gets recording folders.
        /// </summary>
        /// <param name="userId">Optional. Filter by user and attach user data.</param>
        /// <response code="200">Recording folders returned.</response>
        /// <returns>An <see cref="OkResult"/> containing the recording folders.</returns>
        [HttpGet("Recordings/Folders")]
        [ProducesResponseType(StatusCodes.Status200OK)]
        [Authorize(Policy = Policies.DefaultAuthorization)]
        public ActionResult<QueryResult<BaseItemDto>> GetRecordingFolders([FromQuery] Guid? userId)
        {
            var user = userId.HasValue && !userId.Equals(Guid.Empty)
                ? _userManager.GetUserById(userId.Value)
                : null;
            var folders = _liveTvManager.GetRecordingFolders(user);

            var returnArray = _dtoService.GetBaseItemDtos(folders, new DtoOptions(), user);

            return new QueryResult<BaseItemDto>
            {
                Items = returnArray,
                TotalRecordCount = returnArray.Count
            };
        }

        /// <summary>
        /// Gets a live tv recording.
        /// </summary>
        /// <param name="recordingId">Recording id.</param>
        /// <param name="userId">Optional. Attach user data.</param>
        /// <response code="200">Recording returned.</response>
        /// <returns>An <see cref="OkResult"/> containing the live tv recording.</returns>
        [HttpGet("Recordings/{recordingId}")]
        [ProducesResponseType(StatusCodes.Status200OK)]
        [Authorize(Policy = Policies.DefaultAuthorization)]
        public ActionResult<BaseItemDto> GetRecording([FromRoute] Guid recordingId, [FromQuery] Guid? userId)
        {
            var user = userId.HasValue && !userId.Equals(Guid.Empty)
                ? _userManager.GetUserById(userId.Value)
                : null;
            var item = recordingId.Equals(Guid.Empty) ? _libraryManager.GetUserRootFolder() : _libraryManager.GetItemById(recordingId);

            var dtoOptions = new DtoOptions()
                .AddClientFields(Request);

            return _dtoService.GetBaseItemDto(item, dtoOptions, user);
        }

        /// <summary>
        /// Resets a tv tuner.
        /// </summary>
        /// <param name="tunerId">Tuner id.</param>
        /// <response code="204">Tuner reset.</response>
        /// <returns>A <see cref="NoContentResult"/>.</returns>
        [HttpPost("Tuners/{tunerId}/Reset")]
        [ProducesResponseType(StatusCodes.Status204NoContent)]
        [Authorize(Policy = Policies.DefaultAuthorization)]
        public ActionResult ResetTuner([FromRoute] string tunerId)
        {
            AssertUserCanManageLiveTv();
            _liveTvManager.ResetTuner(tunerId, CancellationToken.None);
            return NoContent();
        }

        /// <summary>
        /// Gets a timer.
        /// </summary>
        /// <param name="timerId">Timer id.</param>
        /// <response code="200">Timer returned.</response>
        /// <returns>
        /// A <see cref="Task"/> containing an <see cref="OkResult"/> which contains the timer.
        /// </returns>
        [HttpGet("Timers/{timerId}")]
        [ProducesResponseType(StatusCodes.Status200OK)]
        [Authorize(Policy = Policies.DefaultAuthorization)]
        public async Task<ActionResult<TimerInfoDto>> GetTimer([FromRoute, Required] string timerId)
        {
            return await _liveTvManager.GetTimer(timerId, CancellationToken.None).ConfigureAwait(false);
        }

        /// <summary>
        /// Gets the default values for a new timer.
        /// </summary>
        /// <param name="programId">Optional. To attach default values based on a program.</param>
        /// <response code="200">Default values returned.</response>
        /// <returns>
        /// A <see cref="Task"/> containing an <see cref="OkResult"/> which contains the default values for a timer.
        /// </returns>
        [HttpGet("Timers/Defaults")]
        [ProducesResponseType(StatusCodes.Status200OK)]
        [Authorize(Policy = Policies.DefaultAuthorization)]
        public async Task<ActionResult<SeriesTimerInfoDto>> GetDefaultTimer([FromQuery] string? programId)
        {
            return string.IsNullOrEmpty(programId)
                ? await _liveTvManager.GetNewTimerDefaults(CancellationToken.None).ConfigureAwait(false)
                : await _liveTvManager.GetNewTimerDefaults(programId, CancellationToken.None).ConfigureAwait(false);
        }

        /// <summary>
        /// Gets the live tv timers.
        /// </summary>
        /// <param name="channelId">Optional. Filter by channel id.</param>
        /// <param name="seriesTimerId">Optional. Filter by timers belonging to a series timer.</param>
        /// <param name="isActive">Optional. Filter by timers that are active.</param>
        /// <param name="isScheduled">Optional. Filter by timers that are scheduled.</param>
        /// <returns>
        /// A <see cref="Task"/> containing an <see cref="OkResult"/> which contains the live tv timers.
        /// </returns>
        [HttpGet("Timers")]
        [ProducesResponseType(StatusCodes.Status200OK)]
        [Authorize(Policy = Policies.DefaultAuthorization)]
        public async Task<ActionResult<QueryResult<TimerInfoDto>>> GetTimers(
            [FromQuery] string? channelId,
            [FromQuery] string? seriesTimerId,
            [FromQuery] bool? isActive,
            [FromQuery] bool? isScheduled)
        {
            return await _liveTvManager.GetTimers(
                    new TimerQuery
                    {
                        ChannelId = channelId,
                        SeriesTimerId = seriesTimerId,
                        IsActive = isActive,
                        IsScheduled = isScheduled
                    }, CancellationToken.None)
                .ConfigureAwait(false);
        }

        /// <summary>
        /// Gets available live tv epgs.
        /// </summary>
        /// <param name="channelIds">The channels to return guide information for.</param>
        /// <param name="userId">Optional. Filter by user id.</param>
        /// <param name="minStartDate">Optional. The minimum premiere start date.</param>
        /// <param name="hasAired">Optional. Filter by programs that have completed airing, or not.</param>
        /// <param name="isAiring">Optional. Filter by programs that are currently airing, or not.</param>
        /// <param name="maxStartDate">Optional. The maximum premiere start date.</param>
        /// <param name="minEndDate">Optional. The minimum premiere end date.</param>
        /// <param name="maxEndDate">Optional. The maximum premiere end date.</param>
        /// <param name="isMovie">Optional. Filter for movies.</param>
        /// <param name="isSeries">Optional. Filter for series.</param>
        /// <param name="isNews">Optional. Filter for news.</param>
        /// <param name="isKids">Optional. Filter for kids.</param>
        /// <param name="isSports">Optional. Filter for sports.</param>
        /// <param name="startIndex">Optional. The record index to start at. All items with a lower index will be dropped from the results.</param>
        /// <param name="limit">Optional. The maximum number of records to return.</param>
        /// <param name="sortBy">Optional. Specify one or more sort orders, comma delimited. Options: Name, StartDate.</param>
        /// <param name="sortOrder">Sort Order - Ascending,Descending.</param>
        /// <param name="genres">The genres to return guide information for.</param>
        /// <param name="genreIds">The genre ids to return guide information for.</param>
        /// <param name="enableImages">Optional. Include image information in output.</param>
        /// <param name="imageTypeLimit">Optional. The max number of images to return, per image type.</param>
        /// <param name="enableImageTypes">Optional. The image types to include in the output.</param>
        /// <param name="enableUserData">Optional. Include user data.</param>
        /// <param name="seriesTimerId">Optional. Filter by series timer id.</param>
        /// <param name="librarySeriesId">Optional. Filter by library series id.</param>
        /// <param name="fields">Optional. Specify additional fields of information to return in the output. This allows multiple, comma delimited. Options: Budget, Chapters, DateCreated, Genres, HomePageUrl, IndexOptions, MediaStreams, Overview, ParentId, Path, People, ProviderIds, PrimaryImageAspectRatio, Revenue, SortName, Studios, Taglines.</param>
        /// <param name="enableTotalRecordCount">Retrieve total record count.</param>
        /// <response code="200">Live tv epgs returned.</response>
        /// <returns>
        /// A <see cref="Task"/> containing a <see cref="OkResult"/> which contains the live tv epgs.
        /// </returns>
        [HttpGet("Programs")]
        [ProducesResponseType(StatusCodes.Status200OK)]
        [Authorize(Policy = Policies.DefaultAuthorization)]
        public async Task<ActionResult<QueryResult<BaseItemDto>>> GetLiveTvPrograms(
            [FromQuery] string? channelIds,
            [FromQuery] Guid? userId,
            [FromQuery] DateTime? minStartDate,
            [FromQuery] bool? hasAired,
            [FromQuery] bool? isAiring,
            [FromQuery] DateTime? maxStartDate,
            [FromQuery] DateTime? minEndDate,
            [FromQuery] DateTime? maxEndDate,
            [FromQuery] bool? isMovie,
            [FromQuery] bool? isSeries,
            [FromQuery] bool? isNews,
            [FromQuery] bool? isKids,
            [FromQuery] bool? isSports,
            [FromQuery] int? startIndex,
            [FromQuery] int? limit,
            [FromQuery] string? sortBy,
            [FromQuery] string? sortOrder,
            [FromQuery] string? genres,
            [FromQuery] string? genreIds,
            [FromQuery] bool? enableImages,
            [FromQuery] int? imageTypeLimit,
            [FromQuery] string? enableImageTypes,
            [FromQuery] bool? enableUserData,
            [FromQuery] string? seriesTimerId,
            [FromQuery] Guid? librarySeriesId,
            [FromQuery] string? fields,
            [FromQuery] bool enableTotalRecordCount = true)
        {
            var user = userId.HasValue && !userId.Equals(Guid.Empty)
                ? _userManager.GetUserById(userId.Value)
                : null;

            var query = new InternalItemsQuery(user)
            {
                ChannelIds = RequestHelpers.Split(channelIds, ',', true)
                    .Select(i => new Guid(i)).ToArray(),
                HasAired = hasAired,
                IsAiring = isAiring,
                EnableTotalRecordCount = enableTotalRecordCount,
                MinStartDate = minStartDate,
                MinEndDate = minEndDate,
                MaxStartDate = maxStartDate,
                MaxEndDate = maxEndDate,
                StartIndex = startIndex,
                Limit = limit,
                OrderBy = RequestHelpers.GetOrderBy(sortBy, sortOrder),
                IsNews = isNews,
                IsMovie = isMovie,
                IsSeries = isSeries,
                IsKids = isKids,
                IsSports = isSports,
                SeriesTimerId = seriesTimerId,
                Genres = RequestHelpers.Split(genres, ',', true),
                GenreIds = RequestHelpers.GetGuids(genreIds)
            };

            if (librarySeriesId != null && !librarySeriesId.Equals(Guid.Empty))
            {
                query.IsSeries = true;

                if (_libraryManager.GetItemById(librarySeriesId.Value) is Series series)
                {
                    query.Name = series.Name;
                }
            }

            var dtoOptions = new DtoOptions()
                .AddItemFields(fields)
                .AddClientFields(Request)
                .AddAdditionalDtoOptions(enableImages, enableUserData, imageTypeLimit, enableImageTypes);
            return await _liveTvManager.GetPrograms(query, dtoOptions, CancellationToken.None).ConfigureAwait(false);
        }

        /// <summary>
        /// Gets available live tv epgs.
        /// </summary>
        /// <param name="body">Request body.</param>
        /// <response code="200">Live tv epgs returned.</response>
        /// <returns>
        /// A <see cref="Task"/> containing a <see cref="OkResult"/> which contains the live tv epgs.
        /// </returns>
        [HttpPost("Programs")]
        [ProducesResponseType(StatusCodes.Status200OK)]
        [Authorize(Policy = Policies.DefaultAuthorization)]
        public async Task<ActionResult<QueryResult<BaseItemDto>>> GetPrograms([FromBody] GetProgramsDto body)
        {
            var user = body.UserId.Equals(Guid.Empty) ? null : _userManager.GetUserById(body.UserId);

            var query = new InternalItemsQuery(user)
            {
                ChannelIds = RequestHelpers.Split(body.ChannelIds, ',', true)
                    .Select(i => new Guid(i)).ToArray(),
                HasAired = body.HasAired,
                IsAiring = body.IsAiring,
                EnableTotalRecordCount = body.EnableTotalRecordCount,
                MinStartDate = body.MinStartDate,
                MinEndDate = body.MinEndDate,
                MaxStartDate = body.MaxStartDate,
                MaxEndDate = body.MaxEndDate,
                StartIndex = body.StartIndex,
                Limit = body.Limit,
                OrderBy = RequestHelpers.GetOrderBy(body.SortBy, body.SortOrder),
                IsNews = body.IsNews,
                IsMovie = body.IsMovie,
                IsSeries = body.IsSeries,
                IsKids = body.IsKids,
                IsSports = body.IsSports,
                SeriesTimerId = body.SeriesTimerId,
                Genres = RequestHelpers.Split(body.Genres, ',', true),
                GenreIds = RequestHelpers.GetGuids(body.GenreIds)
            };

            if (!body.LibrarySeriesId.Equals(Guid.Empty))
            {
                query.IsSeries = true;

                if (_libraryManager.GetItemById(body.LibrarySeriesId) is Series series)
                {
                    query.Name = series.Name;
                }
            }

            var dtoOptions = new DtoOptions()
                .AddItemFields(body.Fields)
                .AddClientFields(Request)
                .AddAdditionalDtoOptions(body.EnableImages, body.EnableUserData, body.ImageTypeLimit, body.EnableImageTypes);
            return await _liveTvManager.GetPrograms(query, dtoOptions, CancellationToken.None).ConfigureAwait(false);
        }

        /// <summary>
        /// Gets recommended live tv epgs.
        /// </summary>
        /// <param name="userId">Optional. filter by user id.</param>
        /// <param name="limit">Optional. The maximum number of records to return.</param>
        /// <param name="isAiring">Optional. Filter by programs that are currently airing, or not.</param>
        /// <param name="hasAired">Optional. Filter by programs that have completed airing, or not.</param>
        /// <param name="isSeries">Optional. Filter for series.</param>
        /// <param name="isMovie">Optional. Filter for movies.</param>
        /// <param name="isNews">Optional. Filter for news.</param>
        /// <param name="isKids">Optional. Filter for kids.</param>
        /// <param name="isSports">Optional. Filter for sports.</param>
        /// <param name="enableImages">Optional. Include image information in output.</param>
        /// <param name="imageTypeLimit">Optional. The max number of images to return, per image type.</param>
        /// <param name="enableImageTypes">Optional. The image types to include in the output.</param>
        /// <param name="genreIds">The genres to return guide information for.</param>
        /// <param name="fields">Optional. Specify additional fields of information to return in the output. This allows multiple, comma delimited. Options: Budget, Chapters, DateCreated, Genres, HomePageUrl, IndexOptions, MediaStreams, Overview, ParentId, Path, People, ProviderIds, PrimaryImageAspectRatio, Revenue, SortName, Studios, Taglines.</param>
        /// <param name="enableUserData">Optional. include user data.</param>
        /// <param name="enableTotalRecordCount">Retrieve total record count.</param>
        /// <response code="200">Recommended epgs returned.</response>
        /// <returns>A <see cref="OkResult"/> containing the queryresult of recommended epgs.</returns>
        [HttpGet("Programs/Recommended")]
        [Authorize(Policy = Policies.DefaultAuthorization)]
        [ProducesResponseType(StatusCodes.Status200OK)]
        public ActionResult<QueryResult<BaseItemDto>> GetRecommendedPrograms(
            [FromQuery] Guid? userId,
            [FromQuery] int? limit,
            [FromQuery] bool? isAiring,
            [FromQuery] bool? hasAired,
            [FromQuery] bool? isSeries,
            [FromQuery] bool? isMovie,
            [FromQuery] bool? isNews,
            [FromQuery] bool? isKids,
            [FromQuery] bool? isSports,
            [FromQuery] bool? enableImages,
            [FromQuery] int? imageTypeLimit,
            [FromQuery] string? enableImageTypes,
            [FromQuery] string? genreIds,
            [FromQuery] string? fields,
            [FromQuery] bool? enableUserData,
            [FromQuery] bool enableTotalRecordCount = true)
        {
            var user = userId.HasValue && !userId.Equals(Guid.Empty)
                ? _userManager.GetUserById(userId.Value)
                : null;

            var query = new InternalItemsQuery(user)
            {
                IsAiring = isAiring,
                Limit = limit,
                HasAired = hasAired,
                IsSeries = isSeries,
                IsMovie = isMovie,
                IsKids = isKids,
                IsNews = isNews,
                IsSports = isSports,
                EnableTotalRecordCount = enableTotalRecordCount,
                GenreIds = RequestHelpers.GetGuids(genreIds)
            };

            var dtoOptions = new DtoOptions()
                .AddItemFields(fields)
                .AddClientFields(Request)
                .AddAdditionalDtoOptions(enableImages, enableUserData, imageTypeLimit, enableImageTypes);
            return _liveTvManager.GetRecommendedPrograms(query, dtoOptions, CancellationToken.None);
        }

        /// <summary>
        /// Gets a live tv program.
        /// </summary>
        /// <param name="programId">Program id.</param>
        /// <param name="userId">Optional. Attach user data.</param>
        /// <response code="200">Program returned.</response>
        /// <returns>An <see cref="OkResult"/> containing the livetv program.</returns>
        [HttpGet("Programs/{programId}")]
        [Authorize(Policy = Policies.DefaultAuthorization)]
        [ProducesResponseType(StatusCodes.Status200OK)]
        public async Task<ActionResult<BaseItemDto>> GetProgram(
            [FromRoute] string programId,
            [FromQuery] Guid? userId)
        {
            var user = userId.HasValue && !userId.Equals(Guid.Empty)
                ? _userManager.GetUserById(userId.Value)
                : null;

            return await _liveTvManager.GetProgram(programId, CancellationToken.None, user).ConfigureAwait(false);
        }

        /// <summary>
        /// Deletes a live tv recording.
        /// </summary>
        /// <param name="recordingId">Recording id.</param>
        /// <response code="204">Recording deleted.</response>
        /// <response code="404">Item not found.</response>
        /// <returns>A <see cref="NoContentResult"/> on success, or a <see cref="NotFoundResult"/> if item not found.</returns>
        [HttpDelete("Recordings/{recordingId}")]
        [Authorize(Policy = Policies.DefaultAuthorization)]
        [ProducesResponseType(StatusCodes.Status204NoContent)]
        [ProducesResponseType(StatusCodes.Status404NotFound)]
        public ActionResult DeleteRecording([FromRoute] Guid recordingId)
        {
            AssertUserCanManageLiveTv();

            var item = _libraryManager.GetItemById(recordingId);
            if (item == null)
            {
                return NotFound();
            }

            _libraryManager.DeleteItem(item, new DeleteOptions
            {
                DeleteFileLocation = false
            });

            return NoContent();
        }

        /// <summary>
        /// Cancels a live tv timer.
        /// </summary>
        /// <param name="timerId">Timer id.</param>
        /// <response code="204">Timer deleted.</response>
        /// <returns>A <see cref="NoContentResult"/>.</returns>
        [HttpDelete("Timers/{timerId}")]
        [Authorize(Policy = Policies.DefaultAuthorization)]
        [ProducesResponseType(StatusCodes.Status204NoContent)]
        public async Task<ActionResult> CancelTimer([FromRoute] string timerId)
        {
            AssertUserCanManageLiveTv();
            await _liveTvManager.CancelTimer(timerId).ConfigureAwait(false);
            return NoContent();
        }

        /// <summary>
        /// Updates a live tv timer.
        /// </summary>
        /// <param name="timerId">Timer id.</param>
        /// <param name="timerInfo">New timer info.</param>
        /// <response code="204">Timer updated.</response>
        /// <returns>A <see cref="NoContentResult"/>.</returns>
        [HttpPost("Timers/{timerId}")]
        [Authorize(Policy = Policies.DefaultAuthorization)]
        [ProducesResponseType(StatusCodes.Status204NoContent)]
        [SuppressMessage("Microsoft.Performance", "CA1801:ReviewUnusedParameters", MessageId = "timerId", Justification = "Imported from ServiceStack")]
        public async Task<ActionResult> UpdateTimer([FromRoute] string timerId, [FromBody] TimerInfoDto timerInfo)
        {
            AssertUserCanManageLiveTv();
            await _liveTvManager.UpdateTimer(timerInfo, CancellationToken.None).ConfigureAwait(false);
            return NoContent();
        }

        /// <summary>
        /// Creates a live tv timer.
        /// </summary>
        /// <param name="timerInfo">New timer info.</param>
        /// <response code="204">Timer created.</response>
        /// <returns>A <see cref="NoContentResult"/>.</returns>
        [HttpPost("Timers")]
        [Authorize(Policy = Policies.DefaultAuthorization)]
        [ProducesResponseType(StatusCodes.Status204NoContent)]
        public async Task<ActionResult> CreateTimer([FromBody] TimerInfoDto timerInfo)
        {
            AssertUserCanManageLiveTv();
            await _liveTvManager.CreateTimer(timerInfo, CancellationToken.None).ConfigureAwait(false);
            return NoContent();
        }

        /// <summary>
        /// Gets a live tv series timer.
        /// </summary>
        /// <param name="timerId">Timer id.</param>
        /// <response code="200">Series timer returned.</response>
        /// <response code="404">Series timer not found.</response>
        /// <returns>A <see cref="OkResult"/> on success, or a <see cref="NotFoundResult"/> if timer not found.</returns>
        [HttpGet("SeriesTimers/{timerId}")]
        [Authorize(Policy = Policies.DefaultAuthorization)]
        [ProducesResponseType(StatusCodes.Status200OK)]
        [ProducesResponseType(StatusCodes.Status404NotFound)]
        public async Task<ActionResult<SeriesTimerInfoDto>> GetSeriesTimer([FromRoute] string timerId)
        {
            var timer = await _liveTvManager.GetSeriesTimer(timerId, CancellationToken.None).ConfigureAwait(false);
            if (timer == null)
            {
                return NotFound();
            }

            return timer;
        }

        /// <summary>
        /// Gets live tv series timers.
        /// </summary>
        /// <param name="sortBy">Optional. Sort by SortName or Priority.</param>
        /// <param name="sortOrder">Optional. Sort in Ascending or Descending order.</param>
        /// <response code="200">Timers returned.</response>
        /// <returns>An <see cref="OkResult"/> of live tv series timers.</returns>
        [HttpGet("SeriesTimers")]
        [Authorize(Policy = Policies.DefaultAuthorization)]
        [ProducesResponseType(StatusCodes.Status200OK)]
        public async Task<ActionResult<QueryResult<SeriesTimerInfoDto>>> GetSeriesTimers([FromQuery] string? sortBy, [FromQuery] SortOrder? sortOrder)
        {
            return await _liveTvManager.GetSeriesTimers(
                new SeriesTimerQuery
                {
                    SortOrder = sortOrder ?? SortOrder.Ascending,
                    SortBy = sortBy
                }, CancellationToken.None).ConfigureAwait(false);
        }

        /// <summary>
        /// Cancels a live tv series timer.
        /// </summary>
        /// <param name="timerId">Timer id.</param>
        /// <response code="204">Timer cancelled.</response>
        /// <returns>A <see cref="NoContentResult"/>.</returns>
        [HttpDelete("SeriesTimers/{timerId}")]
        [Authorize(Policy = Policies.DefaultAuthorization)]
        [ProducesResponseType(StatusCodes.Status204NoContent)]
        public async Task<ActionResult> CancelSeriesTimer([FromRoute] string timerId)
        {
            AssertUserCanManageLiveTv();
            await _liveTvManager.CancelSeriesTimer(timerId).ConfigureAwait(false);
            return NoContent();
        }

        /// <summary>
        /// Updates a live tv series timer.
        /// </summary>
        /// <param name="timerId">Timer id.</param>
        /// <param name="seriesTimerInfo">New series timer info.</param>
        /// <response code="204">Series timer updated.</response>
        /// <returns>A <see cref="NoContentResult"/>.</returns>
        [HttpPost("SeriesTimers/{timerId}")]
        [Authorize(Policy = Policies.DefaultAuthorization)]
        [ProducesResponseType(StatusCodes.Status204NoContent)]
        [SuppressMessage("Microsoft.Performance", "CA1801:ReviewUnusedParameters", MessageId = "timerId", Justification = "Imported from ServiceStack")]
        public async Task<ActionResult> UpdateSeriesTimer([FromRoute] string timerId, [FromBody] SeriesTimerInfoDto seriesTimerInfo)
        {
            AssertUserCanManageLiveTv();
            await _liveTvManager.UpdateSeriesTimer(seriesTimerInfo, CancellationToken.None).ConfigureAwait(false);
            return NoContent();
        }

        /// <summary>
        /// Creates a live tv series timer.
        /// </summary>
        /// <param name="seriesTimerInfo">New series timer info.</param>
        /// <response code="204">Series timer info created.</response>
        /// <returns>A <see cref="NoContentResult"/>.</returns>
        [HttpPost("SeriesTimers")]
        [Authorize(Policy = Policies.DefaultAuthorization)]
        [ProducesResponseType(StatusCodes.Status204NoContent)]
        public async Task<ActionResult> CreateSeriesTimer([FromBody] SeriesTimerInfoDto seriesTimerInfo)
        {
            AssertUserCanManageLiveTv();
            await _liveTvManager.CreateSeriesTimer(seriesTimerInfo, CancellationToken.None).ConfigureAwait(false);
            return NoContent();
        }

        /// <summary>
        /// Get recording group.
        /// </summary>
        /// <param name="groupId">Group id.</param>
        /// <returns>A <see cref="NotFoundResult"/>.</returns>
        [HttpGet("Recordings/Groups/{groupId}")]
        [Authorize(Policy = Policies.DefaultAuthorization)]
        [ProducesResponseType(StatusCodes.Status404NotFound)]
        [Obsolete("This endpoint is obsolete.")]
        public ActionResult<BaseItemDto> GetRecordingGroup([FromRoute] Guid? groupId)
        {
            return NotFound();
        }

        /// <summary>
        /// Get guid info.
        /// </summary>
        /// <response code="200">Guid info returned.</response>
        /// <returns>An <see cref="OkResult"/> containing the guide info.</returns>
        [HttpGet("GuideInfo")]
        [Authorize(Policy = Policies.DefaultAuthorization)]
        [ProducesResponseType(StatusCodes.Status200OK)]
        public ActionResult<GuideInfo> GetGuideInfo()
        {
            return _liveTvManager.GetGuideInfo();
        }

        /// <summary>
        /// Adds a tuner host.
        /// </summary>
        /// <param name="tunerHostInfo">New tuner host.</param>
        /// <response code="200">Created tuner host returned.</response>
        /// <returns>A <see cref="OkResult"/> containing the created tuner host.</returns>
        [HttpPost("TunerHosts")]
        [Authorize(Policy = Policies.DefaultAuthorization)]
        [ProducesResponseType(StatusCodes.Status200OK)]
        public async Task<ActionResult<TunerHostInfo>> AddTunerHost([FromBody] TunerHostInfo tunerHostInfo)
        {
            return await _liveTvManager.SaveTunerHost(tunerHostInfo).ConfigureAwait(false);
        }

        /// <summary>
        /// Deletes a tuner host.
        /// </summary>
        /// <param name="id">Tuner host id.</param>
        /// <response code="204">Tuner host deleted.</response>
        /// <returns>A <see cref="NoContentResult"/>.</returns>
        [HttpDelete("TunerHosts")]
        [Authorize(Policy = Policies.DefaultAuthorization)]
        [ProducesResponseType(StatusCodes.Status204NoContent)]
        public ActionResult DeleteTunerHost([FromQuery] string? id)
        {
            var config = _configurationManager.GetConfiguration<LiveTvOptions>("livetv");
            config.TunerHosts = config.TunerHosts.Where(i => !string.Equals(id, i.Id, StringComparison.OrdinalIgnoreCase)).ToArray();
            _configurationManager.SaveConfiguration("livetv", config);
            return NoContent();
        }

        /// <summary>
        /// Gets default listings provider info.
        /// </summary>
        /// <response code="200">Default listings provider info returned.</response>
        /// <returns>An <see cref="OkResult"/> containing the default listings provider info.</returns>
        [HttpGet("ListingProviders/Default")]
        [Authorize(Policy = Policies.DefaultAuthorization)]
        [ProducesResponseType(StatusCodes.Status200OK)]
        public ActionResult<ListingsProviderInfo> GetDefaultListingProvider()
        {
            return new ListingsProviderInfo();
        }

        /// <summary>
        /// Adds a listings provider.
        /// </summary>
        /// <param name="pw">Password.</param>
        /// <param name="listingsProviderInfo">New listings info.</param>
        /// <param name="validateListings">Validate listings.</param>
        /// <param name="validateLogin">Validate login.</param>
        /// <response code="200">Created listings provider returned.</response>
        /// <returns>A <see cref="OkResult"/> containing the created listings provider.</returns>
        [HttpPost("ListingProviders")]
        [Authorize(Policy = Policies.DefaultAuthorization)]
        [ProducesResponseType(StatusCodes.Status200OK)]
        [SuppressMessage("Microsoft.Performance", "CA5350:RemoveSha1", MessageId = "AddListingProvider", Justification = "Imported from ServiceStack")]
        public async Task<ActionResult<ListingsProviderInfo>> AddListingProvider(
            [FromQuery] string? pw,
            [FromBody] ListingsProviderInfo listingsProviderInfo,
            [FromQuery] bool validateListings = false,
            [FromQuery] bool validateLogin = false)
        {
            using var sha = SHA1.Create();
            if (!string.IsNullOrEmpty(pw))
            {
                listingsProviderInfo.Password = Hex.Encode(sha.ComputeHash(Encoding.UTF8.GetBytes(pw)));
            }

            return await _liveTvManager.SaveListingProvider(listingsProviderInfo, validateLogin, validateListings).ConfigureAwait(false);
        }

        /// <summary>
        /// Delete listing provider.
        /// </summary>
        /// <param name="id">Listing provider id.</param>
        /// <response code="204">Listing provider deleted.</response>
        /// <returns>A <see cref="NoContentResult"/>.</returns>
        [HttpDelete("ListingProviders")]
        [Authorize(Policy = Policies.DefaultAuthorization)]
        [ProducesResponseType(StatusCodes.Status204NoContent)]
        public ActionResult DeleteListingProvider([FromQuery] string? id)
        {
            _liveTvManager.DeleteListingsProvider(id);
            return NoContent();
        }

        /// <summary>
        /// Gets available lineups.
        /// </summary>
        /// <param name="id">Provider id.</param>
        /// <param name="type">Provider type.</param>
        /// <param name="location">Location.</param>
        /// <param name="country">Country.</param>
        /// <response code="200">Available lineups returned.</response>
        /// <returns>A <see cref="OkResult"/> containing the available lineups.</returns>
        [HttpGet("ListingProviders/Lineups")]
        [Authorize(Policy = Policies.DefaultAuthorization)]
        [ProducesResponseType(StatusCodes.Status200OK)]
        public async Task<ActionResult<IEnumerable<NameIdPair>>> GetLineups(
            [FromQuery] string? id,
            [FromQuery] string? type,
            [FromQuery] string? location,
            [FromQuery] string? country)
        {
            return await _liveTvManager.GetLineups(type, id, country, location).ConfigureAwait(false);
        }

        /// <summary>
        /// Gets available countries.
        /// </summary>
        /// <response code="200">Available countries returned.</response>
        /// <returns>A <see cref="FileResult"/> containing the available countries.</returns>
        [HttpGet("ListingProviders/SchedulesDirect/Countries")]
        [Authorize(Policy = Policies.DefaultAuthorization)]
        [ProducesResponseType(StatusCodes.Status200OK)]
        [ProducesFile(MediaTypeNames.Application.Json)]
        public async Task<ActionResult> GetSchedulesDirectCountries()
        {
            var client = _httpClientFactory.CreateClient();
            // https://json.schedulesdirect.org/20141201/available/countries
            // Can't dispose the response as it's required up the call chain.
            var response = await client.GetAsync("https://json.schedulesdirect.org/20141201/available/countries")
                .ConfigureAwait(false);

            return File(await response.Content.ReadAsStreamAsync().ConfigureAwait(false), MediaTypeNames.Application.Json);
        }

        /// <summary>
        /// Get channel mapping options.
        /// </summary>
        /// <param name="providerId">Provider id.</param>
        /// <response code="200">Channel mapping options returned.</response>
        /// <returns>An <see cref="OkResult"/> containing the channel mapping options.</returns>
        [HttpGet("ChannelMappingOptions")]
        [Authorize(Policy = Policies.DefaultAuthorization)]
        [ProducesResponseType(StatusCodes.Status200OK)]
        public async Task<ActionResult<ChannelMappingOptionsDto>> GetChannelMappingOptions([FromQuery] string? providerId)
        {
            var config = _configurationManager.GetConfiguration<LiveTvOptions>("livetv");

            var listingsProviderInfo = config.ListingProviders.First(i => string.Equals(providerId, i.Id, StringComparison.OrdinalIgnoreCase));

            var listingsProviderName = _liveTvManager.ListingProviders.First(i => string.Equals(i.Type, listingsProviderInfo.Type, StringComparison.OrdinalIgnoreCase)).Name;

            var tunerChannels = await _liveTvManager.GetChannelsForListingsProvider(providerId, CancellationToken.None)
                .ConfigureAwait(false);

            var providerChannels = await _liveTvManager.GetChannelsFromListingsProviderData(providerId, CancellationToken.None)
                .ConfigureAwait(false);

            var mappings = listingsProviderInfo.ChannelMappings;

            return new ChannelMappingOptionsDto
            {
                TunerChannels = tunerChannels.Select(i => _liveTvManager.GetTunerChannelMapping(i, mappings, providerChannels)).ToList(),
                ProviderChannels = providerChannels.Select(i => new NameIdPair
                {
                    Name = i.Name,
                    Id = i.Id
                }).ToList(),
                Mappings = mappings,
                ProviderName = listingsProviderName
            };
        }

        /// <summary>
        /// Set channel mappings.
        /// </summary>
        /// <param name="providerId">Provider id.</param>
        /// <param name="tunerChannelId">Tuner channel id.</param>
        /// <param name="providerChannelId">Provider channel id.</param>
        /// <response code="200">Created channel mapping returned.</response>
        /// <returns>An <see cref="OkResult"/> containing the created channel mapping.</returns>
        [HttpPost("ChannelMappings")]
        [Authorize(Policy = Policies.DefaultAuthorization)]
        [ProducesResponseType(StatusCodes.Status200OK)]
        public async Task<ActionResult<TunerChannelMapping>> SetChannelMapping(
            [FromQuery] string? providerId,
            [FromQuery] string? tunerChannelId,
            [FromQuery] string? providerChannelId)
        {
            return await _liveTvManager.SetChannelMapping(providerId, tunerChannelId, providerChannelId).ConfigureAwait(false);
        }

        /// <summary>
        /// Get tuner host types.
        /// </summary>
        /// <response code="200">Tuner host types returned.</response>
        /// <returns>An <see cref="OkResult"/> containing the tuner host types.</returns>
        [HttpGet("TunerHosts/Types")]
        [Authorize(Policy = Policies.DefaultAuthorization)]
        [ProducesResponseType(StatusCodes.Status200OK)]
        public ActionResult<IEnumerable<NameIdPair>> GetTunerHostTypes()
        {
            return _liveTvManager.GetTunerHostTypes();
        }

        /// <summary>
        /// Discover tuners.
        /// </summary>
        /// <param name="newDevicesOnly">Only discover new tuners.</param>
        /// <response code="200">Tuners returned.</response>
        /// <returns>An <see cref="OkResult"/> containing the tuners.</returns>
        [HttpGet("Tuners/Discvover")]
        [Authorize(Policy = Policies.DefaultAuthorization)]
        [ProducesResponseType(StatusCodes.Status200OK)]
        public async Task<ActionResult<IEnumerable<TunerHostInfo>>> DiscoverTuners([FromQuery] bool newDevicesOnly = false)
        {
            return await _liveTvManager.DiscoverTuners(newDevicesOnly, CancellationToken.None).ConfigureAwait(false);
        }

        /// <summary>
        /// Gets a live tv recording stream.
        /// </summary>
        /// <param name="recordingId">Recording id.</param>
        /// <response code="200">Recording stream returned.</response>
        /// <response code="404">Recording not found.</response>
        /// <returns>
        /// An <see cref="OkResult"/> containing the recording stream on success,
        /// or a <see cref="NotFoundResult"/> if recording not found.
        /// </returns>
        [HttpGet("LiveRecordings/{recordingId}/stream")]
        [ProducesResponseType(StatusCodes.Status200OK)]
        [ProducesResponseType(StatusCodes.Status404NotFound)]
        [ProducesVideoFile]
<<<<<<< HEAD
        public async Task<ActionResult> GetLiveRecordingFile([FromRoute] string recordingId)
=======
        public async Task<ActionResult> GetLiveRecordingFile([FromRoute, Required] string recordingId)
>>>>>>> 621f3b70
        {
            var path = _liveTvManager.GetEmbyTvActiveRecordingPath(recordingId);

            if (string.IsNullOrWhiteSpace(path))
            {
                return NotFound();
            }

            await using var memoryStream = new MemoryStream();
            await new ProgressiveFileCopier(path, null, _transcodingJobHelper, CancellationToken.None)
                .WriteToAsync(memoryStream, CancellationToken.None)
                .ConfigureAwait(false);
            return File(memoryStream, MimeTypes.GetMimeType(path));
        }

        /// <summary>
        /// Gets a live tv channel stream.
        /// </summary>
        /// <param name="streamId">Stream id.</param>
        /// <param name="container">Container type.</param>
        /// <response code="200">Stream returned.</response>
        /// <response code="404">Stream not found.</response>
        /// <returns>
        /// An <see cref="OkResult"/> containing the channel stream on success,
        /// or a <see cref="NotFoundResult"/> if stream not found.
        /// </returns>
        [HttpGet("LiveStreamFiles/{streamId}/stream.{container}")]
        [ProducesResponseType(StatusCodes.Status200OK)]
        [ProducesResponseType(StatusCodes.Status404NotFound)]
        [ProducesVideoFile]
<<<<<<< HEAD
        public async Task<ActionResult> GetLiveStreamFile([FromRoute] string streamId, [FromRoute] string container)
=======
        public async Task<ActionResult> GetLiveStreamFile([FromRoute, Required] string streamId, [FromRoute, Required] string container)
>>>>>>> 621f3b70
        {
            var liveStreamInfo = await _mediaSourceManager.GetDirectStreamProviderByUniqueId(streamId, CancellationToken.None).ConfigureAwait(false);
            if (liveStreamInfo == null)
            {
                return NotFound();
            }

            await using var memoryStream = new MemoryStream();
            await new ProgressiveFileCopier(liveStreamInfo, null, _transcodingJobHelper, CancellationToken.None)
                .WriteToAsync(memoryStream, CancellationToken.None)
                .ConfigureAwait(false);
            return File(memoryStream, MimeTypes.GetMimeType("file." + container));
        }

        private void AssertUserCanManageLiveTv()
        {
            var user = _sessionContext.GetUser(Request);

            if (user == null)
            {
                throw new SecurityException("Anonymous live tv management is not allowed.");
            }

            if (!user.HasPermission(PermissionKind.EnableLiveTvManagement))
            {
                throw new SecurityException("The current user does not have permission to manage live tv.");
            }
        }
    }
}<|MERGE_RESOLUTION|>--- conflicted
+++ resolved
@@ -1,4 +1,4 @@
-using System;
+﻿using System;
 using System.Collections.Generic;
 using System.ComponentModel.DataAnnotations;
 using System.Diagnostics.CodeAnalysis;
@@ -18,6 +18,7 @@
 using Jellyfin.Data.Enums;
 using MediaBrowser.Common;
 using MediaBrowser.Common.Configuration;
+using MediaBrowser.Common.Net;
 using MediaBrowser.Controller.Dto;
 using MediaBrowser.Controller.Entities;
 using MediaBrowser.Controller.Entities.TV;
@@ -210,7 +211,7 @@
         [HttpGet("Channels/{channelId}")]
         [ProducesResponseType(StatusCodes.Status200OK)]
         [Authorize(Policy = Policies.DefaultAuthorization)]
-        public ActionResult<BaseItemDto> GetChannel([FromRoute] Guid channelId, [FromQuery] Guid? userId)
+        public ActionResult<BaseItemDto> GetChannel([FromRoute, Required] Guid channelId, [FromQuery] Guid? userId)
         {
             var user = userId.HasValue && !userId.Equals(Guid.Empty)
                 ? _userManager.GetUserById(userId.Value)
@@ -407,7 +408,7 @@
         [HttpGet("Recordings/{recordingId}")]
         [ProducesResponseType(StatusCodes.Status200OK)]
         [Authorize(Policy = Policies.DefaultAuthorization)]
-        public ActionResult<BaseItemDto> GetRecording([FromRoute] Guid recordingId, [FromQuery] Guid? userId)
+        public ActionResult<BaseItemDto> GetRecording([FromRoute, Required] Guid recordingId, [FromQuery] Guid? userId)
         {
             var user = userId.HasValue && !userId.Equals(Guid.Empty)
                 ? _userManager.GetUserById(userId.Value)
@@ -429,7 +430,7 @@
         [HttpPost("Tuners/{tunerId}/Reset")]
         [ProducesResponseType(StatusCodes.Status204NoContent)]
         [Authorize(Policy = Policies.DefaultAuthorization)]
-        public ActionResult ResetTuner([FromRoute] string tunerId)
+        public ActionResult ResetTuner([FromRoute, Required] string tunerId)
         {
             AssertUserCanManageLiveTv();
             _liveTvManager.ResetTuner(tunerId, CancellationToken.None);
@@ -745,7 +746,7 @@
         [Authorize(Policy = Policies.DefaultAuthorization)]
         [ProducesResponseType(StatusCodes.Status200OK)]
         public async Task<ActionResult<BaseItemDto>> GetProgram(
-            [FromRoute] string programId,
+            [FromRoute, Required] string programId,
             [FromQuery] Guid? userId)
         {
             var user = userId.HasValue && !userId.Equals(Guid.Empty)
@@ -766,7 +767,7 @@
         [Authorize(Policy = Policies.DefaultAuthorization)]
         [ProducesResponseType(StatusCodes.Status204NoContent)]
         [ProducesResponseType(StatusCodes.Status404NotFound)]
-        public ActionResult DeleteRecording([FromRoute] Guid recordingId)
+        public ActionResult DeleteRecording([FromRoute, Required] Guid recordingId)
         {
             AssertUserCanManageLiveTv();
 
@@ -793,7 +794,7 @@
         [HttpDelete("Timers/{timerId}")]
         [Authorize(Policy = Policies.DefaultAuthorization)]
         [ProducesResponseType(StatusCodes.Status204NoContent)]
-        public async Task<ActionResult> CancelTimer([FromRoute] string timerId)
+        public async Task<ActionResult> CancelTimer([FromRoute, Required] string timerId)
         {
             AssertUserCanManageLiveTv();
             await _liveTvManager.CancelTimer(timerId).ConfigureAwait(false);
@@ -811,7 +812,7 @@
         [Authorize(Policy = Policies.DefaultAuthorization)]
         [ProducesResponseType(StatusCodes.Status204NoContent)]
         [SuppressMessage("Microsoft.Performance", "CA1801:ReviewUnusedParameters", MessageId = "timerId", Justification = "Imported from ServiceStack")]
-        public async Task<ActionResult> UpdateTimer([FromRoute] string timerId, [FromBody] TimerInfoDto timerInfo)
+        public async Task<ActionResult> UpdateTimer([FromRoute, Required] string timerId, [FromBody] TimerInfoDto timerInfo)
         {
             AssertUserCanManageLiveTv();
             await _liveTvManager.UpdateTimer(timerInfo, CancellationToken.None).ConfigureAwait(false);
@@ -845,7 +846,7 @@
         [Authorize(Policy = Policies.DefaultAuthorization)]
         [ProducesResponseType(StatusCodes.Status200OK)]
         [ProducesResponseType(StatusCodes.Status404NotFound)]
-        public async Task<ActionResult<SeriesTimerInfoDto>> GetSeriesTimer([FromRoute] string timerId)
+        public async Task<ActionResult<SeriesTimerInfoDto>> GetSeriesTimer([FromRoute, Required] string timerId)
         {
             var timer = await _liveTvManager.GetSeriesTimer(timerId, CancellationToken.None).ConfigureAwait(false);
             if (timer == null)
@@ -885,7 +886,7 @@
         [HttpDelete("SeriesTimers/{timerId}")]
         [Authorize(Policy = Policies.DefaultAuthorization)]
         [ProducesResponseType(StatusCodes.Status204NoContent)]
-        public async Task<ActionResult> CancelSeriesTimer([FromRoute] string timerId)
+        public async Task<ActionResult> CancelSeriesTimer([FromRoute, Required] string timerId)
         {
             AssertUserCanManageLiveTv();
             await _liveTvManager.CancelSeriesTimer(timerId).ConfigureAwait(false);
@@ -903,7 +904,7 @@
         [Authorize(Policy = Policies.DefaultAuthorization)]
         [ProducesResponseType(StatusCodes.Status204NoContent)]
         [SuppressMessage("Microsoft.Performance", "CA1801:ReviewUnusedParameters", MessageId = "timerId", Justification = "Imported from ServiceStack")]
-        public async Task<ActionResult> UpdateSeriesTimer([FromRoute] string timerId, [FromBody] SeriesTimerInfoDto seriesTimerInfo)
+        public async Task<ActionResult> UpdateSeriesTimer([FromRoute, Required] string timerId, [FromBody] SeriesTimerInfoDto seriesTimerInfo)
         {
             AssertUserCanManageLiveTv();
             await _liveTvManager.UpdateSeriesTimer(seriesTimerInfo, CancellationToken.None).ConfigureAwait(false);
@@ -935,7 +936,7 @@
         [Authorize(Policy = Policies.DefaultAuthorization)]
         [ProducesResponseType(StatusCodes.Status404NotFound)]
         [Obsolete("This endpoint is obsolete.")]
-        public ActionResult<BaseItemDto> GetRecordingGroup([FromRoute] Guid? groupId)
+        public ActionResult<BaseItemDto> GetRecordingGroup([FromRoute, Required] Guid? groupId)
         {
             return NotFound();
         }
@@ -1072,7 +1073,7 @@
         [ProducesFile(MediaTypeNames.Application.Json)]
         public async Task<ActionResult> GetSchedulesDirectCountries()
         {
-            var client = _httpClientFactory.CreateClient();
+            var client = _httpClientFactory.CreateClient(NamedClient.Default);
             // https://json.schedulesdirect.org/20141201/available/countries
             // Can't dispose the response as it's required up the call chain.
             var response = await client.GetAsync("https://json.schedulesdirect.org/20141201/available/countries")
@@ -1179,11 +1180,7 @@
         [ProducesResponseType(StatusCodes.Status200OK)]
         [ProducesResponseType(StatusCodes.Status404NotFound)]
         [ProducesVideoFile]
-<<<<<<< HEAD
-        public async Task<ActionResult> GetLiveRecordingFile([FromRoute] string recordingId)
-=======
         public async Task<ActionResult> GetLiveRecordingFile([FromRoute, Required] string recordingId)
->>>>>>> 621f3b70
         {
             var path = _liveTvManager.GetEmbyTvActiveRecordingPath(recordingId);
 
@@ -1214,11 +1211,7 @@
         [ProducesResponseType(StatusCodes.Status200OK)]
         [ProducesResponseType(StatusCodes.Status404NotFound)]
         [ProducesVideoFile]
-<<<<<<< HEAD
-        public async Task<ActionResult> GetLiveStreamFile([FromRoute] string streamId, [FromRoute] string container)
-=======
         public async Task<ActionResult> GetLiveStreamFile([FromRoute, Required] string streamId, [FromRoute, Required] string container)
->>>>>>> 621f3b70
         {
             var liveStreamInfo = await _mediaSourceManager.GetDirectStreamProviderByUniqueId(streamId, CancellationToken.None).ConfigureAwait(false);
             if (liveStreamInfo == null)
