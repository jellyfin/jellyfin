using System.ComponentModel.DataAnnotations;
using System.Linq;
using System.Threading.Tasks;
using Jellyfin.Api.Constants;
using Jellyfin.Api.Models.StartupDtos;
using Jellyfin.Networking.Configuration;
using MediaBrowser.Controller.Configuration;
using MediaBrowser.Controller.Library;
using Microsoft.AspNetCore.Authorization;
using Microsoft.AspNetCore.Http;
using Microsoft.AspNetCore.Mvc;

namespace Jellyfin.Api.Controllers
{
    /// <summary>
    /// The startup wizard controller.
    /// </summary>
    [Authorize(Policy = Policies.FirstTimeSetupOrElevated)]
    public class StartupController : BaseJellyfinApiController
    {
        private readonly IServerConfigurationManager _config;
        private readonly IUserManager _userManager;

        /// <summary>
        /// Initializes a new instance of the <see cref="StartupController" /> class.
        /// </summary>
        /// <param name="config">The server configuration manager.</param>
        /// <param name="userManager">The user manager.</param>
        public StartupController(IServerConfigurationManager config, IUserManager userManager)
        {
            _config = config;
            _userManager = userManager;
        }

        /// <summary>
        /// Completes the startup wizard.
        /// </summary>
        /// <response code="204">Startup wizard completed.</response>
        /// <returns>A <see cref="NoContentResult"/> indicating success.</returns>
        [HttpPost("Complete")]
        [ProducesResponseType(StatusCodes.Status204NoContent)]
        public ActionResult CompleteWizard()
        {
            _config.Configuration.IsStartupWizardCompleted = true;
            _config.SaveConfiguration();
            return NoContent();
        }

        /// <summary>
        /// Gets the initial startup wizard configuration.
        /// </summary>
        /// <response code="200">Initial startup wizard configuration retrieved.</response>
        /// <returns>An <see cref="OkResult"/> containing the initial startup wizard configuration.</returns>
        [HttpGet("Configuration")]
        [ProducesResponseType(StatusCodes.Status200OK)]
        public ActionResult<StartupConfigurationDto> GetStartupConfiguration()
        {
            return new StartupConfigurationDto
            {
                UICulture = _config.Configuration.UICulture,
                MetadataCountryCode = _config.Configuration.MetadataCountryCode,
                PreferredMetadataLanguage = _config.Configuration.PreferredMetadataLanguage
            };
        }

        /// <summary>
        /// Sets the initial startup wizard configuration.
        /// </summary>
        /// <param name="startupConfiguration">The updated startup configuration.</param>
        /// <response code="204">Configuration saved.</response>
        /// <returns>A <see cref="NoContentResult"/> indicating success.</returns>
        [HttpPost("Configuration")]
        [ProducesResponseType(StatusCodes.Status204NoContent)]
        public ActionResult UpdateInitialConfiguration([FromBody, Required] StartupConfigurationDto startupConfiguration)
        {
            _config.Configuration.UICulture = startupConfiguration.UICulture ?? string.Empty;
            _config.Configuration.MetadataCountryCode = startupConfiguration.MetadataCountryCode ?? string.Empty;
            _config.Configuration.PreferredMetadataLanguage = startupConfiguration.PreferredMetadataLanguage ?? string.Empty;
            _config.SaveConfiguration();
            return NoContent();
        }

        /// <summary>
        /// Sets remote access and UPnP.
        /// </summary>
        /// <param name="startupRemoteAccessDto">The startup remote access dto.</param>
        /// <response code="204">Configuration saved.</response>
        /// <returns>A <see cref="NoContentResult"/> indicating success.</returns>
        [HttpPost("RemoteAccess")]
        [ProducesResponseType(StatusCodes.Status204NoContent)]
        public ActionResult SetRemoteAccess([FromBody, Required] StartupRemoteAccessDto startupRemoteAccessDto)
        {
<<<<<<< HEAD
            var config = _config.GetNetworkConfiguration();
            config.EnableRemoteAccess = startupRemoteAccessDto.EnableRemoteAccess;
            config.EnableUPnP = startupRemoteAccessDto.EnableAutomaticPortMapping;
            _config.SaveConfiguration("network", config);
=======
            NetworkConfiguration settings = _config.GetNetworkConfiguration();
            settings.EnableRemoteAccess = startupRemoteAccessDto.EnableRemoteAccess;
            settings.EnableUPnP = startupRemoteAccessDto.EnableAutomaticPortMapping;
            _config.SaveConfiguration("network", settings);
>>>>>>> a57b99bf
            return NoContent();
        }

        /// <summary>
        /// Gets the first user.
        /// </summary>
        /// <response code="200">Initial user retrieved.</response>
        /// <returns>The first user.</returns>
        [HttpGet("User")]
        [HttpGet("FirstUser", Name = "GetFirstUser_2")]
        [ProducesResponseType(StatusCodes.Status200OK)]
        public async Task<StartupUserDto> GetFirstUser()
        {
            // TODO: Remove this method when startup wizard no longer requires an existing user.
            await _userManager.InitializeAsync().ConfigureAwait(false);
            var user = _userManager.Users.First();
            return new StartupUserDto
            {
                Name = user.Username,
                Password = user.Password
            };
        }

        /// <summary>
        /// Sets the user name and password.
        /// </summary>
        /// <param name="startupUserDto">The DTO containing username and password.</param>
        /// <response code="204">Updated user name and password.</response>
        /// <returns>
        /// A <see cref="Task" /> that represents the asynchronous update operation.
        /// The task result contains a <see cref="NoContentResult"/> indicating success.
        /// </returns>
        [HttpPost("User")]
        [ProducesResponseType(StatusCodes.Status204NoContent)]
        public async Task<ActionResult> UpdateStartupUser([FromBody] StartupUserDto startupUserDto)
        {
            var user = _userManager.Users.First();

            user.Username = startupUserDto.Name;

            await _userManager.UpdateUserAsync(user).ConfigureAwait(false);

            if (!string.IsNullOrEmpty(startupUserDto.Password))
            {
                await _userManager.ChangePassword(user, startupUserDto.Password).ConfigureAwait(false);
            }

            return NoContent();
        }
    }
}<|MERGE_RESOLUTION|>--- conflicted
+++ resolved
@@ -90,17 +90,10 @@
         [ProducesResponseType(StatusCodes.Status204NoContent)]
         public ActionResult SetRemoteAccess([FromBody, Required] StartupRemoteAccessDto startupRemoteAccessDto)
         {
-<<<<<<< HEAD
-            var config = _config.GetNetworkConfiguration();
-            config.EnableRemoteAccess = startupRemoteAccessDto.EnableRemoteAccess;
-            config.EnableUPnP = startupRemoteAccessDto.EnableAutomaticPortMapping;
-            _config.SaveConfiguration("network", config);
-=======
             NetworkConfiguration settings = _config.GetNetworkConfiguration();
             settings.EnableRemoteAccess = startupRemoteAccessDto.EnableRemoteAccess;
             settings.EnableUPnP = startupRemoteAccessDto.EnableAutomaticPortMapping;
             _config.SaveConfiguration("network", settings);
->>>>>>> a57b99bf
             return NoContent();
         }
 
