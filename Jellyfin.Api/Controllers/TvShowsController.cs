--- conflicted
+++ resolved
@@ -46,140 +46,11 @@
         IDtoService dtoService,
         ITVSeriesManager tvSeriesManager)
     {
-<<<<<<< HEAD
-        private readonly IUserManager _userManager;
-        private readonly ILibraryManager _libraryManager;
-        private readonly IDtoService _dtoService;
-        private readonly ITVSeriesManager _tvSeriesManager;
-
-        /// <summary>
-        /// Initializes a new instance of the <see cref="TvShowsController"/> class.
-        /// </summary>
-        /// <param name="userManager">Instance of the <see cref="IUserManager"/> interface.</param>
-        /// <param name="libraryManager">Instance of the <see cref="ILibraryManager"/> interface.</param>
-        /// <param name="dtoService">Instance of the <see cref="IDtoService"/> interface.</param>
-        /// <param name="tvSeriesManager">Instance of the <see cref="ITVSeriesManager"/> interface.</param>
-        public TvShowsController(
-            IUserManager userManager,
-            ILibraryManager libraryManager,
-            IDtoService dtoService,
-            ITVSeriesManager tvSeriesManager)
-        {
-            _userManager = userManager;
-            _libraryManager = libraryManager;
-            _dtoService = dtoService;
-            _tvSeriesManager = tvSeriesManager;
-        }
-
-        /// <summary>
-        /// Gets a list of next up episodes.
-        /// </summary>
-        /// <param name="userId">The user id of the user to get the next up episodes for.</param>
-        /// <param name="startIndex">Optional. The record index to start at. All items with a lower index will be dropped from the results.</param>
-        /// <param name="limit">Optional. The maximum number of records to return.</param>
-        /// <param name="fields">Optional. Specify additional fields of information to return in the output.</param>
-        /// <param name="seriesId">Optional. Filter by series id.</param>
-        /// <param name="parentId">Optional. Specify this to localize the search to a specific item or folder. Omit to use the root.</param>
-        /// <param name="enableImages">Optional. Include image information in output.</param>
-        /// <param name="imageTypeLimit">Optional. The max number of images to return, per image type.</param>
-        /// <param name="enableImageTypes">Optional. The image types to include in the output.</param>
-        /// <param name="enableUserData">Optional. Include user data.</param>
-        /// <param name="nextUpDateCutoff">Optional. Starting date of shows to show in Next Up section.</param>
-        /// <param name="enableTotalRecordCount">Whether to enable the total records count. Defaults to true.</param>
-        /// <param name="disableFirstEpisode">Whether to disable sending the first episode in a series as next up.</param>
-        /// <param name="enableRewatching">Whether to include watched episode in next up results.</param>
-        /// <returns>A <see cref="QueryResult{BaseItemDto}"/> with the next up episodes.</returns>
-        [HttpGet("NextUp")]
-        [ProducesResponseType(StatusCodes.Status200OK)]
-        public ActionResult<QueryResult<BaseItemDto>> GetNextUp(
-            [FromQuery] Guid? userId,
-            [FromQuery] int? startIndex,
-            [FromQuery] int? limit,
-            [FromQuery, ModelBinder(typeof(CommaDelimitedArrayModelBinder))] ItemFields[] fields,
-            [FromQuery] Guid? seriesId,
-            [FromQuery] Guid? parentId,
-            [FromQuery] bool? enableImages,
-            [FromQuery] int? imageTypeLimit,
-            [FromQuery, ModelBinder(typeof(CommaDelimitedArrayModelBinder))] ImageType[] enableImageTypes,
-            [FromQuery] bool? enableUserData,
-            [FromQuery] DateTime? nextUpDateCutoff,
-            [FromQuery] bool enableTotalRecordCount = true,
-            [FromQuery] bool disableFirstEpisode = false,
-            [FromQuery] bool enableRewatching = false)
-        {
-            userId = RequestHelpers.GetUserId(User, userId);
-            var options = new DtoOptions { Fields = fields }
-                .AddClientFields(User)
-                .AddAdditionalDtoOptions(enableImages, enableUserData, imageTypeLimit, enableImageTypes);
-
-            var result = _tvSeriesManager.GetNextUp(
-                new NextUpQuery
-                {
-                    Limit = limit,
-                    ParentId = parentId,
-                    SeriesId = seriesId,
-                    StartIndex = startIndex,
-                    UserId = userId.Value,
-                    EnableTotalRecordCount = enableTotalRecordCount,
-                    DisableFirstEpisode = disableFirstEpisode,
-                    NextUpDateCutoff = nextUpDateCutoff ?? DateTime.MinValue,
-                    EnableRewatching = enableRewatching
-                },
-                options);
-
-            var user = userId.Value.Equals(default)
-                ? null
-                : _userManager.GetUserById(userId.Value);
-
-            var returnItems = _dtoService.GetBaseItemDtos(result.Items, options, user);
-
-            return new QueryResult<BaseItemDto>(
-                startIndex,
-                result.TotalRecordCount,
-                returnItems);
-        }
-
-        /// <summary>
-        /// Gets a list of upcoming episodes.
-        /// </summary>
-        /// <param name="userId">The user id of the user to get the upcoming episodes for.</param>
-        /// <param name="startIndex">Optional. The record index to start at. All items with a lower index will be dropped from the results.</param>
-        /// <param name="limit">Optional. The maximum number of records to return.</param>
-        /// <param name="fields">Optional. Specify additional fields of information to return in the output.</param>
-        /// <param name="parentId">Optional. Specify this to localize the search to a specific item or folder. Omit to use the root.</param>
-        /// <param name="enableImages">Optional. Include image information in output.</param>
-        /// <param name="imageTypeLimit">Optional. The max number of images to return, per image type.</param>
-        /// <param name="enableImageTypes">Optional. The image types to include in the output.</param>
-        /// <param name="enableUserData">Optional. Include user data.</param>
-        /// <returns>A <see cref="QueryResult{BaseItemDto}"/> with the next up episodes.</returns>
-        [HttpGet("Upcoming")]
-        [ProducesResponseType(StatusCodes.Status200OK)]
-        public ActionResult<QueryResult<BaseItemDto>> GetUpcomingEpisodes(
-            [FromQuery] Guid? userId,
-            [FromQuery] int? startIndex,
-            [FromQuery] int? limit,
-            [FromQuery, ModelBinder(typeof(CommaDelimitedArrayModelBinder))] ItemFields[] fields,
-            [FromQuery] Guid? parentId,
-            [FromQuery] bool? enableImages,
-            [FromQuery] int? imageTypeLimit,
-            [FromQuery, ModelBinder(typeof(CommaDelimitedArrayModelBinder))] ImageType[] enableImageTypes,
-            [FromQuery] bool? enableUserData)
-        {
-            userId = RequestHelpers.GetUserId(User, userId);
-            var user = userId.Value.Equals(default)
-                ? null
-                : _userManager.GetUserById(userId.Value);
-
-            var minPremiereDate = DateTime.UtcNow.Date.AddDays(-1);
-
-            var parentIdGuid = parentId ?? Guid.Empty;
-=======
         _userManager = userManager;
         _libraryManager = libraryManager;
         _dtoService = dtoService;
         _tvSeriesManager = tvSeriesManager;
     }
->>>>>>> 3fe64f69
 
     /// <summary>
     /// Gets a list of next up episodes.
@@ -217,6 +88,7 @@
         [FromQuery] bool disableFirstEpisode = false,
         [FromQuery] bool enableRewatching = false)
     {
+            userId = RequestHelpers.GetUserId(User, userId);
         var options = new DtoOptions { Fields = fields }
             .AddClientFields(User)
             .AddAdditionalDtoOptions(enableImages, enableUserData, imageTypeLimit, enableImageTypes);
@@ -228,7 +100,7 @@
                 ParentId = parentId,
                 SeriesId = seriesId,
                 StartIndex = startIndex,
-                UserId = userId ?? Guid.Empty,
+                    UserId = userId.Value,
                 EnableTotalRecordCount = enableTotalRecordCount,
                 DisableFirstEpisode = disableFirstEpisode,
                 NextUpDateCutoff = nextUpDateCutoff ?? DateTime.MinValue,
@@ -236,7 +108,7 @@
             },
             options);
 
-        var user = userId is null || userId.Value.Equals(default)
+            var user = userId.Value.Equals(default)
             ? null
             : _userManager.GetUserById(userId.Value);
 
@@ -274,59 +146,14 @@
         [FromQuery, ModelBinder(typeof(CommaDelimitedArrayModelBinder))] ImageType[] enableImageTypes,
         [FromQuery] bool? enableUserData)
     {
-        var user = userId is null || userId.Value.Equals(default)
+            userId = RequestHelpers.GetUserId(User, userId);
+            var user = userId.Value.Equals(default)
             ? null
             : _userManager.GetUserById(userId.Value);
 
         var minPremiereDate = DateTime.UtcNow.Date.AddDays(-1);
 
-<<<<<<< HEAD
-        /// <summary>
-        /// Gets episodes for a tv season.
-        /// </summary>
-        /// <param name="seriesId">The series id.</param>
-        /// <param name="userId">The user id.</param>
-        /// <param name="fields">Optional. Specify additional fields of information to return in the output. This allows multiple, comma delimited. Options: Budget, Chapters, DateCreated, Genres, HomePageUrl, IndexOptions, MediaStreams, Overview, ParentId, Path, People, ProviderIds, PrimaryImageAspectRatio, Revenue, SortName, Studios, Taglines, TrailerUrls.</param>
-        /// <param name="season">Optional filter by season number.</param>
-        /// <param name="seasonId">Optional. Filter by season id.</param>
-        /// <param name="isMissing">Optional. Filter by items that are missing episodes or not.</param>
-        /// <param name="adjacentTo">Optional. Return items that are siblings of a supplied item.</param>
-        /// <param name="startItemId">Optional. Skip through the list until a given item is found.</param>
-        /// <param name="startIndex">Optional. The record index to start at. All items with a lower index will be dropped from the results.</param>
-        /// <param name="limit">Optional. The maximum number of records to return.</param>
-        /// <param name="enableImages">Optional, include image information in output.</param>
-        /// <param name="imageTypeLimit">Optional, the max number of images to return, per image type.</param>
-        /// <param name="enableImageTypes">Optional. The image types to include in the output.</param>
-        /// <param name="enableUserData">Optional. Include user data.</param>
-        /// <param name="sortBy">Optional. Specify one or more sort orders, comma delimited. Options: Album, AlbumArtist, Artist, Budget, CommunityRating, CriticRating, DateCreated, DatePlayed, PlayCount, PremiereDate, ProductionYear, SortName, Random, Revenue, Runtime.</param>
-        /// <returns>A <see cref="QueryResult{BaseItemDto}"/> with the episodes on success or a <see cref="NotFoundResult"/> if the series was not found.</returns>
-        [HttpGet("{seriesId}/Episodes")]
-        [ProducesResponseType(StatusCodes.Status200OK)]
-        [ProducesResponseType(StatusCodes.Status404NotFound)]
-        public ActionResult<QueryResult<BaseItemDto>> GetEpisodes(
-            [FromRoute, Required] Guid seriesId,
-            [FromQuery] Guid? userId,
-            [FromQuery, ModelBinder(typeof(CommaDelimitedArrayModelBinder))] ItemFields[] fields,
-            [FromQuery] int? season,
-            [FromQuery] Guid? seasonId,
-            [FromQuery] bool? isMissing,
-            [FromQuery] Guid? adjacentTo,
-            [FromQuery] Guid? startItemId,
-            [FromQuery] int? startIndex,
-            [FromQuery] int? limit,
-            [FromQuery] bool? enableImages,
-            [FromQuery] int? imageTypeLimit,
-            [FromQuery, ModelBinder(typeof(CommaDelimitedArrayModelBinder))] ImageType[] enableImageTypes,
-            [FromQuery] bool? enableUserData,
-            [FromQuery] string? sortBy)
-        {
-            userId = RequestHelpers.GetUserId(User, userId);
-            var user = userId.Value.Equals(default)
-                ? null
-                : _userManager.GetUserById(userId.Value);
-=======
         var parentIdGuid = parentId ?? Guid.Empty;
->>>>>>> 3fe64f69
 
         var options = new DtoOptions { Fields = fields }
             .AddClientFields(User)
@@ -391,7 +218,8 @@
         [FromQuery] bool? enableUserData,
         [FromQuery] string? sortBy)
     {
-        var user = userId is null || userId.Value.Equals(default)
+            userId = RequestHelpers.GetUserId(User, userId);
+            var user = userId.Value.Equals(default)
             ? null
             : _userManager.GetUserById(userId.Value);
 
@@ -460,15 +288,8 @@
 
         if (string.Equals(sortBy, ItemSortBy.Random, StringComparison.OrdinalIgnoreCase))
         {
-<<<<<<< HEAD
-            userId = RequestHelpers.GetUserId(User, userId);
-            var user = userId.Value.Equals(default)
-                ? null
-                : _userManager.GetUserById(userId.Value);
-=======
             episodes.Shuffle();
         }
->>>>>>> 3fe64f69
 
         var returnItems = episodes;
 
@@ -514,7 +335,8 @@
         [FromQuery, ModelBinder(typeof(CommaDelimitedArrayModelBinder))] ImageType[] enableImageTypes,
         [FromQuery] bool? enableUserData)
     {
-        var user = userId is null || userId.Value.Equals(default)
+            userId = RequestHelpers.GetUserId(User, userId);
+            var user = userId.Value.Equals(default)
             ? null
             : _userManager.GetUserById(userId.Value);
 
