--- conflicted
+++ resolved
@@ -45,11 +45,7 @@
         public ActionResult<DisplayPreferencesDto> GetDisplayPreferences(
             [FromRoute, Required] string displayPreferencesId,
             [FromQuery, Required] Guid userId,
-<<<<<<< HEAD
-            [FromQuery, Required] string? client)
-=======
             [FromQuery, Required] string client)
->>>>>>> a626ce5b
         {
             var displayPreferences = _displayPreferencesManager.GetDisplayPreferences(userId, client);
             var itemPreferences = _displayPreferencesManager.GetItemDisplayPreferences(displayPreferences.UserId, Guid.Empty, displayPreferences.Client);
