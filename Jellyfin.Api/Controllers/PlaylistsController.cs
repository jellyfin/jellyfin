using System;
using System.Collections.Generic;
using System.ComponentModel.DataAnnotations;
using System.Linq;
using System.Threading.Tasks;
using Jellyfin.Api.Attributes;
using Jellyfin.Api.Extensions;
using Jellyfin.Api.Helpers;
using Jellyfin.Api.ModelBinders;
using Jellyfin.Api.Models.PlaylistDtos;
using MediaBrowser.Controller.Dto;
using MediaBrowser.Controller.Library;
using MediaBrowser.Controller.Playlists;
using MediaBrowser.Model.Dto;
using MediaBrowser.Model.Entities;
using MediaBrowser.Model.Playlists;
using MediaBrowser.Model.Querying;
using Microsoft.AspNetCore.Authorization;
using Microsoft.AspNetCore.Http;
using Microsoft.AspNetCore.Mvc;
using Microsoft.AspNetCore.Mvc.ModelBinding;

namespace Jellyfin.Api.Controllers;

/// <summary>
/// Playlists controller.
/// </summary>
[Authorize]
public class PlaylistsController : BaseJellyfinApiController
{
    private readonly IPlaylistManager _playlistManager;
    private readonly IDtoService _dtoService;
    private readonly IUserManager _userManager;
    private readonly ILibraryManager _libraryManager;

    /// <summary>
    /// Initializes a new instance of the <see cref="PlaylistsController"/> class.
    /// </summary>
    /// <param name="dtoService">Instance of the <see cref="IDtoService"/> interface.</param>
    /// <param name="playlistManager">Instance of the <see cref="IPlaylistManager"/> interface.</param>
    /// <param name="userManager">Instance of the <see cref="IUserManager"/> interface.</param>
    /// <param name="libraryManager">Instance of the <see cref="ILibraryManager"/> interface.</param>
    public PlaylistsController(
        IDtoService dtoService,
        IPlaylistManager playlistManager,
        IUserManager userManager,
        ILibraryManager libraryManager)
    {
        _dtoService = dtoService;
        _playlistManager = playlistManager;
        _userManager = userManager;
        _libraryManager = libraryManager;
    }

    /// <summary>
    /// Creates a new playlist.
    /// </summary>
    /// <remarks>
    /// For backwards compatibility parameters can be sent via Query or Body, with Query having higher precedence.
    /// Query parameters are obsolete.
    /// </remarks>
    /// <param name="name">The playlist name.</param>
    /// <param name="ids">The item ids.</param>
    /// <param name="userId">The user id.</param>
    /// <param name="mediaType">The media type.</param>
    /// <param name="createPlaylistRequest">The create playlist payload.</param>
    /// <returns>
    /// A <see cref="Task" /> that represents the asynchronous operation to create a playlist.
    /// The task result contains an <see cref="OkResult"/> indicating success.
    /// </returns>
    [HttpPost]
    [ProducesResponseType(StatusCodes.Status200OK)]
    public async Task<ActionResult<PlaylistCreationResult>> CreatePlaylist(
        [FromQuery, ParameterObsolete] string? name,
        [FromQuery, ModelBinder(typeof(CommaDelimitedArrayModelBinder)), ParameterObsolete] IReadOnlyList<Guid> ids,
        [FromQuery, ParameterObsolete] Guid? userId,
        [FromQuery, ParameterObsolete] string? mediaType,
        [FromBody(EmptyBodyBehavior = EmptyBodyBehavior.Allow)] CreatePlaylistDto? createPlaylistRequest)
    {
        if (ids.Count == 0)
        {
<<<<<<< HEAD
            if (ids.Count == 0)
            {
                ids = createPlaylistRequest?.Ids ?? Array.Empty<Guid>();
            }

            userId ??= createPlaylistRequest?.UserId ?? default;
            userId = RequestHelpers.GetUserId(User, userId);
            var result = await _playlistManager.CreatePlaylist(new PlaylistCreationRequest
            {
                Name = name ?? createPlaylistRequest?.Name,
                ItemIdList = ids,
                UserId = userId.Value,
                MediaType = mediaType ?? createPlaylistRequest?.MediaType
            }).ConfigureAwait(false);

            return result;
=======
            ids = createPlaylistRequest?.Ids ?? Array.Empty<Guid>();
>>>>>>> 3fe64f69
        }

        var result = await _playlistManager.CreatePlaylist(new PlaylistCreationRequest
        {
<<<<<<< HEAD
            userId = RequestHelpers.GetUserId(User, userId);
            await _playlistManager.AddToPlaylistAsync(playlistId, ids, userId.Value).ConfigureAwait(false);
            return NoContent();
        }
=======
            Name = name ?? createPlaylistRequest?.Name,
            ItemIdList = ids,
            UserId = userId ?? createPlaylistRequest?.UserId ?? default,
            MediaType = mediaType ?? createPlaylistRequest?.MediaType
        }).ConfigureAwait(false);
>>>>>>> 3fe64f69

        return result;
    }

    /// <summary>
    /// Adds items to a playlist.
    /// </summary>
    /// <param name="playlistId">The playlist id.</param>
    /// <param name="ids">Item id, comma delimited.</param>
    /// <param name="userId">The userId.</param>
    /// <response code="204">Items added to playlist.</response>
    /// <returns>An <see cref="NoContentResult"/> on success.</returns>
    [HttpPost("{playlistId}/Items")]
    [ProducesResponseType(StatusCodes.Status204NoContent)]
    public async Task<ActionResult> AddToPlaylist(
        [FromRoute, Required] Guid playlistId,
        [FromQuery, ModelBinder(typeof(CommaDelimitedArrayModelBinder))] Guid[] ids,
        [FromQuery] Guid? userId)
    {
        await _playlistManager.AddToPlaylistAsync(playlistId, ids, userId ?? Guid.Empty).ConfigureAwait(false);
        return NoContent();
    }

    /// <summary>
    /// Moves a playlist item.
    /// </summary>
    /// <param name="playlistId">The playlist id.</param>
    /// <param name="itemId">The item id.</param>
    /// <param name="newIndex">The new index.</param>
    /// <response code="204">Item moved to new index.</response>
    /// <returns>An <see cref="NoContentResult"/> on success.</returns>
    [HttpPost("{playlistId}/Items/{itemId}/Move/{newIndex}")]
    [ProducesResponseType(StatusCodes.Status204NoContent)]
    public async Task<ActionResult> MoveItem(
        [FromRoute, Required] string playlistId,
        [FromRoute, Required] string itemId,
        [FromRoute, Required] int newIndex)
    {
        await _playlistManager.MoveItemAsync(playlistId, itemId, newIndex).ConfigureAwait(false);
        return NoContent();
    }

    /// <summary>
    /// Removes items from a playlist.
    /// </summary>
    /// <param name="playlistId">The playlist id.</param>
    /// <param name="entryIds">The item ids, comma delimited.</param>
    /// <response code="204">Items removed.</response>
    /// <returns>An <see cref="NoContentResult"/> on success.</returns>
    [HttpDelete("{playlistId}/Items")]
    [ProducesResponseType(StatusCodes.Status204NoContent)]
    public async Task<ActionResult> RemoveFromPlaylist(
        [FromRoute, Required] string playlistId,
        [FromQuery, ModelBinder(typeof(CommaDelimitedArrayModelBinder))] string[] entryIds)
    {
        await _playlistManager.RemoveFromPlaylistAsync(playlistId, entryIds).ConfigureAwait(false);
        return NoContent();
    }

    /// <summary>
    /// Gets the original items of a playlist.
    /// </summary>
    /// <param name="playlistId">The playlist id.</param>
    /// <param name="userId">User id.</param>
    /// <param name="startIndex">Optional. The record index to start at. All items with a lower index will be dropped from the results.</param>
    /// <param name="limit">Optional. The maximum number of records to return.</param>
    /// <param name="fields">Optional. Specify additional fields of information to return in the output.</param>
    /// <param name="enableImages">Optional. Include image information in output.</param>
    /// <param name="enableUserData">Optional. Include user data.</param>
    /// <param name="imageTypeLimit">Optional. The max number of images to return, per image type.</param>
    /// <param name="enableImageTypes">Optional. The image types to include in the output.</param>
    /// <response code="200">Original playlist returned.</response>
    /// <response code="404">Playlist not found.</response>
    /// <returns>The original playlist items.</returns>
    [HttpGet("{playlistId}/Items")]
    public ActionResult<QueryResult<BaseItemDto>> GetPlaylistItems(
        [FromRoute, Required] Guid playlistId,
        [FromQuery, Required] Guid userId,
        [FromQuery] int? startIndex,
        [FromQuery] int? limit,
        [FromQuery, ModelBinder(typeof(CommaDelimitedArrayModelBinder))] ItemFields[] fields,
        [FromQuery] bool? enableImages,
        [FromQuery] bool? enableUserData,
        [FromQuery] int? imageTypeLimit,
        [FromQuery, ModelBinder(typeof(CommaDelimitedArrayModelBinder))] ImageType[] enableImageTypes)
    {
        var playlist = (Playlist)_libraryManager.GetItemById(playlistId);
        if (playlist is null)
        {
            return NotFound();
        }

        var user = userId.Equals(default)
            ? null
            : _userManager.GetUserById(userId);

        var items = playlist.GetManageableItems().ToArray();

        var count = items.Length;

        if (startIndex.HasValue)
        {
            items = items.Skip(startIndex.Value).ToArray();
        }

        if (limit.HasValue)
        {
            items = items.Take(limit.Value).ToArray();
        }

        var dtoOptions = new DtoOptions { Fields = fields }
            .AddClientFields(User)
            .AddAdditionalDtoOptions(enableImages, enableUserData, imageTypeLimit, enableImageTypes);

        var dtos = _dtoService.GetBaseItemDtos(items.Select(i => i.Item2).ToList(), dtoOptions, user);

        for (int index = 0; index < dtos.Count; index++)
        {
            dtos[index].PlaylistItemId = items[index].Item1.Id;
        }

        var result = new QueryResult<BaseItemDto>(
            startIndex,
            count,
            dtos);

        return result;
    }
}<|MERGE_RESOLUTION|>--- conflicted
+++ resolved
@@ -79,42 +79,18 @@
     {
         if (ids.Count == 0)
         {
-<<<<<<< HEAD
-            if (ids.Count == 0)
-            {
-                ids = createPlaylistRequest?.Ids ?? Array.Empty<Guid>();
-            }
+            ids = createPlaylistRequest?.Ids ?? Array.Empty<Guid>();
+        }
 
             userId ??= createPlaylistRequest?.UserId ?? default;
             userId = RequestHelpers.GetUserId(User, userId);
-            var result = await _playlistManager.CreatePlaylist(new PlaylistCreationRequest
-            {
-                Name = name ?? createPlaylistRequest?.Name,
-                ItemIdList = ids,
-                UserId = userId.Value,
-                MediaType = mediaType ?? createPlaylistRequest?.MediaType
-            }).ConfigureAwait(false);
-
-            return result;
-=======
-            ids = createPlaylistRequest?.Ids ?? Array.Empty<Guid>();
->>>>>>> 3fe64f69
-        }
-
         var result = await _playlistManager.CreatePlaylist(new PlaylistCreationRequest
         {
-<<<<<<< HEAD
-            userId = RequestHelpers.GetUserId(User, userId);
-            await _playlistManager.AddToPlaylistAsync(playlistId, ids, userId.Value).ConfigureAwait(false);
-            return NoContent();
-        }
-=======
             Name = name ?? createPlaylistRequest?.Name,
             ItemIdList = ids,
-            UserId = userId ?? createPlaylistRequest?.UserId ?? default,
+                UserId = userId.Value,
             MediaType = mediaType ?? createPlaylistRequest?.MediaType
         }).ConfigureAwait(false);
->>>>>>> 3fe64f69
 
         return result;
     }
@@ -134,7 +110,8 @@
         [FromQuery, ModelBinder(typeof(CommaDelimitedArrayModelBinder))] Guid[] ids,
         [FromQuery] Guid? userId)
     {
-        await _playlistManager.AddToPlaylistAsync(playlistId, ids, userId ?? Guid.Empty).ConfigureAwait(false);
+            userId = RequestHelpers.GetUserId(User, userId);
+            await _playlistManager.AddToPlaylistAsync(playlistId, ids, userId.Value).ConfigureAwait(false);
         return NoContent();
     }
 
