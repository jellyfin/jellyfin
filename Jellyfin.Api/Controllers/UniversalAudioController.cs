﻿using System;
using System.Collections.Generic;
using System.ComponentModel.DataAnnotations;
using System.Globalization;
using System.Linq;
using System.Threading.Tasks;
using Jellyfin.Api.Attributes;
using Jellyfin.Api.Constants;
using Jellyfin.Api.Helpers;
using Jellyfin.Api.Models.StreamingDtos;
using MediaBrowser.Common.Extensions;
using MediaBrowser.Controller.Devices;
using MediaBrowser.Controller.Library;
using MediaBrowser.Controller.MediaEncoding;
using MediaBrowser.Controller.Net;
using MediaBrowser.Model.Dlna;
using MediaBrowser.Model.MediaInfo;
using Microsoft.AspNetCore.Authorization;
using Microsoft.AspNetCore.Http;
using Microsoft.AspNetCore.Mvc;
using Microsoft.Extensions.Logging;

namespace Jellyfin.Api.Controllers
{
    /// <summary>
    /// The universal audio controller.
    /// </summary>
    [Route("")]
    public class UniversalAudioController : BaseJellyfinApiController
    {
        private readonly IAuthorizationContext _authorizationContext;
        private readonly IDeviceManager _deviceManager;
        private readonly ILibraryManager _libraryManager;
        private readonly ILogger<UniversalAudioController> _logger;
        private readonly MediaInfoHelper _mediaInfoHelper;
        private readonly AudioHelper _audioHelper;
        private readonly DynamicHlsHelper _dynamicHlsHelper;

        /// <summary>
        /// Initializes a new instance of the <see cref="UniversalAudioController"/> class.
        /// </summary>
        /// <param name="authorizationContext">Instance of the <see cref="IAuthorizationContext"/> interface.</param>
        /// <param name="deviceManager">Instance of the <see cref="IDeviceManager"/> interface.</param>
        /// <param name="libraryManager">Instance of the <see cref="ILibraryManager"/> interface.</param>
        /// <param name="logger">Instance of the <see cref="ILogger{UniversalAudioController}"/> interface.</param>
        /// <param name="mediaInfoHelper">Instance of <see cref="MediaInfoHelper"/>.</param>
        /// <param name="audioHelper">Instance of <see cref="AudioHelper"/>.</param>
        /// <param name="dynamicHlsHelper">Instance of <see cref="DynamicHlsHelper"/>.</param>
        public UniversalAudioController(
            IAuthorizationContext authorizationContext,
            IDeviceManager deviceManager,
            ILibraryManager libraryManager,
            ILogger<UniversalAudioController> logger,
            MediaInfoHelper mediaInfoHelper,
            AudioHelper audioHelper,
            DynamicHlsHelper dynamicHlsHelper)
        {
            _authorizationContext = authorizationContext;
            _deviceManager = deviceManager;
            _libraryManager = libraryManager;
            _logger = logger;
            _mediaInfoHelper = mediaInfoHelper;
            _audioHelper = audioHelper;
            _dynamicHlsHelper = dynamicHlsHelper;
        }

        /// <summary>
        /// Gets an audio stream.
        /// </summary>
        /// <param name="itemId">The item id.</param>
        /// <param name="container">Optional. The audio container.</param>
        /// <param name="mediaSourceId">The media version id, if playing an alternate version.</param>
        /// <param name="deviceId">The device id of the client requesting. Used to stop encoding processes when needed.</param>
        /// <param name="userId">Optional. The user id.</param>
        /// <param name="audioCodec">Optional. The audio codec to transcode to.</param>
        /// <param name="maxAudioChannels">Optional. The maximum number of audio channels.</param>
        /// <param name="transcodingAudioChannels">Optional. The number of how many audio channels to transcode to.</param>
        /// <param name="maxStreamingBitrate">Optional. The maximum streaming bitrate.</param>
        /// <param name="audioBitRate">Optional. Specify an audio bitrate to encode to, e.g. 128000. If omitted this will be left to encoder defaults.</param>
        /// <param name="startTimeTicks">Optional. Specify a starting offset, in ticks. 1 tick = 10000 ms.</param>
        /// <param name="transcodingContainer">Optional. The container to transcode to.</param>
        /// <param name="transcodingProtocol">Optional. The transcoding protocol.</param>
        /// <param name="maxAudioSampleRate">Optional. The maximum audio sample rate.</param>
        /// <param name="maxAudioBitDepth">Optional. The maximum audio bit depth.</param>
        /// <param name="enableRemoteMedia">Optional. Whether to enable remote media.</param>
        /// <param name="breakOnNonKeyFrames">Optional. Whether to break on non key frames.</param>
        /// <param name="enableRedirection">Whether to enable redirection. Defaults to true.</param>
        /// <response code="200">Audio stream returned.</response>
        /// <response code="302">Redirected to remote audio stream.</response>
        /// <returns>A <see cref="Task"/> containing the audio file.</returns>
        [HttpGet("Audio/{itemId}/universal")]
        [HttpHead("Audio/{itemId}/universal", Name = "HeadUniversalAudioStream")]
        [Authorize(Policy = Policies.DefaultAuthorization)]
        [ProducesResponseType(StatusCodes.Status200OK)]
        [ProducesResponseType(StatusCodes.Status302Found)]
        [ProducesAudioFile]
        public async Task<ActionResult> GetUniversalAudioStream(
            [FromRoute, Required] Guid itemId,
            [FromQuery] string? container,
            [FromQuery] string? mediaSourceId,
            [FromQuery] string? deviceId,
            [FromQuery] Guid? userId,
            [FromQuery] string? audioCodec,
            [FromQuery] int? maxAudioChannels,
            [FromQuery] int? transcodingAudioChannels,
            [FromQuery] int? maxStreamingBitrate,
            [FromQuery] int? audioBitRate,
            [FromQuery] long? startTimeTicks,
            [FromQuery] string? transcodingContainer,
            [FromQuery] string? transcodingProtocol,
            [FromQuery] int? maxAudioSampleRate,
            [FromQuery] int? maxAudioBitDepth,
            [FromQuery] bool? enableRemoteMedia,
            [FromQuery] bool breakOnNonKeyFrames,
            [FromQuery] bool enableRedirection = true)
        {
            var deviceProfile = GetDeviceProfile(container, transcodingContainer, audioCodec, transcodingProtocol, breakOnNonKeyFrames, transcodingAudioChannels, maxAudioSampleRate, maxAudioBitDepth, maxAudioChannels);
            _authorizationContext.GetAuthorizationInfo(Request).DeviceId = deviceId;

            var authInfo = _authorizationContext.GetAuthorizationInfo(Request);

            _logger.LogInformation("GetPostedPlaybackInfo profile: {@Profile}", deviceProfile);

            if (deviceProfile == null)
            {
                var clientCapabilities = _deviceManager.GetCapabilities(authInfo.DeviceId);
                if (clientCapabilities != null)
                {
                    deviceProfile = clientCapabilities.DeviceProfile;
                }
            }

            var info = await _mediaInfoHelper.GetPlaybackInfo(
                    itemId,
                    userId,
                    mediaSourceId)
                .ConfigureAwait(false);

            if (deviceProfile != null)
            {
                // set device specific data
                var item = _libraryManager.GetItemById(itemId);

                foreach (var sourceInfo in info.MediaSources)
                {
                    _mediaInfoHelper.SetDeviceSpecificData(
                        item,
                        sourceInfo,
                        deviceProfile,
                        authInfo,
                        maxStreamingBitrate ?? deviceProfile.MaxStreamingBitrate,
                        startTimeTicks ?? 0,
                        mediaSourceId ?? string.Empty,
                        null,
                        null,
                        maxAudioChannels,
                        info!.PlaySessionId!,
                        userId ?? Guid.Empty,
                        true,
                        true,
                        true,
                        true,
                        true,
                        Request.HttpContext.GetNormalizedRemoteIp());
                }

                _mediaInfoHelper.SortMediaSources(info, maxStreamingBitrate);
            }

            if (info.MediaSources != null)
            {
                foreach (var source in info.MediaSources)
                {
                    _mediaInfoHelper.NormalizeMediaSourceContainer(source, deviceProfile!, DlnaProfileType.Video);
                }
            }

            var mediaSource = info.MediaSources![0];
            if (mediaSource.SupportsDirectPlay && mediaSource.Protocol == MediaProtocol.Http)
            {
                if (enableRedirection)
                {
                    if (mediaSource.IsRemote && enableRemoteMedia.HasValue && enableRemoteMedia.Value)
                    {
                        return Redirect(mediaSource.Path);
                    }
                }
            }

            var isStatic = mediaSource.SupportsDirectStream;
            if (!isStatic && string.Equals(mediaSource.TranscodingSubProtocol, "hls", StringComparison.OrdinalIgnoreCase))
            {
                // hls segment container can only be mpegts or fmp4 per ffmpeg documentation
                // TODO: remove this when we switch back to the segment muxer
                var supportedHlsContainers = new[] { "mpegts", "fmp4" };

                var dynamicHlsRequestDto = new HlsAudioRequestDto
                {
                    Id = itemId,
                    Container = ".m3u8",
                    Static = isStatic,
                    PlaySessionId = info.PlaySessionId,
                    // fallback to mpegts if device reports some weird value unsupported by hls
                    SegmentContainer = Array.Exists(supportedHlsContainers, element => element == transcodingContainer) ? transcodingContainer : "mpegts",
                    MediaSourceId = mediaSourceId,
                    DeviceId = deviceId,
                    AudioCodec = audioCodec,
                    EnableAutoStreamCopy = true,
                    AllowAudioStreamCopy = true,
                    AllowVideoStreamCopy = true,
                    BreakOnNonKeyFrames = breakOnNonKeyFrames,
                    AudioSampleRate = maxAudioSampleRate,
                    MaxAudioChannels = maxAudioChannels,
                    MaxAudioBitDepth = maxAudioBitDepth,
                    AudioBitRate = audioBitRate ?? maxStreamingBitrate,
                    StartTimeTicks = startTimeTicks,
                    SubtitleMethod = SubtitleDeliveryMethod.Hls,
                    RequireAvc = true,
                    DeInterlace = true,
                    RequireNonAnamorphic = true,
                    EnableMpegtsM2TsMode = true,
                    TranscodeReasons = mediaSource.TranscodeReasons == null ? null : string.Join(",", mediaSource.TranscodeReasons.Select(i => i.ToString()).ToArray()),
                    Context = EncodingContext.Static,
                    StreamOptions = new Dictionary<string, string>(),
                    EnableAdaptiveBitrateStreaming = true
                };

                return await _dynamicHlsHelper.GetMasterHlsPlaylist(TranscodingJobType.Hls, dynamicHlsRequestDto, true)
                    .ConfigureAwait(false);
            }

            var audioStreamingDto = new StreamingRequestDto
            {
                Id = itemId,
                Container = isStatic ? null : ("." + mediaSource.TranscodingContainer),
                Static = isStatic,
                PlaySessionId = info.PlaySessionId,
                MediaSourceId = mediaSourceId,
                DeviceId = deviceId,
                AudioCodec = audioCodec,
                EnableAutoStreamCopy = true,
                AllowAudioStreamCopy = true,
                AllowVideoStreamCopy = true,
                BreakOnNonKeyFrames = breakOnNonKeyFrames,
                AudioSampleRate = maxAudioSampleRate,
                MaxAudioChannels = maxAudioChannels,
                AudioBitRate = isStatic ? (int?)null : (audioBitRate ?? maxStreamingBitrate),
                MaxAudioBitDepth = maxAudioBitDepth,
                AudioChannels = maxAudioChannels,
                CopyTimestamps = true,
                StartTimeTicks = startTimeTicks,
                SubtitleMethod = SubtitleDeliveryMethod.Embed,
                TranscodeReasons = mediaSource.TranscodeReasons == null ? null : string.Join(",", mediaSource.TranscodeReasons.Select(i => i.ToString()).ToArray()),
                Context = EncodingContext.Static
            };

            return await _audioHelper.GetAudioStream(TranscodingJobType.Progressive, audioStreamingDto).ConfigureAwait(false);
        }

        private DeviceProfile GetDeviceProfile(
            string? container,
            string? transcodingContainer,
            string? audioCodec,
            string? transcodingProtocol,
            bool? breakOnNonKeyFrames,
            int? transcodingAudioChannels,
            int? maxAudioSampleRate,
            int? maxAudioBitDepth,
            int? maxAudioChannels)
        {
            var deviceProfile = new DeviceProfile();

            var containers = RequestHelpers.Split(container, ',', true);
            int len = containers.Length;
            var directPlayProfiles = new DirectPlayProfile[len];
            for (int i = 0; i < len; i++)
            {
<<<<<<< HEAD
                var parts = RequestHelpers.Split(cont, '|', true);
=======
                var parts = RequestHelpers.Split(containers[i], '|', true);
>>>>>>> dc0e353b

                var audioCodecs = parts.Length == 1 ? null : string.Join(',', parts.Skip(1));

                directPlayProfiles[i] = new DirectPlayProfile
                {
                    Type = DlnaProfileType.Audio,
                    Container = parts[0],
                    AudioCodec = audioCodecs
                };
            }

            deviceProfile.DirectPlayProfiles = directPlayProfiles;

            deviceProfile.TranscodingProfiles = new[]
            {
                new TranscodingProfile
                {
                    Type = DlnaProfileType.Audio,
                    Context = EncodingContext.Streaming,
                    Container = transcodingContainer,
                    AudioCodec = audioCodec,
                    Protocol = transcodingProtocol,
                    BreakOnNonKeyFrames = breakOnNonKeyFrames ?? false,
                    MaxAudioChannels = transcodingAudioChannels?.ToString(CultureInfo.InvariantCulture)
                }
            };

            var codecProfiles = new List<CodecProfile>();
            var conditions = new List<ProfileCondition>();

            if (maxAudioSampleRate.HasValue)
            {
                // codec profile
                conditions.Add(new ProfileCondition { Condition = ProfileConditionType.LessThanEqual, IsRequired = false, Property = ProfileConditionValue.AudioSampleRate, Value = maxAudioSampleRate.Value.ToString(CultureInfo.InvariantCulture) });
            }

            if (maxAudioBitDepth.HasValue)
            {
                // codec profile
                conditions.Add(new ProfileCondition { Condition = ProfileConditionType.LessThanEqual, IsRequired = false, Property = ProfileConditionValue.AudioBitDepth, Value = maxAudioBitDepth.Value.ToString(CultureInfo.InvariantCulture) });
            }

            if (maxAudioChannels.HasValue)
            {
                // codec profile
                conditions.Add(new ProfileCondition { Condition = ProfileConditionType.LessThanEqual, IsRequired = false, Property = ProfileConditionValue.AudioChannels, Value = maxAudioChannels.Value.ToString(CultureInfo.InvariantCulture) });
            }

            if (conditions.Count > 0)
            {
                // codec profile
                codecProfiles.Add(new CodecProfile { Type = CodecType.Audio, Container = container, Conditions = conditions.ToArray() });
            }

            deviceProfile.CodecProfiles = codecProfiles.ToArray();

            return deviceProfile;
        }
    }
}<|MERGE_RESOLUTION|>--- conflicted
+++ resolved
@@ -275,11 +275,7 @@
             var directPlayProfiles = new DirectPlayProfile[len];
             for (int i = 0; i < len; i++)
             {
-<<<<<<< HEAD
-                var parts = RequestHelpers.Split(cont, '|', true);
-=======
                 var parts = RequestHelpers.Split(containers[i], '|', true);
->>>>>>> dc0e353b
 
                 var audioCodecs = parts.Length == 1 ? null : string.Join(',', parts.Skip(1));
 
