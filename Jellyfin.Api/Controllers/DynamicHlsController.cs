using System;
using System.Collections.Generic;
using System.ComponentModel.DataAnnotations;
using System.Diagnostics.CodeAnalysis;
using System.Globalization;
using System.IO;
using System.Linq;
using System.Text;
using System.Threading;
using System.Threading.Tasks;
using Jellyfin.Api.Attributes;
using Jellyfin.Api.Helpers;
using Jellyfin.Api.Models.PlaybackDtos;
using Jellyfin.Api.Models.StreamingDtos;
using Jellyfin.Data.Enums;
using Jellyfin.Extensions;
using Jellyfin.MediaEncoding.Hls.Playlist;
using MediaBrowser.Common.Configuration;
using MediaBrowser.Controller.Configuration;
using MediaBrowser.Controller.Devices;
using MediaBrowser.Controller.Dlna;
using MediaBrowser.Controller.Library;
using MediaBrowser.Controller.MediaEncoding;
using MediaBrowser.MediaEncoding.Encoder;
using MediaBrowser.Model.Configuration;
using MediaBrowser.Model.Dlna;
using MediaBrowser.Model.Entities;
using MediaBrowser.Model.IO;
using MediaBrowser.Model.Net;
using Microsoft.AspNetCore.Authorization;
using Microsoft.AspNetCore.Http;
using Microsoft.AspNetCore.Mvc;
using Microsoft.Extensions.Logging;

namespace Jellyfin.Api.Controllers;

/// <summary>
/// Dynamic hls controller.
/// </summary>
[Route("")]
[Authorize]
public class DynamicHlsController : BaseJellyfinApiController
{
    private const string DefaultVodEncoderPreset = "veryfast";
    private const string DefaultEventEncoderPreset = "superfast";
    private const TranscodingJobType TranscodingJobType = MediaBrowser.Controller.MediaEncoding.TranscodingJobType.Hls;

    private readonly ILibraryManager _libraryManager;
    private readonly IUserManager _userManager;
    private readonly IDlnaManager _dlnaManager;
    private readonly IMediaSourceManager _mediaSourceManager;
    private readonly IServerConfigurationManager _serverConfigurationManager;
    private readonly IMediaEncoder _mediaEncoder;
    private readonly IFileSystem _fileSystem;
    private readonly IDeviceManager _deviceManager;
    private readonly TranscodingJobHelper _transcodingJobHelper;
    private readonly ILogger<DynamicHlsController> _logger;
    private readonly EncodingHelper _encodingHelper;
    private readonly IDynamicHlsPlaylistGenerator _dynamicHlsPlaylistGenerator;
    private readonly DynamicHlsHelper _dynamicHlsHelper;
    private readonly EncodingOptions _encodingOptions;

    /// <summary>
    /// Initializes a new instance of the <see cref="DynamicHlsController"/> class.
    /// </summary>
    /// <param name="libraryManager">Instance of the <see cref="ILibraryManager"/> interface.</param>
    /// <param name="userManager">Instance of the <see cref="IUserManager"/> interface.</param>
    /// <param name="dlnaManager">Instance of the <see cref="IDlnaManager"/> interface.</param>
    /// <param name="mediaSourceManager">Instance of the <see cref="IMediaSourceManager"/> interface.</param>
    /// <param name="serverConfigurationManager">Instance of the <see cref="IServerConfigurationManager"/> interface.</param>
    /// <param name="mediaEncoder">Instance of the <see cref="IMediaEncoder"/> interface.</param>
    /// <param name="fileSystem">Instance of the <see cref="IFileSystem"/> interface.</param>
    /// <param name="deviceManager">Instance of the <see cref="IDeviceManager"/> interface.</param>
    /// <param name="transcodingJobHelper">Instance of the <see cref="TranscodingJobHelper"/> class.</param>
    /// <param name="logger">Instance of the <see cref="ILogger{DynamicHlsController}"/> interface.</param>
    /// <param name="dynamicHlsHelper">Instance of <see cref="DynamicHlsHelper"/>.</param>
    /// <param name="encodingHelper">Instance of <see cref="EncodingHelper"/>.</param>
    /// <param name="dynamicHlsPlaylistGenerator">Instance of <see cref="IDynamicHlsPlaylistGenerator"/>.</param>
    public DynamicHlsController(
        ILibraryManager libraryManager,
        IUserManager userManager,
        IDlnaManager dlnaManager,
        IMediaSourceManager mediaSourceManager,
        IServerConfigurationManager serverConfigurationManager,
        IMediaEncoder mediaEncoder,
        IFileSystem fileSystem,
        IDeviceManager deviceManager,
        TranscodingJobHelper transcodingJobHelper,
        ILogger<DynamicHlsController> logger,
        DynamicHlsHelper dynamicHlsHelper,
        EncodingHelper encodingHelper,
        IDynamicHlsPlaylistGenerator dynamicHlsPlaylistGenerator)
    {
        _libraryManager = libraryManager;
        _userManager = userManager;
        _dlnaManager = dlnaManager;
        _mediaSourceManager = mediaSourceManager;
        _serverConfigurationManager = serverConfigurationManager;
        _mediaEncoder = mediaEncoder;
        _fileSystem = fileSystem;
        _deviceManager = deviceManager;
        _transcodingJobHelper = transcodingJobHelper;
        _logger = logger;
        _dynamicHlsHelper = dynamicHlsHelper;
        _encodingHelper = encodingHelper;
        _dynamicHlsPlaylistGenerator = dynamicHlsPlaylistGenerator;

        _encodingOptions = serverConfigurationManager.GetEncodingOptions();
    }

    /// <summary>
    /// Gets a hls live stream.
    /// </summary>
    /// <param name="itemId">The item id.</param>
    /// <param name="container">The audio container.</param>
    /// <param name="static">Optional. If true, the original file will be streamed statically without any encoding. Use either no url extension or the original file extension. true/false.</param>
    /// <param name="params">The streaming parameters.</param>
    /// <param name="tag">The tag.</param>
    /// <param name="deviceProfileId">Optional. The dlna device profile id to utilize.</param>
    /// <param name="playSessionId">The play session id.</param>
    /// <param name="segmentContainer">The segment container.</param>
    /// <param name="segmentLength">The segment length.</param>
    /// <param name="minSegments">The minimum number of segments.</param>
    /// <param name="mediaSourceId">The media version id, if playing an alternate version.</param>
    /// <param name="deviceId">The device id of the client requesting. Used to stop encoding processes when needed.</param>
    /// <param name="audioCodec">Optional. Specify a audio codec to encode to, e.g. mp3. If omitted the server will auto-select using the url's extension. Options: aac, mp3, vorbis, wma.</param>
    /// <param name="enableAutoStreamCopy">Whether or not to allow automatic stream copy if requested values match the original source. Defaults to true.</param>
    /// <param name="allowVideoStreamCopy">Whether or not to allow copying of the video stream url.</param>
    /// <param name="allowAudioStreamCopy">Whether or not to allow copying of the audio stream url.</param>
    /// <param name="breakOnNonKeyFrames">Optional. Whether to break on non key frames.</param>
    /// <param name="audioSampleRate">Optional. Specify a specific audio sample rate, e.g. 44100.</param>
    /// <param name="maxAudioBitDepth">Optional. The maximum audio bit depth.</param>
    /// <param name="audioBitRate">Optional. Specify an audio bitrate to encode to, e.g. 128000. If omitted this will be left to encoder defaults.</param>
    /// <param name="audioChannels">Optional. Specify a specific number of audio channels to encode to, e.g. 2.</param>
    /// <param name="maxAudioChannels">Optional. Specify a maximum number of audio channels to encode to, e.g. 2.</param>
    /// <param name="profile">Optional. Specify a specific an encoder profile (varies by encoder), e.g. main, baseline, high.</param>
    /// <param name="level">Optional. Specify a level for the encoder profile (varies by encoder), e.g. 3, 3.1.</param>
    /// <param name="framerate">Optional. A specific video framerate to encode to, e.g. 23.976. Generally this should be omitted unless the device has specific requirements.</param>
    /// <param name="maxFramerate">Optional. A specific maximum video framerate to encode to, e.g. 23.976. Generally this should be omitted unless the device has specific requirements.</param>
    /// <param name="copyTimestamps">Whether or not to copy timestamps when transcoding with an offset. Defaults to false.</param>
    /// <param name="startTimeTicks">Optional. Specify a starting offset, in ticks. 1 tick = 10000 ms.</param>
    /// <param name="width">Optional. The fixed horizontal resolution of the encoded video.</param>
    /// <param name="height">Optional. The fixed vertical resolution of the encoded video.</param>
    /// <param name="videoBitRate">Optional. Specify a video bitrate to encode to, e.g. 500000. If omitted this will be left to encoder defaults.</param>
    /// <param name="subtitleStreamIndex">Optional. The index of the subtitle stream to use. If omitted no subtitles will be used.</param>
    /// <param name="subtitleMethod">Optional. Specify the subtitle delivery method.</param>
    /// <param name="maxRefFrames">Optional.</param>
    /// <param name="maxVideoBitDepth">Optional. The maximum video bit depth.</param>
    /// <param name="requireAvc">Optional. Whether to require avc.</param>
    /// <param name="deInterlace">Optional. Whether to deinterlace the video.</param>
    /// <param name="requireNonAnamorphic">Optional. Whether to require a non anamorphic stream.</param>
    /// <param name="transcodingMaxAudioChannels">Optional. The maximum number of audio channels to transcode.</param>
    /// <param name="cpuCoreLimit">Optional. The limit of how many cpu cores to use.</param>
    /// <param name="liveStreamId">The live stream id.</param>
    /// <param name="enableMpegtsM2TsMode">Optional. Whether to enable the MpegtsM2Ts mode.</param>
    /// <param name="videoCodec">Optional. Specify a video codec to encode to, e.g. h264. If omitted the server will auto-select using the url's extension. Options: h265, h264, mpeg4, theora, vp8, vp9, vpx (deprecated), wmv.</param>
    /// <param name="subtitleCodec">Optional. Specify a subtitle codec to encode to.</param>
    /// <param name="transcodeReasons">Optional. The transcoding reason.</param>
    /// <param name="audioStreamIndex">Optional. The index of the audio stream to use. If omitted the first audio stream will be used.</param>
    /// <param name="videoStreamIndex">Optional. The index of the video stream to use. If omitted the first video stream will be used.</param>
    /// <param name="context">Optional. The <see cref="EncodingContext"/>.</param>
    /// <param name="streamOptions">Optional. The streaming options.</param>
    /// <param name="maxWidth">Optional. The max width.</param>
    /// <param name="maxHeight">Optional. The max height.</param>
    /// <param name="enableSubtitlesInManifest">Optional. Whether to enable subtitles in the manifest.</param>
    /// <response code="200">Hls live stream retrieved.</response>
    /// <returns>A <see cref="FileResult"/> containing the hls file.</returns>
    [HttpGet("Videos/{itemId}/live.m3u8")]
    [ProducesResponseType(StatusCodes.Status200OK)]
    [ProducesPlaylistFile]
    public async Task<ActionResult> GetLiveHlsStream(
        [FromRoute, Required] Guid itemId,
        [FromQuery] string? container,
        [FromQuery] bool? @static,
        [FromQuery] string? @params,
        [FromQuery] string? tag,
        [FromQuery] string? deviceProfileId,
        [FromQuery] string? playSessionId,
        [FromQuery] string? segmentContainer,
        [FromQuery] int? segmentLength,
        [FromQuery] int? minSegments,
        [FromQuery] string? mediaSourceId,
        [FromQuery] string? deviceId,
        [FromQuery] string? audioCodec,
        [FromQuery] bool? enableAutoStreamCopy,
        [FromQuery] bool? allowVideoStreamCopy,
        [FromQuery] bool? allowAudioStreamCopy,
        [FromQuery] bool? breakOnNonKeyFrames,
        [FromQuery] int? audioSampleRate,
        [FromQuery] int? maxAudioBitDepth,
        [FromQuery] int? audioBitRate,
        [FromQuery] int? audioChannels,
        [FromQuery] int? maxAudioChannels,
        [FromQuery] string? profile,
        [FromQuery] string? level,
        [FromQuery] float? framerate,
        [FromQuery] float? maxFramerate,
        [FromQuery] bool? copyTimestamps,
        [FromQuery] long? startTimeTicks,
        [FromQuery] int? width,
        [FromQuery] int? height,
        [FromQuery] int? videoBitRate,
        [FromQuery] int? subtitleStreamIndex,
        [FromQuery] SubtitleDeliveryMethod? subtitleMethod,
        [FromQuery] int? maxRefFrames,
        [FromQuery] int? maxVideoBitDepth,
        [FromQuery] bool? requireAvc,
        [FromQuery] bool? deInterlace,
        [FromQuery] bool? requireNonAnamorphic,
        [FromQuery] int? transcodingMaxAudioChannels,
        [FromQuery] int? cpuCoreLimit,
        [FromQuery] string? liveStreamId,
        [FromQuery] bool? enableMpegtsM2TsMode,
        [FromQuery] string? videoCodec,
        [FromQuery] string? subtitleCodec,
        [FromQuery] string? transcodeReasons,
        [FromQuery] int? audioStreamIndex,
        [FromQuery] int? videoStreamIndex,
        [FromQuery] EncodingContext? context,
        [FromQuery] Dictionary<string, string> streamOptions,
        [FromQuery] int? maxWidth,
        [FromQuery] int? maxHeight,
        [FromQuery] bool? enableSubtitlesInManifest)
    {
        VideoRequestDto streamingRequest = new VideoRequestDto
        {
            Id = itemId,
            Container = container,
            Static = @static ?? false,
            Params = @params,
            Tag = tag,
            DeviceProfileId = deviceProfileId,
            PlaySessionId = playSessionId,
            SegmentContainer = segmentContainer,
            SegmentLength = segmentLength,
            MinSegments = minSegments,
            MediaSourceId = mediaSourceId,
            DeviceId = deviceId,
            AudioCodec = audioCodec,
            EnableAutoStreamCopy = enableAutoStreamCopy ?? true,
            AllowAudioStreamCopy = allowAudioStreamCopy ?? true,
            AllowVideoStreamCopy = allowVideoStreamCopy ?? true,
            BreakOnNonKeyFrames = breakOnNonKeyFrames ?? false,
            AudioSampleRate = audioSampleRate,
            MaxAudioChannels = maxAudioChannels,
            AudioBitRate = audioBitRate,
            MaxAudioBitDepth = maxAudioBitDepth,
            AudioChannels = audioChannels,
            Profile = profile,
            Level = level,
            Framerate = framerate,
            MaxFramerate = maxFramerate,
            CopyTimestamps = copyTimestamps ?? false,
            StartTimeTicks = startTimeTicks,
            Width = width,
            Height = height,
            VideoBitRate = videoBitRate,
            SubtitleStreamIndex = subtitleStreamIndex,
            SubtitleMethod = subtitleMethod ?? SubtitleDeliveryMethod.Encode,
            MaxRefFrames = maxRefFrames,
            MaxVideoBitDepth = maxVideoBitDepth,
            RequireAvc = requireAvc ?? false,
            DeInterlace = deInterlace ?? false,
            RequireNonAnamorphic = requireNonAnamorphic ?? false,
            TranscodingMaxAudioChannels = transcodingMaxAudioChannels,
            CpuCoreLimit = cpuCoreLimit,
            LiveStreamId = liveStreamId,
            EnableMpegtsM2TsMode = enableMpegtsM2TsMode ?? false,
            VideoCodec = videoCodec,
            SubtitleCodec = subtitleCodec,
            TranscodeReasons = transcodeReasons,
            AudioStreamIndex = audioStreamIndex,
            VideoStreamIndex = videoStreamIndex,
            Context = context ?? EncodingContext.Streaming,
            StreamOptions = streamOptions,
            MaxHeight = maxHeight,
            MaxWidth = maxWidth,
            EnableSubtitlesInManifest = enableSubtitlesInManifest ?? true
        };

        // CTS lifecycle is managed internally.
        var cancellationTokenSource = new CancellationTokenSource();
        // Due to CTS.Token calling ThrowIfDisposed (https://github.com/dotnet/runtime/issues/29970) we have to "cache" the token
        // since it gets disposed when ffmpeg exits
        var cancellationToken = cancellationTokenSource.Token;
        var state = await StreamingHelpers.GetStreamingState(
                streamingRequest,
                HttpContext,
                _mediaSourceManager,
                _userManager,
                _libraryManager,
                _serverConfigurationManager,
                _mediaEncoder,
                _encodingHelper,
                _dlnaManager,
                _deviceManager,
                _transcodingJobHelper,
                TranscodingJobType,
                cancellationToken)
            .ConfigureAwait(false);

        TranscodingJobDto? job = null;
        var playlistPath = Path.ChangeExtension(state.OutputFilePath, ".m3u8");

        if (!System.IO.File.Exists(playlistPath))
        {
            var transcodingLock = _transcodingJobHelper.GetTranscodingLock(playlistPath);
            await transcodingLock.WaitAsync(cancellationToken).ConfigureAwait(false);
            try
            {
                if (!System.IO.File.Exists(playlistPath))
                {
                    // If the playlist doesn't already exist, startup ffmpeg
                    try
                    {
                        job = await _transcodingJobHelper.StartFfMpeg(
                                state,
                                playlistPath,
                                GetCommandLineArguments(playlistPath, state, true, 0),
                                Request,
                                TranscodingJobType,
                                cancellationTokenSource)
                            .ConfigureAwait(false);
                        job.IsLiveOutput = true;
                    }
                    catch
                    {
                        state.Dispose();
                        throw;
                    }

                    minSegments = state.MinSegments;
                    if (minSegments > 0)
                    {
                        await HlsHelpers.WaitForMinimumSegmentCount(playlistPath, minSegments, _logger, cancellationToken).ConfigureAwait(false);
                    }
                }
            }
            finally
            {
                transcodingLock.Release();
            }
        }

        job ??= _transcodingJobHelper.OnTranscodeBeginRequest(playlistPath, TranscodingJobType);

        if (job is not null)
        {
            _transcodingJobHelper.OnTranscodeEndRequest(job);
        }

        var playlistText = HlsHelpers.GetLivePlaylistText(playlistPath, state);

        return Content(playlistText, MimeTypes.GetMimeType("playlist.m3u8"));
    }

    /// <summary>
    /// Gets a video hls playlist stream.
    /// </summary>
    /// <param name="itemId">The item id.</param>
    /// <param name="static">Optional. If true, the original file will be streamed statically without any encoding. Use either no url extension or the original file extension. true/false.</param>
    /// <param name="params">The streaming parameters.</param>
    /// <param name="tag">The tag.</param>
    /// <param name="deviceProfileId">Optional. The dlna device profile id to utilize.</param>
    /// <param name="playSessionId">The play session id.</param>
    /// <param name="segmentContainer">The segment container.</param>
    /// <param name="segmentLength">The segment length.</param>
    /// <param name="minSegments">The minimum number of segments.</param>
    /// <param name="mediaSourceId">The media version id, if playing an alternate version.</param>
    /// <param name="deviceId">The device id of the client requesting. Used to stop encoding processes when needed.</param>
    /// <param name="audioCodec">Optional. Specify a audio codec to encode to, e.g. mp3. If omitted the server will auto-select using the url's extension. Options: aac, mp3, vorbis, wma.</param>
    /// <param name="enableAutoStreamCopy">Whether or not to allow automatic stream copy if requested values match the original source. Defaults to true.</param>
    /// <param name="allowVideoStreamCopy">Whether or not to allow copying of the video stream url.</param>
    /// <param name="allowAudioStreamCopy">Whether or not to allow copying of the audio stream url.</param>
    /// <param name="breakOnNonKeyFrames">Optional. Whether to break on non key frames.</param>
    /// <param name="audioSampleRate">Optional. Specify a specific audio sample rate, e.g. 44100.</param>
    /// <param name="maxAudioBitDepth">Optional. The maximum audio bit depth.</param>
    /// <param name="audioBitRate">Optional. Specify an audio bitrate to encode to, e.g. 128000. If omitted this will be left to encoder defaults.</param>
    /// <param name="audioChannels">Optional. Specify a specific number of audio channels to encode to, e.g. 2.</param>
    /// <param name="maxAudioChannels">Optional. Specify a maximum number of audio channels to encode to, e.g. 2.</param>
    /// <param name="profile">Optional. Specify a specific an encoder profile (varies by encoder), e.g. main, baseline, high.</param>
    /// <param name="level">Optional. Specify a level for the encoder profile (varies by encoder), e.g. 3, 3.1.</param>
    /// <param name="framerate">Optional. A specific video framerate to encode to, e.g. 23.976. Generally this should be omitted unless the device has specific requirements.</param>
    /// <param name="maxFramerate">Optional. A specific maximum video framerate to encode to, e.g. 23.976. Generally this should be omitted unless the device has specific requirements.</param>
    /// <param name="copyTimestamps">Whether or not to copy timestamps when transcoding with an offset. Defaults to false.</param>
    /// <param name="startTimeTicks">Optional. Specify a starting offset, in ticks. 1 tick = 10000 ms.</param>
    /// <param name="width">Optional. The fixed horizontal resolution of the encoded video.</param>
    /// <param name="height">Optional. The fixed vertical resolution of the encoded video.</param>
    /// <param name="maxWidth">Optional. The maximum horizontal resolution of the encoded video.</param>
    /// <param name="maxHeight">Optional. The maximum vertical resolution of the encoded video.</param>
    /// <param name="videoBitRate">Optional. Specify a video bitrate to encode to, e.g. 500000. If omitted this will be left to encoder defaults.</param>
    /// <param name="subtitleStreamIndex">Optional. The index of the subtitle stream to use. If omitted no subtitles will be used.</param>
    /// <param name="subtitleMethod">Optional. Specify the subtitle delivery method.</param>
    /// <param name="maxRefFrames">Optional.</param>
    /// <param name="maxVideoBitDepth">Optional. The maximum video bit depth.</param>
    /// <param name="requireAvc">Optional. Whether to require avc.</param>
    /// <param name="deInterlace">Optional. Whether to deinterlace the video.</param>
    /// <param name="requireNonAnamorphic">Optional. Whether to require a non anamorphic stream.</param>
    /// <param name="transcodingMaxAudioChannels">Optional. The maximum number of audio channels to transcode.</param>
    /// <param name="cpuCoreLimit">Optional. The limit of how many cpu cores to use.</param>
    /// <param name="liveStreamId">The live stream id.</param>
    /// <param name="enableMpegtsM2TsMode">Optional. Whether to enable the MpegtsM2Ts mode.</param>
    /// <param name="videoCodec">Optional. Specify a video codec to encode to, e.g. h264. If omitted the server will auto-select using the url's extension. Options: h265, h264, mpeg4, theora, vp8, vp9, vpx (deprecated), wmv.</param>
    /// <param name="subtitleCodec">Optional. Specify a subtitle codec to encode to.</param>
    /// <param name="transcodeReasons">Optional. The transcoding reason.</param>
    /// <param name="audioStreamIndex">Optional. The index of the audio stream to use. If omitted the first audio stream will be used.</param>
    /// <param name="videoStreamIndex">Optional. The index of the video stream to use. If omitted the first video stream will be used.</param>
    /// <param name="context">Optional. The <see cref="EncodingContext"/>.</param>
    /// <param name="streamOptions">Optional. The streaming options.</param>
    /// <param name="enableAdaptiveBitrateStreaming">Enable adaptive bitrate streaming.</param>
    /// <response code="200">Video stream returned.</response>
    /// <returns>A <see cref="FileResult"/> containing the playlist file.</returns>
    [HttpGet("Videos/{itemId}/master.m3u8")]
    [HttpHead("Videos/{itemId}/master.m3u8", Name = "HeadMasterHlsVideoPlaylist")]
    [ProducesResponseType(StatusCodes.Status200OK)]
    [ProducesPlaylistFile]
    public async Task<ActionResult> GetMasterHlsVideoPlaylist(
        [FromRoute, Required] Guid itemId,
        [FromQuery] bool? @static,
        [FromQuery] string? @params,
        [FromQuery] string? tag,
        [FromQuery] string? deviceProfileId,
        [FromQuery] string? playSessionId,
        [FromQuery] string? segmentContainer,
        [FromQuery] int? segmentLength,
        [FromQuery] int? minSegments,
        [FromQuery, Required] string mediaSourceId,
        [FromQuery] string? deviceId,
        [FromQuery] string? audioCodec,
        [FromQuery] bool? enableAutoStreamCopy,
        [FromQuery] bool? allowVideoStreamCopy,
        [FromQuery] bool? allowAudioStreamCopy,
        [FromQuery] bool? breakOnNonKeyFrames,
        [FromQuery] int? audioSampleRate,
        [FromQuery] int? maxAudioBitDepth,
        [FromQuery] int? audioBitRate,
        [FromQuery] int? audioChannels,
        [FromQuery] int? maxAudioChannels,
        [FromQuery] string? profile,
        [FromQuery] string? level,
        [FromQuery] float? framerate,
        [FromQuery] float? maxFramerate,
        [FromQuery] bool? copyTimestamps,
        [FromQuery] long? startTimeTicks,
        [FromQuery] int? width,
        [FromQuery] int? height,
        [FromQuery] int? maxWidth,
        [FromQuery] int? maxHeight,
        [FromQuery] int? videoBitRate,
        [FromQuery] int? subtitleStreamIndex,
        [FromQuery] SubtitleDeliveryMethod? subtitleMethod,
        [FromQuery] int? maxRefFrames,
        [FromQuery] int? maxVideoBitDepth,
        [FromQuery] bool? requireAvc,
        [FromQuery] bool? deInterlace,
        [FromQuery] bool? requireNonAnamorphic,
        [FromQuery] int? transcodingMaxAudioChannels,
        [FromQuery] int? cpuCoreLimit,
        [FromQuery] string? liveStreamId,
        [FromQuery] bool? enableMpegtsM2TsMode,
        [FromQuery] string? videoCodec,
        [FromQuery] string? subtitleCodec,
        [FromQuery] string? transcodeReasons,
        [FromQuery] int? audioStreamIndex,
        [FromQuery] int? videoStreamIndex,
        [FromQuery] EncodingContext? context,
        [FromQuery] Dictionary<string, string> streamOptions,
        [FromQuery] bool enableAdaptiveBitrateStreaming = true)
    {
        var streamingRequest = new HlsVideoRequestDto
        {
            Id = itemId,
            Static = @static ?? false,
            Params = @params,
            Tag = tag,
            DeviceProfileId = deviceProfileId,
            PlaySessionId = playSessionId,
            SegmentContainer = segmentContainer,
            SegmentLength = segmentLength,
            MinSegments = minSegments,
            MediaSourceId = mediaSourceId,
            DeviceId = deviceId,
            AudioCodec = audioCodec,
            EnableAutoStreamCopy = enableAutoStreamCopy ?? true,
            AllowAudioStreamCopy = allowAudioStreamCopy ?? true,
            AllowVideoStreamCopy = allowVideoStreamCopy ?? true,
            BreakOnNonKeyFrames = breakOnNonKeyFrames ?? false,
            AudioSampleRate = audioSampleRate,
            MaxAudioChannels = maxAudioChannels,
            AudioBitRate = audioBitRate,
            MaxAudioBitDepth = maxAudioBitDepth,
            AudioChannels = audioChannels,
            Profile = profile,
            Level = level,
            Framerate = framerate,
            MaxFramerate = maxFramerate,
            CopyTimestamps = copyTimestamps ?? false,
            StartTimeTicks = startTimeTicks,
            Width = width,
            Height = height,
            MaxWidth = maxWidth,
            MaxHeight = maxHeight,
            VideoBitRate = videoBitRate,
            SubtitleStreamIndex = subtitleStreamIndex,
            SubtitleMethod = subtitleMethod ?? SubtitleDeliveryMethod.Encode,
            MaxRefFrames = maxRefFrames,
            MaxVideoBitDepth = maxVideoBitDepth,
            RequireAvc = requireAvc ?? false,
            DeInterlace = deInterlace ?? false,
            RequireNonAnamorphic = requireNonAnamorphic ?? false,
            TranscodingMaxAudioChannels = transcodingMaxAudioChannels,
            CpuCoreLimit = cpuCoreLimit,
            LiveStreamId = liveStreamId,
            EnableMpegtsM2TsMode = enableMpegtsM2TsMode ?? false,
            VideoCodec = videoCodec,
            SubtitleCodec = subtitleCodec,
            TranscodeReasons = transcodeReasons,
            AudioStreamIndex = audioStreamIndex,
            VideoStreamIndex = videoStreamIndex,
            Context = context ?? EncodingContext.Streaming,
            StreamOptions = streamOptions,
            EnableAdaptiveBitrateStreaming = enableAdaptiveBitrateStreaming
        };

        return await _dynamicHlsHelper.GetMasterHlsPlaylist(TranscodingJobType, streamingRequest, enableAdaptiveBitrateStreaming).ConfigureAwait(false);
    }

    /// <summary>
    /// Gets an audio hls playlist stream.
    /// </summary>
    /// <param name="itemId">The item id.</param>
    /// <param name="static">Optional. If true, the original file will be streamed statically without any encoding. Use either no url extension or the original file extension. true/false.</param>
    /// <param name="params">The streaming parameters.</param>
    /// <param name="tag">The tag.</param>
    /// <param name="deviceProfileId">Optional. The dlna device profile id to utilize.</param>
    /// <param name="playSessionId">The play session id.</param>
    /// <param name="segmentContainer">The segment container.</param>
    /// <param name="segmentLength">The segment length.</param>
    /// <param name="minSegments">The minimum number of segments.</param>
    /// <param name="mediaSourceId">The media version id, if playing an alternate version.</param>
    /// <param name="deviceId">The device id of the client requesting. Used to stop encoding processes when needed.</param>
    /// <param name="audioCodec">Optional. Specify a audio codec to encode to, e.g. mp3. If omitted the server will auto-select using the url's extension. Options: aac, mp3, vorbis, wma.</param>
    /// <param name="enableAutoStreamCopy">Whether or not to allow automatic stream copy if requested values match the original source. Defaults to true.</param>
    /// <param name="allowVideoStreamCopy">Whether or not to allow copying of the video stream url.</param>
    /// <param name="allowAudioStreamCopy">Whether or not to allow copying of the audio stream url.</param>
    /// <param name="breakOnNonKeyFrames">Optional. Whether to break on non key frames.</param>
    /// <param name="audioSampleRate">Optional. Specify a specific audio sample rate, e.g. 44100.</param>
    /// <param name="maxAudioBitDepth">Optional. The maximum audio bit depth.</param>
    /// <param name="maxStreamingBitrate">Optional. The maximum streaming bitrate.</param>
    /// <param name="audioBitRate">Optional. Specify an audio bitrate to encode to, e.g. 128000. If omitted this will be left to encoder defaults.</param>
    /// <param name="audioChannels">Optional. Specify a specific number of audio channels to encode to, e.g. 2.</param>
    /// <param name="maxAudioChannels">Optional. Specify a maximum number of audio channels to encode to, e.g. 2.</param>
    /// <param name="profile">Optional. Specify a specific an encoder profile (varies by encoder), e.g. main, baseline, high.</param>
    /// <param name="level">Optional. Specify a level for the encoder profile (varies by encoder), e.g. 3, 3.1.</param>
    /// <param name="framerate">Optional. A specific video framerate to encode to, e.g. 23.976. Generally this should be omitted unless the device has specific requirements.</param>
    /// <param name="maxFramerate">Optional. A specific maximum video framerate to encode to, e.g. 23.976. Generally this should be omitted unless the device has specific requirements.</param>
    /// <param name="copyTimestamps">Whether or not to copy timestamps when transcoding with an offset. Defaults to false.</param>
    /// <param name="startTimeTicks">Optional. Specify a starting offset, in ticks. 1 tick = 10000 ms.</param>
    /// <param name="width">Optional. The fixed horizontal resolution of the encoded video.</param>
    /// <param name="height">Optional. The fixed vertical resolution of the encoded video.</param>
    /// <param name="videoBitRate">Optional. Specify a video bitrate to encode to, e.g. 500000. If omitted this will be left to encoder defaults.</param>
    /// <param name="subtitleStreamIndex">Optional. The index of the subtitle stream to use. If omitted no subtitles will be used.</param>
    /// <param name="subtitleMethod">Optional. Specify the subtitle delivery method.</param>
    /// <param name="maxRefFrames">Optional.</param>
    /// <param name="maxVideoBitDepth">Optional. The maximum video bit depth.</param>
    /// <param name="requireAvc">Optional. Whether to require avc.</param>
    /// <param name="deInterlace">Optional. Whether to deinterlace the video.</param>
    /// <param name="requireNonAnamorphic">Optional. Whether to require a non anamorphic stream.</param>
    /// <param name="transcodingMaxAudioChannels">Optional. The maximum number of audio channels to transcode.</param>
    /// <param name="cpuCoreLimit">Optional. The limit of how many cpu cores to use.</param>
    /// <param name="liveStreamId">The live stream id.</param>
    /// <param name="enableMpegtsM2TsMode">Optional. Whether to enable the MpegtsM2Ts mode.</param>
    /// <param name="videoCodec">Optional. Specify a video codec to encode to, e.g. h264. If omitted the server will auto-select using the url's extension. Options: h265, h264, mpeg4, theora, vp8, vp9, vpx (deprecated), wmv.</param>
    /// <param name="subtitleCodec">Optional. Specify a subtitle codec to encode to.</param>
    /// <param name="transcodeReasons">Optional. The transcoding reason.</param>
    /// <param name="audioStreamIndex">Optional. The index of the audio stream to use. If omitted the first audio stream will be used.</param>
    /// <param name="videoStreamIndex">Optional. The index of the video stream to use. If omitted the first video stream will be used.</param>
    /// <param name="context">Optional. The <see cref="EncodingContext"/>.</param>
    /// <param name="streamOptions">Optional. The streaming options.</param>
    /// <param name="enableAdaptiveBitrateStreaming">Enable adaptive bitrate streaming.</param>
    /// <response code="200">Audio stream returned.</response>
    /// <returns>A <see cref="FileResult"/> containing the playlist file.</returns>
    [HttpGet("Audio/{itemId}/master.m3u8")]
    [HttpHead("Audio/{itemId}/master.m3u8", Name = "HeadMasterHlsAudioPlaylist")]
    [ProducesResponseType(StatusCodes.Status200OK)]
    [ProducesPlaylistFile]
    public async Task<ActionResult> GetMasterHlsAudioPlaylist(
        [FromRoute, Required] Guid itemId,
        [FromQuery] bool? @static,
        [FromQuery] string? @params,
        [FromQuery] string? tag,
        [FromQuery] string? deviceProfileId,
        [FromQuery] string? playSessionId,
        [FromQuery] string? segmentContainer,
        [FromQuery] int? segmentLength,
        [FromQuery] int? minSegments,
        [FromQuery, Required] string mediaSourceId,
        [FromQuery] string? deviceId,
        [FromQuery] string? audioCodec,
        [FromQuery] bool? enableAutoStreamCopy,
        [FromQuery] bool? allowVideoStreamCopy,
        [FromQuery] bool? allowAudioStreamCopy,
        [FromQuery] bool? breakOnNonKeyFrames,
        [FromQuery] int? audioSampleRate,
        [FromQuery] int? maxAudioBitDepth,
        [FromQuery] int? maxStreamingBitrate,
        [FromQuery] int? audioBitRate,
        [FromQuery] int? audioChannels,
        [FromQuery] int? maxAudioChannels,
        [FromQuery] string? profile,
        [FromQuery] string? level,
        [FromQuery] float? framerate,
        [FromQuery] float? maxFramerate,
        [FromQuery] bool? copyTimestamps,
        [FromQuery] long? startTimeTicks,
        [FromQuery] int? width,
        [FromQuery] int? height,
        [FromQuery] int? videoBitRate,
        [FromQuery] int? subtitleStreamIndex,
        [FromQuery] SubtitleDeliveryMethod? subtitleMethod,
        [FromQuery] int? maxRefFrames,
        [FromQuery] int? maxVideoBitDepth,
        [FromQuery] bool? requireAvc,
        [FromQuery] bool? deInterlace,
        [FromQuery] bool? requireNonAnamorphic,
        [FromQuery] int? transcodingMaxAudioChannels,
        [FromQuery] int? cpuCoreLimit,
        [FromQuery] string? liveStreamId,
        [FromQuery] bool? enableMpegtsM2TsMode,
        [FromQuery] string? videoCodec,
        [FromQuery] string? subtitleCodec,
        [FromQuery] string? transcodeReasons,
        [FromQuery] int? audioStreamIndex,
        [FromQuery] int? videoStreamIndex,
        [FromQuery] EncodingContext? context,
        [FromQuery] Dictionary<string, string> streamOptions,
        [FromQuery] bool enableAdaptiveBitrateStreaming = true)
    {
        var streamingRequest = new HlsAudioRequestDto
        {
            Id = itemId,
            Static = @static ?? false,
            Params = @params,
            Tag = tag,
            DeviceProfileId = deviceProfileId,
            PlaySessionId = playSessionId,
            SegmentContainer = segmentContainer,
            SegmentLength = segmentLength,
            MinSegments = minSegments,
            MediaSourceId = mediaSourceId,
            DeviceId = deviceId,
            AudioCodec = audioCodec,
            EnableAutoStreamCopy = enableAutoStreamCopy ?? true,
            AllowAudioStreamCopy = allowAudioStreamCopy ?? true,
            AllowVideoStreamCopy = allowVideoStreamCopy ?? true,
            BreakOnNonKeyFrames = breakOnNonKeyFrames ?? false,
            AudioSampleRate = audioSampleRate,
            MaxAudioChannels = maxAudioChannels,
            AudioBitRate = audioBitRate ?? maxStreamingBitrate,
            MaxAudioBitDepth = maxAudioBitDepth,
            AudioChannels = audioChannels,
            Profile = profile,
            Level = level,
            Framerate = framerate,
            MaxFramerate = maxFramerate,
            CopyTimestamps = copyTimestamps ?? false,
            StartTimeTicks = startTimeTicks,
            Width = width,
            Height = height,
            VideoBitRate = videoBitRate,
            SubtitleStreamIndex = subtitleStreamIndex,
            SubtitleMethod = subtitleMethod ?? SubtitleDeliveryMethod.Encode,
            MaxRefFrames = maxRefFrames,
            MaxVideoBitDepth = maxVideoBitDepth,
            RequireAvc = requireAvc ?? false,
            DeInterlace = deInterlace ?? false,
            RequireNonAnamorphic = requireNonAnamorphic ?? false,
            TranscodingMaxAudioChannels = transcodingMaxAudioChannels,
            CpuCoreLimit = cpuCoreLimit,
            LiveStreamId = liveStreamId,
            EnableMpegtsM2TsMode = enableMpegtsM2TsMode ?? false,
            VideoCodec = videoCodec,
            SubtitleCodec = subtitleCodec,
            TranscodeReasons = transcodeReasons,
            AudioStreamIndex = audioStreamIndex,
            VideoStreamIndex = videoStreamIndex,
            Context = context ?? EncodingContext.Streaming,
            StreamOptions = streamOptions,
            EnableAdaptiveBitrateStreaming = enableAdaptiveBitrateStreaming
        };

        return await _dynamicHlsHelper.GetMasterHlsPlaylist(TranscodingJobType, streamingRequest, enableAdaptiveBitrateStreaming).ConfigureAwait(false);
    }

    /// <summary>
    /// Gets a video stream using HTTP live streaming.
    /// </summary>
    /// <param name="itemId">The item id.</param>
    /// <param name="static">Optional. If true, the original file will be streamed statically without any encoding. Use either no url extension or the original file extension. true/false.</param>
    /// <param name="params">The streaming parameters.</param>
    /// <param name="tag">The tag.</param>
    /// <param name="deviceProfileId">Optional. The dlna device profile id to utilize.</param>
    /// <param name="playSessionId">The play session id.</param>
    /// <param name="segmentContainer">The segment container.</param>
    /// <param name="segmentLength">The segment length.</param>
    /// <param name="minSegments">The minimum number of segments.</param>
    /// <param name="mediaSourceId">The media version id, if playing an alternate version.</param>
    /// <param name="deviceId">The device id of the client requesting. Used to stop encoding processes when needed.</param>
    /// <param name="audioCodec">Optional. Specify a audio codec to encode to, e.g. mp3. If omitted the server will auto-select using the url's extension. Options: aac, mp3, vorbis, wma.</param>
    /// <param name="enableAutoStreamCopy">Whether or not to allow automatic stream copy if requested values match the original source. Defaults to true.</param>
    /// <param name="allowVideoStreamCopy">Whether or not to allow copying of the video stream url.</param>
    /// <param name="allowAudioStreamCopy">Whether or not to allow copying of the audio stream url.</param>
    /// <param name="breakOnNonKeyFrames">Optional. Whether to break on non key frames.</param>
    /// <param name="audioSampleRate">Optional. Specify a specific audio sample rate, e.g. 44100.</param>
    /// <param name="maxAudioBitDepth">Optional. The maximum audio bit depth.</param>
    /// <param name="audioBitRate">Optional. Specify an audio bitrate to encode to, e.g. 128000. If omitted this will be left to encoder defaults.</param>
    /// <param name="audioChannels">Optional. Specify a specific number of audio channels to encode to, e.g. 2.</param>
    /// <param name="maxAudioChannels">Optional. Specify a maximum number of audio channels to encode to, e.g. 2.</param>
    /// <param name="profile">Optional. Specify a specific an encoder profile (varies by encoder), e.g. main, baseline, high.</param>
    /// <param name="level">Optional. Specify a level for the encoder profile (varies by encoder), e.g. 3, 3.1.</param>
    /// <param name="framerate">Optional. A specific video framerate to encode to, e.g. 23.976. Generally this should be omitted unless the device has specific requirements.</param>
    /// <param name="maxFramerate">Optional. A specific maximum video framerate to encode to, e.g. 23.976. Generally this should be omitted unless the device has specific requirements.</param>
    /// <param name="copyTimestamps">Whether or not to copy timestamps when transcoding with an offset. Defaults to false.</param>
    /// <param name="startTimeTicks">Optional. Specify a starting offset, in ticks. 1 tick = 10000 ms.</param>
    /// <param name="width">Optional. The fixed horizontal resolution of the encoded video.</param>
    /// <param name="height">Optional. The fixed vertical resolution of the encoded video.</param>
    /// <param name="maxWidth">Optional. The maximum horizontal resolution of the encoded video.</param>
    /// <param name="maxHeight">Optional. The maximum vertical resolution of the encoded video.</param>
    /// <param name="videoBitRate">Optional. Specify a video bitrate to encode to, e.g. 500000. If omitted this will be left to encoder defaults.</param>
    /// <param name="subtitleStreamIndex">Optional. The index of the subtitle stream to use. If omitted no subtitles will be used.</param>
    /// <param name="subtitleMethod">Optional. Specify the subtitle delivery method.</param>
    /// <param name="maxRefFrames">Optional.</param>
    /// <param name="maxVideoBitDepth">Optional. The maximum video bit depth.</param>
    /// <param name="requireAvc">Optional. Whether to require avc.</param>
    /// <param name="deInterlace">Optional. Whether to deinterlace the video.</param>
    /// <param name="requireNonAnamorphic">Optional. Whether to require a non anamorphic stream.</param>
    /// <param name="transcodingMaxAudioChannels">Optional. The maximum number of audio channels to transcode.</param>
    /// <param name="cpuCoreLimit">Optional. The limit of how many cpu cores to use.</param>
    /// <param name="liveStreamId">The live stream id.</param>
    /// <param name="enableMpegtsM2TsMode">Optional. Whether to enable the MpegtsM2Ts mode.</param>
    /// <param name="videoCodec">Optional. Specify a video codec to encode to, e.g. h264. If omitted the server will auto-select using the url's extension. Options: h265, h264, mpeg4, theora, vp8, vp9, vpx (deprecated), wmv.</param>
    /// <param name="subtitleCodec">Optional. Specify a subtitle codec to encode to.</param>
    /// <param name="transcodeReasons">Optional. The transcoding reason.</param>
    /// <param name="audioStreamIndex">Optional. The index of the audio stream to use. If omitted the first audio stream will be used.</param>
    /// <param name="videoStreamIndex">Optional. The index of the video stream to use. If omitted the first video stream will be used.</param>
    /// <param name="context">Optional. The <see cref="EncodingContext"/>.</param>
    /// <param name="streamOptions">Optional. The streaming options.</param>
    /// <response code="200">Video stream returned.</response>
    /// <returns>A <see cref="FileResult"/> containing the audio file.</returns>
    [HttpGet("Videos/{itemId}/main.m3u8")]
    [ProducesResponseType(StatusCodes.Status200OK)]
    [ProducesPlaylistFile]
    public async Task<ActionResult> GetVariantHlsVideoPlaylist(
        [FromRoute, Required] Guid itemId,
        [FromQuery] bool? @static,
        [FromQuery] string? @params,
        [FromQuery] string? tag,
        [FromQuery] string? deviceProfileId,
        [FromQuery] string? playSessionId,
        [FromQuery] string? segmentContainer,
        [FromQuery] int? segmentLength,
        [FromQuery] int? minSegments,
        [FromQuery] string? mediaSourceId,
        [FromQuery] string? deviceId,
        [FromQuery] string? audioCodec,
        [FromQuery] bool? enableAutoStreamCopy,
        [FromQuery] bool? allowVideoStreamCopy,
        [FromQuery] bool? allowAudioStreamCopy,
        [FromQuery] bool? breakOnNonKeyFrames,
        [FromQuery] int? audioSampleRate,
        [FromQuery] int? maxAudioBitDepth,
        [FromQuery] int? audioBitRate,
        [FromQuery] int? audioChannels,
        [FromQuery] int? maxAudioChannels,
        [FromQuery] string? profile,
        [FromQuery] string? level,
        [FromQuery] float? framerate,
        [FromQuery] float? maxFramerate,
        [FromQuery] bool? copyTimestamps,
        [FromQuery] long? startTimeTicks,
        [FromQuery] int? width,
        [FromQuery] int? height,
        [FromQuery] int? maxWidth,
        [FromQuery] int? maxHeight,
        [FromQuery] int? videoBitRate,
        [FromQuery] int? subtitleStreamIndex,
        [FromQuery] SubtitleDeliveryMethod? subtitleMethod,
        [FromQuery] int? maxRefFrames,
        [FromQuery] int? maxVideoBitDepth,
        [FromQuery] bool? requireAvc,
        [FromQuery] bool? deInterlace,
        [FromQuery] bool? requireNonAnamorphic,
        [FromQuery] int? transcodingMaxAudioChannels,
        [FromQuery] int? cpuCoreLimit,
        [FromQuery] string? liveStreamId,
        [FromQuery] bool? enableMpegtsM2TsMode,
        [FromQuery] string? videoCodec,
        [FromQuery] string? subtitleCodec,
        [FromQuery] string? transcodeReasons,
        [FromQuery] int? audioStreamIndex,
        [FromQuery] int? videoStreamIndex,
        [FromQuery] EncodingContext? context,
        [FromQuery] Dictionary<string, string> streamOptions)
    {
        using var cancellationTokenSource = new CancellationTokenSource();
        var streamingRequest = new VideoRequestDto
        {
            Id = itemId,
            Static = @static ?? false,
            Params = @params,
            Tag = tag,
            DeviceProfileId = deviceProfileId,
            PlaySessionId = playSessionId,
            SegmentContainer = segmentContainer,
            SegmentLength = segmentLength,
            MinSegments = minSegments,
            MediaSourceId = mediaSourceId,
            DeviceId = deviceId,
            AudioCodec = audioCodec,
            EnableAutoStreamCopy = enableAutoStreamCopy ?? true,
            AllowAudioStreamCopy = allowAudioStreamCopy ?? true,
            AllowVideoStreamCopy = allowVideoStreamCopy ?? true,
            BreakOnNonKeyFrames = breakOnNonKeyFrames ?? false,
            AudioSampleRate = audioSampleRate,
            MaxAudioChannels = maxAudioChannels,
            AudioBitRate = audioBitRate,
            MaxAudioBitDepth = maxAudioBitDepth,
            AudioChannels = audioChannels,
            Profile = profile,
            Level = level,
            Framerate = framerate,
            MaxFramerate = maxFramerate,
            CopyTimestamps = copyTimestamps ?? false,
            StartTimeTicks = startTimeTicks,
            Width = width,
            Height = height,
            MaxWidth = maxWidth,
            MaxHeight = maxHeight,
            VideoBitRate = videoBitRate,
            SubtitleStreamIndex = subtitleStreamIndex,
            SubtitleMethod = subtitleMethod ?? SubtitleDeliveryMethod.Encode,
            MaxRefFrames = maxRefFrames,
            MaxVideoBitDepth = maxVideoBitDepth,
            RequireAvc = requireAvc ?? false,
            DeInterlace = deInterlace ?? false,
            RequireNonAnamorphic = requireNonAnamorphic ?? false,
            TranscodingMaxAudioChannels = transcodingMaxAudioChannels,
            CpuCoreLimit = cpuCoreLimit,
            LiveStreamId = liveStreamId,
            EnableMpegtsM2TsMode = enableMpegtsM2TsMode ?? false,
            VideoCodec = videoCodec,
            SubtitleCodec = subtitleCodec,
            TranscodeReasons = transcodeReasons,
            AudioStreamIndex = audioStreamIndex,
            VideoStreamIndex = videoStreamIndex,
            Context = context ?? EncodingContext.Streaming,
            StreamOptions = streamOptions
        };

        return await GetVariantPlaylistInternal(streamingRequest, cancellationTokenSource)
            .ConfigureAwait(false);
    }

    /// <summary>
    /// Gets an audio stream using HTTP live streaming.
    /// </summary>
    /// <param name="itemId">The item id.</param>
    /// <param name="static">Optional. If true, the original file will be streamed statically without any encoding. Use either no url extension or the original file extension. true/false.</param>
    /// <param name="params">The streaming parameters.</param>
    /// <param name="tag">The tag.</param>
    /// <param name="deviceProfileId">Optional. The dlna device profile id to utilize.</param>
    /// <param name="playSessionId">The play session id.</param>
    /// <param name="segmentContainer">The segment container.</param>
    /// <param name="segmentLength">The segment length.</param>
    /// <param name="minSegments">The minimum number of segments.</param>
    /// <param name="mediaSourceId">The media version id, if playing an alternate version.</param>
    /// <param name="deviceId">The device id of the client requesting. Used to stop encoding processes when needed.</param>
    /// <param name="audioCodec">Optional. Specify a audio codec to encode to, e.g. mp3. If omitted the server will auto-select using the url's extension. Options: aac, mp3, vorbis, wma.</param>
    /// <param name="enableAutoStreamCopy">Whether or not to allow automatic stream copy if requested values match the original source. Defaults to true.</param>
    /// <param name="allowVideoStreamCopy">Whether or not to allow copying of the video stream url.</param>
    /// <param name="allowAudioStreamCopy">Whether or not to allow copying of the audio stream url.</param>
    /// <param name="breakOnNonKeyFrames">Optional. Whether to break on non key frames.</param>
    /// <param name="audioSampleRate">Optional. Specify a specific audio sample rate, e.g. 44100.</param>
    /// <param name="maxAudioBitDepth">Optional. The maximum audio bit depth.</param>
    /// <param name="maxStreamingBitrate">Optional. The maximum streaming bitrate.</param>
    /// <param name="audioBitRate">Optional. Specify an audio bitrate to encode to, e.g. 128000. If omitted this will be left to encoder defaults.</param>
    /// <param name="audioChannels">Optional. Specify a specific number of audio channels to encode to, e.g. 2.</param>
    /// <param name="maxAudioChannels">Optional. Specify a maximum number of audio channels to encode to, e.g. 2.</param>
    /// <param name="profile">Optional. Specify a specific an encoder profile (varies by encoder), e.g. main, baseline, high.</param>
    /// <param name="level">Optional. Specify a level for the encoder profile (varies by encoder), e.g. 3, 3.1.</param>
    /// <param name="framerate">Optional. A specific video framerate to encode to, e.g. 23.976. Generally this should be omitted unless the device has specific requirements.</param>
    /// <param name="maxFramerate">Optional. A specific maximum video framerate to encode to, e.g. 23.976. Generally this should be omitted unless the device has specific requirements.</param>
    /// <param name="copyTimestamps">Whether or not to copy timestamps when transcoding with an offset. Defaults to false.</param>
    /// <param name="startTimeTicks">Optional. Specify a starting offset, in ticks. 1 tick = 10000 ms.</param>
    /// <param name="width">Optional. The fixed horizontal resolution of the encoded video.</param>
    /// <param name="height">Optional. The fixed vertical resolution of the encoded video.</param>
    /// <param name="videoBitRate">Optional. Specify a video bitrate to encode to, e.g. 500000. If omitted this will be left to encoder defaults.</param>
    /// <param name="subtitleStreamIndex">Optional. The index of the subtitle stream to use. If omitted no subtitles will be used.</param>
    /// <param name="subtitleMethod">Optional. Specify the subtitle delivery method.</param>
    /// <param name="maxRefFrames">Optional.</param>
    /// <param name="maxVideoBitDepth">Optional. The maximum video bit depth.</param>
    /// <param name="requireAvc">Optional. Whether to require avc.</param>
    /// <param name="deInterlace">Optional. Whether to deinterlace the video.</param>
    /// <param name="requireNonAnamorphic">Optional. Whether to require a non anamorphic stream.</param>
    /// <param name="transcodingMaxAudioChannels">Optional. The maximum number of audio channels to transcode.</param>
    /// <param name="cpuCoreLimit">Optional. The limit of how many cpu cores to use.</param>
    /// <param name="liveStreamId">The live stream id.</param>
    /// <param name="enableMpegtsM2TsMode">Optional. Whether to enable the MpegtsM2Ts mode.</param>
    /// <param name="videoCodec">Optional. Specify a video codec to encode to, e.g. h264. If omitted the server will auto-select using the url's extension. Options: h265, h264, mpeg4, theora, vpx, wmv.</param>
    /// <param name="subtitleCodec">Optional. Specify a subtitle codec to encode to.</param>
    /// <param name="transcodeReasons">Optional. The transcoding reason.</param>
    /// <param name="audioStreamIndex">Optional. The index of the audio stream to use. If omitted the first audio stream will be used.</param>
    /// <param name="videoStreamIndex">Optional. The index of the video stream to use. If omitted the first video stream will be used.</param>
    /// <param name="context">Optional. The <see cref="EncodingContext"/>.</param>
    /// <param name="streamOptions">Optional. The streaming options.</param>
    /// <response code="200">Audio stream returned.</response>
    /// <returns>A <see cref="FileResult"/> containing the audio file.</returns>
    [HttpGet("Audio/{itemId}/main.m3u8")]
    [ProducesResponseType(StatusCodes.Status200OK)]
    [ProducesPlaylistFile]
    public async Task<ActionResult> GetVariantHlsAudioPlaylist(
        [FromRoute, Required] Guid itemId,
        [FromQuery] bool? @static,
        [FromQuery] string? @params,
        [FromQuery] string? tag,
        [FromQuery] string? deviceProfileId,
        [FromQuery] string? playSessionId,
        [FromQuery] string? segmentContainer,
        [FromQuery] int? segmentLength,
        [FromQuery] int? minSegments,
        [FromQuery] string? mediaSourceId,
        [FromQuery] string? deviceId,
        [FromQuery] string? audioCodec,
        [FromQuery] bool? enableAutoStreamCopy,
        [FromQuery] bool? allowVideoStreamCopy,
        [FromQuery] bool? allowAudioStreamCopy,
        [FromQuery] bool? breakOnNonKeyFrames,
        [FromQuery] int? audioSampleRate,
        [FromQuery] int? maxAudioBitDepth,
        [FromQuery] int? maxStreamingBitrate,
        [FromQuery] int? audioBitRate,
        [FromQuery] int? audioChannels,
        [FromQuery] int? maxAudioChannels,
        [FromQuery] string? profile,
        [FromQuery] string? level,
        [FromQuery] float? framerate,
        [FromQuery] float? maxFramerate,
        [FromQuery] bool? copyTimestamps,
        [FromQuery] long? startTimeTicks,
        [FromQuery] int? width,
        [FromQuery] int? height,
        [FromQuery] int? videoBitRate,
        [FromQuery] int? subtitleStreamIndex,
        [FromQuery] SubtitleDeliveryMethod? subtitleMethod,
        [FromQuery] int? maxRefFrames,
        [FromQuery] int? maxVideoBitDepth,
        [FromQuery] bool? requireAvc,
        [FromQuery] bool? deInterlace,
        [FromQuery] bool? requireNonAnamorphic,
        [FromQuery] int? transcodingMaxAudioChannels,
        [FromQuery] int? cpuCoreLimit,
        [FromQuery] string? liveStreamId,
        [FromQuery] bool? enableMpegtsM2TsMode,
        [FromQuery] string? videoCodec,
        [FromQuery] string? subtitleCodec,
        [FromQuery] string? transcodeReasons,
        [FromQuery] int? audioStreamIndex,
        [FromQuery] int? videoStreamIndex,
        [FromQuery] EncodingContext? context,
        [FromQuery] Dictionary<string, string> streamOptions)
    {
        using var cancellationTokenSource = new CancellationTokenSource();
        var streamingRequest = new StreamingRequestDto
        {
            Id = itemId,
            Static = @static ?? false,
            Params = @params,
            Tag = tag,
            DeviceProfileId = deviceProfileId,
            PlaySessionId = playSessionId,
            SegmentContainer = segmentContainer,
            SegmentLength = segmentLength,
            MinSegments = minSegments,
            MediaSourceId = mediaSourceId,
            DeviceId = deviceId,
            AudioCodec = audioCodec,
            EnableAutoStreamCopy = enableAutoStreamCopy ?? true,
            AllowAudioStreamCopy = allowAudioStreamCopy ?? true,
            AllowVideoStreamCopy = allowVideoStreamCopy ?? true,
            BreakOnNonKeyFrames = breakOnNonKeyFrames ?? false,
            AudioSampleRate = audioSampleRate,
            MaxAudioChannels = maxAudioChannels,
            AudioBitRate = audioBitRate ?? maxStreamingBitrate,
            MaxAudioBitDepth = maxAudioBitDepth,
            AudioChannels = audioChannels,
            Profile = profile,
            Level = level,
            Framerate = framerate,
            MaxFramerate = maxFramerate,
            CopyTimestamps = copyTimestamps ?? false,
            StartTimeTicks = startTimeTicks,
            Width = width,
            Height = height,
            VideoBitRate = videoBitRate,
            SubtitleStreamIndex = subtitleStreamIndex,
            SubtitleMethod = subtitleMethod ?? SubtitleDeliveryMethod.Encode,
            MaxRefFrames = maxRefFrames,
            MaxVideoBitDepth = maxVideoBitDepth,
            RequireAvc = requireAvc ?? false,
            DeInterlace = deInterlace ?? false,
            RequireNonAnamorphic = requireNonAnamorphic ?? false,
            TranscodingMaxAudioChannels = transcodingMaxAudioChannels,
            CpuCoreLimit = cpuCoreLimit,
            LiveStreamId = liveStreamId,
            EnableMpegtsM2TsMode = enableMpegtsM2TsMode ?? false,
            VideoCodec = videoCodec,
            SubtitleCodec = subtitleCodec,
            TranscodeReasons = transcodeReasons,
            AudioStreamIndex = audioStreamIndex,
            VideoStreamIndex = videoStreamIndex,
            Context = context ?? EncodingContext.Streaming,
            StreamOptions = streamOptions
        };

        return await GetVariantPlaylistInternal(streamingRequest, cancellationTokenSource)
            .ConfigureAwait(false);
    }

    /// <summary>
    /// Gets a video stream using HTTP live streaming.
    /// </summary>
    /// <param name="itemId">The item id.</param>
    /// <param name="playlistId">The playlist id.</param>
    /// <param name="segmentId">The segment id.</param>
    /// <param name="container">The video container. Possible values are: ts, webm, asf, wmv, ogv, mp4, m4v, mkv, mpeg, mpg, avi, 3gp, wmv, wtv, m2ts, mov, iso, flv. </param>
    /// <param name="runtimeTicks">The position of the requested segment in ticks.</param>
    /// <param name="actualSegmentLengthTicks">The length of the requested segment in ticks.</param>
    /// <param name="static">Optional. If true, the original file will be streamed statically without any encoding. Use either no url extension or the original file extension. true/false.</param>
    /// <param name="params">The streaming parameters.</param>
    /// <param name="tag">The tag.</param>
    /// <param name="deviceProfileId">Optional. The dlna device profile id to utilize.</param>
    /// <param name="playSessionId">The play session id.</param>
    /// <param name="segmentContainer">The segment container.</param>
    /// <param name="segmentLength">The desired segment length.</param>
    /// <param name="minSegments">The minimum number of segments.</param>
    /// <param name="mediaSourceId">The media version id, if playing an alternate version.</param>
    /// <param name="deviceId">The device id of the client requesting. Used to stop encoding processes when needed.</param>
    /// <param name="audioCodec">Optional. Specify a audio codec to encode to, e.g. mp3. If omitted the server will auto-select using the url's extension. Options: aac, mp3, vorbis, wma.</param>
    /// <param name="enableAutoStreamCopy">Whether or not to allow automatic stream copy if requested values match the original source. Defaults to true.</param>
    /// <param name="allowVideoStreamCopy">Whether or not to allow copying of the video stream url.</param>
    /// <param name="allowAudioStreamCopy">Whether or not to allow copying of the audio stream url.</param>
    /// <param name="breakOnNonKeyFrames">Optional. Whether to break on non key frames.</param>
    /// <param name="audioSampleRate">Optional. Specify a specific audio sample rate, e.g. 44100.</param>
    /// <param name="maxAudioBitDepth">Optional. The maximum audio bit depth.</param>
    /// <param name="audioBitRate">Optional. Specify an audio bitrate to encode to, e.g. 128000. If omitted this will be left to encoder defaults.</param>
    /// <param name="audioChannels">Optional. Specify a specific number of audio channels to encode to, e.g. 2.</param>
    /// <param name="maxAudioChannels">Optional. Specify a maximum number of audio channels to encode to, e.g. 2.</param>
    /// <param name="profile">Optional. Specify a specific an encoder profile (varies by encoder), e.g. main, baseline, high.</param>
    /// <param name="level">Optional. Specify a level for the encoder profile (varies by encoder), e.g. 3, 3.1.</param>
    /// <param name="framerate">Optional. A specific video framerate to encode to, e.g. 23.976. Generally this should be omitted unless the device has specific requirements.</param>
    /// <param name="maxFramerate">Optional. A specific maximum video framerate to encode to, e.g. 23.976. Generally this should be omitted unless the device has specific requirements.</param>
    /// <param name="copyTimestamps">Whether or not to copy timestamps when transcoding with an offset. Defaults to false.</param>
    /// <param name="startTimeTicks">Optional. Specify a starting offset, in ticks. 1 tick = 10000 ms.</param>
    /// <param name="width">Optional. The fixed horizontal resolution of the encoded video.</param>
    /// <param name="height">Optional. The fixed vertical resolution of the encoded video.</param>
    /// <param name="maxWidth">Optional. The maximum horizontal resolution of the encoded video.</param>
    /// <param name="maxHeight">Optional. The maximum vertical resolution of the encoded video.</param>
    /// <param name="videoBitRate">Optional. Specify a video bitrate to encode to, e.g. 500000. If omitted this will be left to encoder defaults.</param>
    /// <param name="subtitleStreamIndex">Optional. The index of the subtitle stream to use. If omitted no subtitles will be used.</param>
    /// <param name="subtitleMethod">Optional. Specify the subtitle delivery method.</param>
    /// <param name="maxRefFrames">Optional.</param>
    /// <param name="maxVideoBitDepth">Optional. The maximum video bit depth.</param>
    /// <param name="requireAvc">Optional. Whether to require avc.</param>
    /// <param name="deInterlace">Optional. Whether to deinterlace the video.</param>
    /// <param name="requireNonAnamorphic">Optional. Whether to require a non anamorphic stream.</param>
    /// <param name="transcodingMaxAudioChannels">Optional. The maximum number of audio channels to transcode.</param>
    /// <param name="cpuCoreLimit">Optional. The limit of how many cpu cores to use.</param>
    /// <param name="liveStreamId">The live stream id.</param>
    /// <param name="enableMpegtsM2TsMode">Optional. Whether to enable the MpegtsM2Ts mode.</param>
    /// <param name="videoCodec">Optional. Specify a video codec to encode to, e.g. h264. If omitted the server will auto-select using the url's extension. Options: h265, h264, mpeg4, theora, vp8, vp9, vpx (deprecated), wmv.</param>
    /// <param name="subtitleCodec">Optional. Specify a subtitle codec to encode to.</param>
    /// <param name="transcodeReasons">Optional. The transcoding reason.</param>
    /// <param name="audioStreamIndex">Optional. The index of the audio stream to use. If omitted the first audio stream will be used.</param>
    /// <param name="videoStreamIndex">Optional. The index of the video stream to use. If omitted the first video stream will be used.</param>
    /// <param name="context">Optional. The <see cref="EncodingContext"/>.</param>
    /// <param name="streamOptions">Optional. The streaming options.</param>
    /// <response code="200">Video stream returned.</response>
    /// <returns>A <see cref="FileResult"/> containing the audio file.</returns>
    [HttpGet("Videos/{itemId}/hls1/{playlistId}/{segmentId}.{container}")]
    [ProducesResponseType(StatusCodes.Status200OK)]
    [ProducesVideoFile]
    [SuppressMessage("Microsoft.Performance", "CA1801:ReviewUnusedParameters", MessageId = "playlistId", Justification = "Imported from ServiceStack")]
    public async Task<ActionResult> GetHlsVideoSegment(
        [FromRoute, Required] Guid itemId,
        [FromRoute, Required] string playlistId,
        [FromRoute, Required] int segmentId,
        [FromRoute, Required] string container,
        [FromQuery, Required] long runtimeTicks,
        [FromQuery, Required] long actualSegmentLengthTicks,
        [FromQuery] bool? @static,
        [FromQuery] string? @params,
        [FromQuery] string? tag,
        [FromQuery] string? deviceProfileId,
        [FromQuery] string? playSessionId,
        [FromQuery] string? segmentContainer,
        [FromQuery] int? segmentLength,
        [FromQuery] int? minSegments,
        [FromQuery] string? mediaSourceId,
        [FromQuery] string? deviceId,
        [FromQuery] string? audioCodec,
        [FromQuery] bool? enableAutoStreamCopy,
        [FromQuery] bool? allowVideoStreamCopy,
        [FromQuery] bool? allowAudioStreamCopy,
        [FromQuery] bool? breakOnNonKeyFrames,
        [FromQuery] int? audioSampleRate,
        [FromQuery] int? maxAudioBitDepth,
        [FromQuery] int? audioBitRate,
        [FromQuery] int? audioChannels,
        [FromQuery] int? maxAudioChannels,
        [FromQuery] string? profile,
        [FromQuery] string? level,
        [FromQuery] float? framerate,
        [FromQuery] float? maxFramerate,
        [FromQuery] bool? copyTimestamps,
        [FromQuery] long? startTimeTicks,
        [FromQuery] int? width,
        [FromQuery] int? height,
        [FromQuery] int? maxWidth,
        [FromQuery] int? maxHeight,
        [FromQuery] int? videoBitRate,
        [FromQuery] int? subtitleStreamIndex,
        [FromQuery] SubtitleDeliveryMethod? subtitleMethod,
        [FromQuery] int? maxRefFrames,
        [FromQuery] int? maxVideoBitDepth,
        [FromQuery] bool? requireAvc,
        [FromQuery] bool? deInterlace,
        [FromQuery] bool? requireNonAnamorphic,
        [FromQuery] int? transcodingMaxAudioChannels,
        [FromQuery] int? cpuCoreLimit,
        [FromQuery] string? liveStreamId,
        [FromQuery] bool? enableMpegtsM2TsMode,
        [FromQuery] string? videoCodec,
        [FromQuery] string? subtitleCodec,
        [FromQuery] string? transcodeReasons,
        [FromQuery] int? audioStreamIndex,
        [FromQuery] int? videoStreamIndex,
        [FromQuery] EncodingContext? context,
        [FromQuery] Dictionary<string, string> streamOptions)
    {
        var streamingRequest = new VideoRequestDto
        {
            Id = itemId,
            CurrentRuntimeTicks = runtimeTicks,
            ActualSegmentLengthTicks = actualSegmentLengthTicks,
            Container = container,
            Static = @static ?? false,
            Params = @params,
            Tag = tag,
            DeviceProfileId = deviceProfileId,
            PlaySessionId = playSessionId,
            SegmentContainer = segmentContainer,
            SegmentLength = segmentLength,
            MinSegments = minSegments,
            MediaSourceId = mediaSourceId,
            DeviceId = deviceId,
            AudioCodec = audioCodec,
            EnableAutoStreamCopy = enableAutoStreamCopy ?? true,
            AllowAudioStreamCopy = allowAudioStreamCopy ?? true,
            AllowVideoStreamCopy = allowVideoStreamCopy ?? true,
            BreakOnNonKeyFrames = breakOnNonKeyFrames ?? false,
            AudioSampleRate = audioSampleRate,
            MaxAudioChannels = maxAudioChannels,
            AudioBitRate = audioBitRate,
            MaxAudioBitDepth = maxAudioBitDepth,
            AudioChannels = audioChannels,
            Profile = profile,
            Level = level,
            Framerate = framerate,
            MaxFramerate = maxFramerate,
            CopyTimestamps = copyTimestamps ?? false,
            StartTimeTicks = startTimeTicks,
            Width = width,
            Height = height,
            MaxWidth = maxWidth,
            MaxHeight = maxHeight,
            VideoBitRate = videoBitRate,
            SubtitleStreamIndex = subtitleStreamIndex,
            SubtitleMethod = subtitleMethod ?? SubtitleDeliveryMethod.Encode,
            MaxRefFrames = maxRefFrames,
            MaxVideoBitDepth = maxVideoBitDepth,
            RequireAvc = requireAvc ?? false,
            DeInterlace = deInterlace ?? false,
            RequireNonAnamorphic = requireNonAnamorphic ?? false,
            TranscodingMaxAudioChannels = transcodingMaxAudioChannels,
            CpuCoreLimit = cpuCoreLimit,
            LiveStreamId = liveStreamId,
            EnableMpegtsM2TsMode = enableMpegtsM2TsMode ?? false,
            VideoCodec = videoCodec,
            SubtitleCodec = subtitleCodec,
            TranscodeReasons = transcodeReasons,
            AudioStreamIndex = audioStreamIndex,
            VideoStreamIndex = videoStreamIndex,
            Context = context ?? EncodingContext.Streaming,
            StreamOptions = streamOptions
        };

        return await GetDynamicSegment(streamingRequest, segmentId)
            .ConfigureAwait(false);
    }

    /// <summary>
    /// Gets a video stream using HTTP live streaming.
    /// </summary>
    /// <param name="itemId">The item id.</param>
    /// <param name="playlistId">The playlist id.</param>
    /// <param name="segmentId">The segment id.</param>
    /// <param name="container">The video container. Possible values are: ts, webm, asf, wmv, ogv, mp4, m4v, mkv, mpeg, mpg, avi, 3gp, wmv, wtv, m2ts, mov, iso, flv. </param>
    /// <param name="runtimeTicks">The position of the requested segment in ticks.</param>
    /// <param name="actualSegmentLengthTicks">The length of the requested segment in ticks.</param>
    /// <param name="static">Optional. If true, the original file will be streamed statically without any encoding. Use either no url extension or the original file extension. true/false.</param>
    /// <param name="params">The streaming parameters.</param>
    /// <param name="tag">The tag.</param>
    /// <param name="deviceProfileId">Optional. The dlna device profile id to utilize.</param>
    /// <param name="playSessionId">The play session id.</param>
    /// <param name="segmentContainer">The segment container.</param>
    /// <param name="segmentLength">The segment length.</param>
    /// <param name="minSegments">The minimum number of segments.</param>
    /// <param name="mediaSourceId">The media version id, if playing an alternate version.</param>
    /// <param name="deviceId">The device id of the client requesting. Used to stop encoding processes when needed.</param>
    /// <param name="audioCodec">Optional. Specify a audio codec to encode to, e.g. mp3. If omitted the server will auto-select using the url's extension. Options: aac, mp3, vorbis, wma.</param>
    /// <param name="enableAutoStreamCopy">Whether or not to allow automatic stream copy if requested values match the original source. Defaults to true.</param>
    /// <param name="allowVideoStreamCopy">Whether or not to allow copying of the video stream url.</param>
    /// <param name="allowAudioStreamCopy">Whether or not to allow copying of the audio stream url.</param>
    /// <param name="breakOnNonKeyFrames">Optional. Whether to break on non key frames.</param>
    /// <param name="audioSampleRate">Optional. Specify a specific audio sample rate, e.g. 44100.</param>
    /// <param name="maxAudioBitDepth">Optional. The maximum audio bit depth.</param>
    /// <param name="maxStreamingBitrate">Optional. The maximum streaming bitrate.</param>
    /// <param name="audioBitRate">Optional. Specify an audio bitrate to encode to, e.g. 128000. If omitted this will be left to encoder defaults.</param>
    /// <param name="audioChannels">Optional. Specify a specific number of audio channels to encode to, e.g. 2.</param>
    /// <param name="maxAudioChannels">Optional. Specify a maximum number of audio channels to encode to, e.g. 2.</param>
    /// <param name="profile">Optional. Specify a specific an encoder profile (varies by encoder), e.g. main, baseline, high.</param>
    /// <param name="level">Optional. Specify a level for the encoder profile (varies by encoder), e.g. 3, 3.1.</param>
    /// <param name="framerate">Optional. A specific video framerate to encode to, e.g. 23.976. Generally this should be omitted unless the device has specific requirements.</param>
    /// <param name="maxFramerate">Optional. A specific maximum video framerate to encode to, e.g. 23.976. Generally this should be omitted unless the device has specific requirements.</param>
    /// <param name="copyTimestamps">Whether or not to copy timestamps when transcoding with an offset. Defaults to false.</param>
    /// <param name="startTimeTicks">Optional. Specify a starting offset, in ticks. 1 tick = 10000 ms.</param>
    /// <param name="width">Optional. The fixed horizontal resolution of the encoded video.</param>
    /// <param name="height">Optional. The fixed vertical resolution of the encoded video.</param>
    /// <param name="videoBitRate">Optional. Specify a video bitrate to encode to, e.g. 500000. If omitted this will be left to encoder defaults.</param>
    /// <param name="subtitleStreamIndex">Optional. The index of the subtitle stream to use. If omitted no subtitles will be used.</param>
    /// <param name="subtitleMethod">Optional. Specify the subtitle delivery method.</param>
    /// <param name="maxRefFrames">Optional.</param>
    /// <param name="maxVideoBitDepth">Optional. The maximum video bit depth.</param>
    /// <param name="requireAvc">Optional. Whether to require avc.</param>
    /// <param name="deInterlace">Optional. Whether to deinterlace the video.</param>
    /// <param name="requireNonAnamorphic">Optional. Whether to require a non anamorphic stream.</param>
    /// <param name="transcodingMaxAudioChannels">Optional. The maximum number of audio channels to transcode.</param>
    /// <param name="cpuCoreLimit">Optional. The limit of how many cpu cores to use.</param>
    /// <param name="liveStreamId">The live stream id.</param>
    /// <param name="enableMpegtsM2TsMode">Optional. Whether to enable the MpegtsM2Ts mode.</param>
    /// <param name="videoCodec">Optional. Specify a video codec to encode to, e.g. h264. If omitted the server will auto-select using the url's extension. Options: h265, h264, mpeg4, theora, vpx, wmv.</param>
    /// <param name="subtitleCodec">Optional. Specify a subtitle codec to encode to.</param>
    /// <param name="transcodeReasons">Optional. The transcoding reason.</param>
    /// <param name="audioStreamIndex">Optional. The index of the audio stream to use. If omitted the first audio stream will be used.</param>
    /// <param name="videoStreamIndex">Optional. The index of the video stream to use. If omitted the first video stream will be used.</param>
    /// <param name="context">Optional. The <see cref="EncodingContext"/>.</param>
    /// <param name="streamOptions">Optional. The streaming options.</param>
    /// <response code="200">Video stream returned.</response>
    /// <returns>A <see cref="FileResult"/> containing the audio file.</returns>
    [HttpGet("Audio/{itemId}/hls1/{playlistId}/{segmentId}.{container}")]
    [ProducesResponseType(StatusCodes.Status200OK)]
    [ProducesAudioFile]
    [SuppressMessage("Microsoft.Performance", "CA1801:ReviewUnusedParameters", MessageId = "playlistId", Justification = "Imported from ServiceStack")]
    public async Task<ActionResult> GetHlsAudioSegment(
        [FromRoute, Required] Guid itemId,
        [FromRoute, Required] string playlistId,
        [FromRoute, Required] int segmentId,
        [FromRoute, Required] string container,
        [FromQuery, Required] long runtimeTicks,
        [FromQuery, Required] long actualSegmentLengthTicks,
        [FromQuery] bool? @static,
        [FromQuery] string? @params,
        [FromQuery] string? tag,
        [FromQuery] string? deviceProfileId,
        [FromQuery] string? playSessionId,
        [FromQuery] string? segmentContainer,
        [FromQuery] int? segmentLength,
        [FromQuery] int? minSegments,
        [FromQuery] string? mediaSourceId,
        [FromQuery] string? deviceId,
        [FromQuery] string? audioCodec,
        [FromQuery] bool? enableAutoStreamCopy,
        [FromQuery] bool? allowVideoStreamCopy,
        [FromQuery] bool? allowAudioStreamCopy,
        [FromQuery] bool? breakOnNonKeyFrames,
        [FromQuery] int? audioSampleRate,
        [FromQuery] int? maxAudioBitDepth,
        [FromQuery] int? maxStreamingBitrate,
        [FromQuery] int? audioBitRate,
        [FromQuery] int? audioChannels,
        [FromQuery] int? maxAudioChannels,
        [FromQuery] string? profile,
        [FromQuery] string? level,
        [FromQuery] float? framerate,
        [FromQuery] float? maxFramerate,
        [FromQuery] bool? copyTimestamps,
        [FromQuery] long? startTimeTicks,
        [FromQuery] int? width,
        [FromQuery] int? height,
        [FromQuery] int? videoBitRate,
        [FromQuery] int? subtitleStreamIndex,
        [FromQuery] SubtitleDeliveryMethod? subtitleMethod,
        [FromQuery] int? maxRefFrames,
        [FromQuery] int? maxVideoBitDepth,
        [FromQuery] bool? requireAvc,
        [FromQuery] bool? deInterlace,
        [FromQuery] bool? requireNonAnamorphic,
        [FromQuery] int? transcodingMaxAudioChannels,
        [FromQuery] int? cpuCoreLimit,
        [FromQuery] string? liveStreamId,
        [FromQuery] bool? enableMpegtsM2TsMode,
        [FromQuery] string? videoCodec,
        [FromQuery] string? subtitleCodec,
        [FromQuery] string? transcodeReasons,
        [FromQuery] int? audioStreamIndex,
        [FromQuery] int? videoStreamIndex,
        [FromQuery] EncodingContext? context,
        [FromQuery] Dictionary<string, string> streamOptions)
    {
        var streamingRequest = new StreamingRequestDto
        {
            Id = itemId,
            Container = container,
            CurrentRuntimeTicks = runtimeTicks,
            ActualSegmentLengthTicks = actualSegmentLengthTicks,
            Static = @static ?? false,
            Params = @params,
            Tag = tag,
            DeviceProfileId = deviceProfileId,
            PlaySessionId = playSessionId,
            SegmentContainer = segmentContainer,
            SegmentLength = segmentLength,
            MinSegments = minSegments,
            MediaSourceId = mediaSourceId,
            DeviceId = deviceId,
            AudioCodec = audioCodec,
            EnableAutoStreamCopy = enableAutoStreamCopy ?? true,
            AllowAudioStreamCopy = allowAudioStreamCopy ?? true,
            AllowVideoStreamCopy = allowVideoStreamCopy ?? true,
            BreakOnNonKeyFrames = breakOnNonKeyFrames ?? false,
            AudioSampleRate = audioSampleRate,
            MaxAudioChannels = maxAudioChannels,
            AudioBitRate = audioBitRate ?? maxStreamingBitrate,
            MaxAudioBitDepth = maxAudioBitDepth,
            AudioChannels = audioChannels,
            Profile = profile,
            Level = level,
            Framerate = framerate,
            MaxFramerate = maxFramerate,
            CopyTimestamps = copyTimestamps ?? false,
            StartTimeTicks = startTimeTicks,
            Width = width,
            Height = height,
            VideoBitRate = videoBitRate,
            SubtitleStreamIndex = subtitleStreamIndex,
            SubtitleMethod = subtitleMethod ?? SubtitleDeliveryMethod.Encode,
            MaxRefFrames = maxRefFrames,
            MaxVideoBitDepth = maxVideoBitDepth,
            RequireAvc = requireAvc ?? false,
            DeInterlace = deInterlace ?? false,
            RequireNonAnamorphic = requireNonAnamorphic ?? false,
            TranscodingMaxAudioChannels = transcodingMaxAudioChannels,
            CpuCoreLimit = cpuCoreLimit,
            LiveStreamId = liveStreamId,
            EnableMpegtsM2TsMode = enableMpegtsM2TsMode ?? false,
            VideoCodec = videoCodec,
            SubtitleCodec = subtitleCodec,
            TranscodeReasons = transcodeReasons,
            AudioStreamIndex = audioStreamIndex,
            VideoStreamIndex = videoStreamIndex,
            Context = context ?? EncodingContext.Streaming,
            StreamOptions = streamOptions
        };

        return await GetDynamicSegment(streamingRequest, segmentId)
            .ConfigureAwait(false);
    }

    private async Task<ActionResult> GetVariantPlaylistInternal(StreamingRequestDto streamingRequest, CancellationTokenSource cancellationTokenSource)
    {
        using var state = await StreamingHelpers.GetStreamingState(
                streamingRequest,
                HttpContext,
                _mediaSourceManager,
                _userManager,
                _libraryManager,
                _serverConfigurationManager,
                _mediaEncoder,
                _encodingHelper,
                _dlnaManager,
                _deviceManager,
                _transcodingJobHelper,
                TranscodingJobType,
                cancellationTokenSource.Token)
            .ConfigureAwait(false);

        var request = new CreateMainPlaylistRequest(
            state.MediaPath,
            state.SegmentLength * 1000,
            state.RunTimeTicks ?? 0,
            state.Request.SegmentContainer ?? string.Empty,
            "hls1/main/",
            Request.QueryString.ToString(),
            EncodingHelper.IsCopyCodec(state.OutputVideoCodec));
        var playlist = _dynamicHlsPlaylistGenerator.CreateMainPlaylist(request);

        return new FileContentResult(Encoding.UTF8.GetBytes(playlist), MimeTypes.GetMimeType("playlist.m3u8"));
    }

    private async Task<ActionResult> GetDynamicSegment(StreamingRequestDto streamingRequest, int segmentId)
    {
        if ((streamingRequest.StartTimeTicks ?? 0) > 0)
        {
            throw new ArgumentException("StartTimeTicks is not allowed.");
        }

        // CTS lifecycle is managed internally.
        var cancellationTokenSource = new CancellationTokenSource();
        var cancellationToken = cancellationTokenSource.Token;

        var state = await StreamingHelpers.GetStreamingState(
                streamingRequest,
                HttpContext,
                _mediaSourceManager,
                _userManager,
                _libraryManager,
                _serverConfigurationManager,
                _mediaEncoder,
                _encodingHelper,
                _dlnaManager,
                _deviceManager,
                _transcodingJobHelper,
                TranscodingJobType,
                cancellationToken)
            .ConfigureAwait(false);

        var playlistPath = Path.ChangeExtension(state.OutputFilePath, ".m3u8");

        var segmentPath = GetSegmentPath(state, playlistPath, segmentId);

        var segmentExtension = EncodingHelper.GetSegmentFileExtension(state.Request.SegmentContainer);

        TranscodingJobDto? job;

        if (System.IO.File.Exists(segmentPath))
        {
            job = _transcodingJobHelper.OnTranscodeBeginRequest(playlistPath, TranscodingJobType);
            _logger.LogDebug("returning {0} [it exists, try 1]", segmentPath);
            return await GetSegmentResult(state, playlistPath, segmentPath, segmentExtension, segmentId, job, cancellationToken).ConfigureAwait(false);
        }

        var transcodingLock = _transcodingJobHelper.GetTranscodingLock(playlistPath);
        await transcodingLock.WaitAsync(cancellationToken).ConfigureAwait(false);
        var released = false;
        var startTranscoding = false;

        try
        {
            if (System.IO.File.Exists(segmentPath))
            {
                job = _transcodingJobHelper.OnTranscodeBeginRequest(playlistPath, TranscodingJobType);
                transcodingLock.Release();
                released = true;
                _logger.LogDebug("returning {0} [it exists, try 2]", segmentPath);
                return await GetSegmentResult(state, playlistPath, segmentPath, segmentExtension, segmentId, job, cancellationToken).ConfigureAwait(false);
            }
            else
            {
                var currentTranscodingIndex = GetCurrentTranscodingIndex(playlistPath, segmentExtension);
                var segmentGapRequiringTranscodingChange = 24 / state.SegmentLength;

                if (segmentId == -1)
                {
                    _logger.LogDebug("Starting transcoding because fmp4 init file is being requested");
                    startTranscoding = true;
                    segmentId = 0;
                }
                else if (currentTranscodingIndex is null)
                {
                    _logger.LogDebug("Starting transcoding because currentTranscodingIndex=null");
                    startTranscoding = true;
                }
                else if (segmentId < currentTranscodingIndex.Value)
                {
                    _logger.LogDebug("Starting transcoding because requestedIndex={0} and currentTranscodingIndex={1}", segmentId, currentTranscodingIndex);
                    startTranscoding = true;
                }
                else if (segmentId - currentTranscodingIndex.Value > segmentGapRequiringTranscodingChange)
                {
                    _logger.LogDebug("Starting transcoding because segmentGap is {0} and max allowed gap is {1}. requestedIndex={2}", segmentId - currentTranscodingIndex.Value, segmentGapRequiringTranscodingChange, segmentId);
                    startTranscoding = true;
                }

                if (startTranscoding)
                {
                    // If the playlist doesn't already exist, startup ffmpeg
                    try
                    {
                        await _transcodingJobHelper.KillTranscodingJobs(streamingRequest.DeviceId, streamingRequest.PlaySessionId, p => false)
                            .ConfigureAwait(false);

                        if (currentTranscodingIndex.HasValue)
                        {
                            DeleteLastFile(playlistPath, segmentExtension, 0);
                        }

                        streamingRequest.StartTimeTicks = streamingRequest.CurrentRuntimeTicks;

                        state.WaitForPath = segmentPath;
                        job = await _transcodingJobHelper.StartFfMpeg(
                            state,
                            playlistPath,
                            GetCommandLineArguments(playlistPath, state, false, segmentId),
                            Request,
                            TranscodingJobType,
                            cancellationTokenSource).ConfigureAwait(false);
                    }
                    catch
                    {
                        state.Dispose();
                        throw;
                    }

                    // await WaitForMinimumSegmentCount(playlistPath, 1, cancellationTokenSource.Token).ConfigureAwait(false);
                }
                else
                {
                    job = _transcodingJobHelper.OnTranscodeBeginRequest(playlistPath, TranscodingJobType);
                    if (job?.TranscodingThrottler is not null)
                    {
                        await job.TranscodingThrottler.UnpauseTranscoding().ConfigureAwait(false);
                    }
                }
            }
        }
        finally
        {
            if (!released)
            {
                transcodingLock.Release();
            }
        }

        _logger.LogDebug("returning {0} [general case]", segmentPath);
        job ??= _transcodingJobHelper.OnTranscodeBeginRequest(playlistPath, TranscodingJobType);
        return await GetSegmentResult(state, playlistPath, segmentPath, segmentExtension, segmentId, job, cancellationToken).ConfigureAwait(false);
    }

    private static double[] GetSegmentLengths(StreamState state)
        => GetSegmentLengthsInternal(state.RunTimeTicks ?? 0, state.SegmentLength);

    internal static double[] GetSegmentLengthsInternal(long runtimeTicks, int segmentlength)
    {
        var segmentLengthTicks = TimeSpan.FromSeconds(segmentlength).Ticks;
        var wholeSegments = runtimeTicks / segmentLengthTicks;
        var remainingTicks = runtimeTicks % segmentLengthTicks;

        var segmentsLen = wholeSegments + (remainingTicks == 0 ? 0 : 1);
        var segments = new double[segmentsLen];
        for (int i = 0; i < wholeSegments; i++)
        {
            segments[i] = segmentlength;
        }

        if (remainingTicks != 0)
        {
            segments[^1] = TimeSpan.FromTicks(remainingTicks).TotalSeconds;
        }

        return segments;
    }

    private string GetCommandLineArguments(string outputPath, StreamState state, bool isEventPlaylist, int startNumber)
    {
        var videoCodec = _encodingHelper.GetVideoEncoder(state, _encodingOptions);
        var threads = EncodingHelper.GetNumberOfThreads(state, _encodingOptions, videoCodec);

        if (state.BaseRequest.BreakOnNonKeyFrames)
        {
            // FIXME: this is actually a workaround, as ideally it really should be the client which decides whether non-keyframe
            //        breakpoints are supported; but current implementation always uses "ffmpeg input seeking" which is liable
            //        to produce a missing part of video stream before first keyframe is encountered, which may lead to
            //        awkward cases like a few starting HLS segments having no video whatsoever, which breaks hls.js
            _logger.LogInformation("Current HLS implementation doesn't support non-keyframe breaks but one is requested, ignoring that request");
            state.BaseRequest.BreakOnNonKeyFrames = false;
        }

        var mapArgs = state.IsOutputVideo ? _encodingHelper.GetMapArgs(state) : string.Empty;

        var directory = Path.GetDirectoryName(outputPath) ?? throw new ArgumentException($"Provided path ({outputPath}) is not valid.", nameof(outputPath));
        var outputFileNameWithoutExtension = Path.GetFileNameWithoutExtension(outputPath);
        var outputPrefix = Path.Combine(directory, outputFileNameWithoutExtension);
        var outputExtension = EncodingHelper.GetSegmentFileExtension(state.Request.SegmentContainer);
        var outputTsArg = outputPrefix + "%d" + outputExtension;

        var segmentFormat = string.Empty;
        var segmentContainer = outputExtension.TrimStart('.');
        var inputModifier = _encodingHelper.GetInputModifier(state, _encodingOptions, segmentContainer);

        if (string.Equals(segmentContainer, "ts", StringComparison.OrdinalIgnoreCase))
        {
            segmentFormat = "mpegts";
        }
        else if (string.Equals(segmentContainer, "mp4", StringComparison.OrdinalIgnoreCase))
        {
            var outputFmp4HeaderArg = OperatingSystem.IsWindows() switch
            {
                // on Windows, the path of fmp4 header file needs to be configured
                true => " -hls_fmp4_init_filename \"" + outputPrefix + "-1" + outputExtension + "\"",
                // on Linux/Unix, ffmpeg generate fmp4 header file to m3u8 output folder
                false => " -hls_fmp4_init_filename \"" + outputFileNameWithoutExtension + "-1" + outputExtension + "\""
            };

            segmentFormat = "fmp4" + outputFmp4HeaderArg;
        }
        else
        {
            _logger.LogError("Invalid HLS segment container: {SegmentContainer}, default to mpegts", segmentContainer);
            segmentFormat = "mpegts";
        }

        var maxMuxingQueueSize = _encodingOptions.MaxMuxingQueueSize > 128
            ? _encodingOptions.MaxMuxingQueueSize.ToString(CultureInfo.InvariantCulture)
            : "128";

        var baseUrlParam = string.Empty;
        if (isEventPlaylist)
        {
            baseUrlParam = string.Format(
                CultureInfo.InvariantCulture,
                " -hls_base_url \"hls/{0}/\"",
                Path.GetFileNameWithoutExtension(outputPath));
        }

        var hlsArguments = GetHlsArguments(isEventPlaylist, state.SegmentLength);

        return string.Format(
            CultureInfo.InvariantCulture,
            "{0} {1} -map_metadata -1 -map_chapters -1 -threads {2} {3} {4} {5} -copyts -avoid_negative_ts disabled -max_muxing_queue_size {6} -f hls -max_delay 5000000 -hls_time {7} -hls_segment_type {8} -start_number {9}{10} -hls_segment_filename \"{11}\" {12} -y \"{13}\"",
            inputModifier,
            _encodingHelper.GetInputArgument(state, _encodingOptions, segmentContainer),
            threads,
            mapArgs,
            GetVideoArguments(state, startNumber, isEventPlaylist, segmentContainer),
            GetAudioArguments(state),
            maxMuxingQueueSize,
            state.SegmentLength.ToString(CultureInfo.InvariantCulture),
            segmentFormat,
            startNumber.ToString(CultureInfo.InvariantCulture),
            baseUrlParam,
            EncodingUtils.NormalizePath(outputTsArg),
            hlsArguments,
            EncodingUtils.NormalizePath(outputPath)).Trim();
    }

    /// <summary>
    /// Gets the HLS arguments for transcoding.
    /// </summary>
    /// <returns>The command line arguments for HLS transcoding.</returns>
    private string GetHlsArguments(bool isEventPlaylist, int segmentLength)
    {
        var enableThrottling = _encodingOptions.EnableThrottling;
        var enableSegmentDeletion = _encodingOptions.EnableSegmentDeletion;

        // Only enable segment deletion when throttling is enabled
        if (enableThrottling && enableSegmentDeletion)
        {
            // Store enough segments for configured seconds of playback; this needs to be above throttling settings
            var segmentCount = _encodingOptions.SegmentKeepSeconds / segmentLength;

            _logger.LogDebug("Using throttling and segment deletion, keeping {0} segments", segmentCount);

            return string.Format(CultureInfo.InvariantCulture, "-hls_list_size {0} -hls_flags delete_segments", segmentCount.ToString(CultureInfo.InvariantCulture));
        }
        else
        {
            _logger.LogDebug("Using normal playback, is event playlist? {0}", isEventPlaylist);

            return string.Format(CultureInfo.InvariantCulture, "-hls_playlist_type {0} -hls_list_size 0", isEventPlaylist ? "event" : "vod");
        }
    }

    /// <summary>
    /// Gets the audio arguments for transcoding.
    /// </summary>
    /// <param name="state">The <see cref="StreamState"/>.</param>
    /// <returns>The command line arguments for audio transcoding.</returns>
    private string GetAudioArguments(StreamState state)
    {
        if (state.AudioStream is null)
        {
            return string.Empty;
        }

        var audioCodec = _encodingHelper.GetAudioEncoder(state);
        var bitStreamArgs = EncodingHelper.GetAudioBitStreamArguments(state, state.Request.SegmentContainer, state.MediaSource.Container);

        // dts, flac, opus and truehd are experimental in mp4 muxer
        var strictArgs = string.Empty;
        var actualOutputAudioCodec = state.ActualOutputAudioCodec;
        if (string.Equals(actualOutputAudioCodec, "flac", StringComparison.OrdinalIgnoreCase)
            || string.Equals(actualOutputAudioCodec, "opus", StringComparison.OrdinalIgnoreCase)
            || string.Equals(actualOutputAudioCodec, "dts", StringComparison.OrdinalIgnoreCase)
            || string.Equals(actualOutputAudioCodec, "truehd", StringComparison.OrdinalIgnoreCase))
        {
            strictArgs = " -strict -2";
        }

        if (!state.IsOutputVideo)
        {
            var audioTranscodeParams = string.Empty;

            // -vn to drop any video streams
            audioTranscodeParams += "-vn";

            if (EncodingHelper.IsCopyCodec(audioCodec))
            {
<<<<<<< HEAD
                var bitStreamArgs = EncodingHelper.GetAudioBitStreamArguments(state, state.Request.SegmentContainer, state.MediaSource.Container);

                audioTranscodeParams += " -acodec copy" + bitStreamArgs + strictArgs;
=======
                return "-acodec copy" + bitStreamArgs + strictArgs;
            }
>>>>>>> 1635d823

                return audioTranscodeParams;
            }

<<<<<<< HEAD
            audioTranscodeParams += " -acodec " + audioCodec + strictArgs;
=======
            audioTranscodeParams += "-acodec " + audioCodec + bitStreamArgs + strictArgs;
>>>>>>> 1635d823

            var audioBitrate = state.OutputAudioBitrate;
            var audioChannels = state.OutputAudioChannels;

            if (audioBitrate.HasValue && !EncodingHelper.LosslessAudioCodecs.Contains(state.ActualOutputAudioCodec, StringComparison.OrdinalIgnoreCase))
            {
                var vbrParam = _encodingHelper.GetAudioVbrModeParam(audioCodec, audioBitrate.Value / (audioChannels ?? 2));
                if (_encodingOptions.EnableAudioVbr && vbrParam is not null)
                {
                    audioTranscodeParams += vbrParam;
                }
                else
                {
                    audioTranscodeParams += " -ab " + audioBitrate.Value.ToString(CultureInfo.InvariantCulture);
                }
            }

            if (audioChannels.HasValue)
            {
                audioTranscodeParams += " -ac " + audioChannels.Value.ToString(CultureInfo.InvariantCulture);
            }

            if (state.OutputAudioSampleRate.HasValue)
            {
                audioTranscodeParams += " -ar " + state.OutputAudioSampleRate.Value.ToString(CultureInfo.InvariantCulture);
            }

            return audioTranscodeParams;
        }

        if (EncodingHelper.IsCopyCodec(audioCodec))
        {
            var videoCodec = _encodingHelper.GetVideoEncoder(state, _encodingOptions);
            var copyArgs = "-codec:a:0 copy" + bitStreamArgs + strictArgs;

            if (EncodingHelper.IsCopyCodec(videoCodec) && state.EnableBreakOnNonKeyFrames(videoCodec))
            {
                return copyArgs + " -copypriorss:a:0 0";
            }

            return copyArgs;
        }

        var args = "-codec:a:0 " + audioCodec + bitStreamArgs + strictArgs;

        var channels = state.OutputAudioChannels;

        if (channels.HasValue
            && (channels.Value != 2
                || (state.AudioStream is not null
                    && state.AudioStream.Channels.HasValue
                    && state.AudioStream.Channels.Value > 5
                    && _encodingOptions.DownMixStereoAlgorithm == DownMixStereoAlgorithms.None)))
        {
            args += " -ac " + channels.Value;
        }

        var bitrate = state.OutputAudioBitrate;
        if (bitrate.HasValue && !EncodingHelper.LosslessAudioCodecs.Contains(actualOutputAudioCodec, StringComparison.OrdinalIgnoreCase))
        {
            var vbrParam = _encodingHelper.GetAudioVbrModeParam(audioCodec, bitrate.Value / (channels ?? 2));
            if (_encodingOptions.EnableAudioVbr && vbrParam is not null)
            {
                args += vbrParam;
            }
            else
            {
                args += " -ab " + bitrate.Value.ToString(CultureInfo.InvariantCulture);
            }
        }

        if (state.OutputAudioSampleRate.HasValue)
        {
            args += " -ar " + state.OutputAudioSampleRate.Value.ToString(CultureInfo.InvariantCulture);
        }

        args += _encodingHelper.GetAudioFilterParam(state, _encodingOptions);

        return args;
    }

    /// <summary>
    /// Gets the video arguments for transcoding.
    /// </summary>
    /// <param name="state">The <see cref="StreamState"/>.</param>
    /// <param name="startNumber">The first number in the hls sequence.</param>
    /// <param name="isEventPlaylist">Whether the playlist is EVENT or VOD.</param>
    /// <param name="segmentContainer">The segment container.</param>
    /// <returns>The command line arguments for video transcoding.</returns>
    private string GetVideoArguments(StreamState state, int startNumber, bool isEventPlaylist, string segmentContainer)
    {
        if (state.VideoStream is null)
        {
            return string.Empty;
        }

        if (!state.IsOutputVideo)
        {
            return string.Empty;
        }

        var codec = _encodingHelper.GetVideoEncoder(state, _encodingOptions);

        var args = "-codec:v:0 " + codec;

        if (string.Equals(state.ActualOutputVideoCodec, "h265", StringComparison.OrdinalIgnoreCase)
            || string.Equals(state.ActualOutputVideoCodec, "hevc", StringComparison.OrdinalIgnoreCase)
            || string.Equals(codec, "h265", StringComparison.OrdinalIgnoreCase)
            || string.Equals(codec, "hevc", StringComparison.OrdinalIgnoreCase))
        {
            if (EncodingHelper.IsCopyCodec(codec)
                && (state.VideoStream.VideoRangeType == VideoRangeType.DOVI
                    || string.Equals(state.VideoStream.CodecTag, "dovi", StringComparison.OrdinalIgnoreCase)
                    || string.Equals(state.VideoStream.CodecTag, "dvh1", StringComparison.OrdinalIgnoreCase)
                    || string.Equals(state.VideoStream.CodecTag, "dvhe", StringComparison.OrdinalIgnoreCase)))
            {
                // Prefer dvh1 to dvhe
                args += " -tag:v:0 dvh1 -strict -2";
            }
            else
            {
                // Prefer hvc1 to hev1
                args += " -tag:v:0 hvc1";
            }
        }

        // if  (state.EnableMpegtsM2TsMode)
        // {
        //     args += " -mpegts_m2ts_mode 1";
        // }

        // See if we can save come cpu cycles by avoiding encoding.
        if (EncodingHelper.IsCopyCodec(codec))
        {
            // If h264_mp4toannexb is ever added, do not use it for live tv.
            if (state.VideoStream is not null && !string.Equals(state.VideoStream.NalLengthSize, "0", StringComparison.OrdinalIgnoreCase))
            {
                string bitStreamArgs = EncodingHelper.GetBitStreamArgs(state.VideoStream);
                if (!string.IsNullOrEmpty(bitStreamArgs))
                {
                    args += " " + bitStreamArgs;
                }
            }

            args += " -start_at_zero";
        }
        else
        {
            args += _encodingHelper.GetVideoQualityParam(state, codec, _encodingOptions, isEventPlaylist ? DefaultEventEncoderPreset : DefaultVodEncoderPreset);

            // Set the key frame params for video encoding to match the hls segment time.
            args += _encodingHelper.GetHlsVideoKeyFrameArguments(state, codec, state.SegmentLength, isEventPlaylist, startNumber);

            // Currently b-frames in libx265 breaks the FMP4-HLS playback on iOS, disable it for now.
            if (string.Equals(codec, "libx265", StringComparison.OrdinalIgnoreCase))
            {
                args += " -bf 0";
            }

            // args += " -mixed-refs 0 -refs 3 -x264opts b_pyramid=0:weightb=0:weightp=0";

            // video processing filters.
            var videoProcessParam = _encodingHelper.GetVideoProcessingFilterParam(state, _encodingOptions, codec);

            var negativeMapArgs = _encodingHelper.GetNegativeMapArgsByFilters(state, videoProcessParam);

            args = negativeMapArgs + args + videoProcessParam;

            // -start_at_zero is necessary to use with -ss when seeking,
            // otherwise the target position cannot be determined.
            if (state.SubtitleStream is not null)
            {
                // Disable start_at_zero for external graphical subs
                if (!(state.SubtitleStream.IsExternal && !state.SubtitleStream.IsTextSubtitleStream))
                {
                    args += " -start_at_zero";
                }
            }
        }

        // TODO why was this not enabled for VOD?
        if (isEventPlaylist && string.Equals(segmentContainer, "ts", StringComparison.OrdinalIgnoreCase))
        {
            args += " -flags -global_header";
        }

        if (!string.IsNullOrEmpty(state.OutputVideoSync))
        {
            args += " -vsync " + state.OutputVideoSync;
        }

        args += _encodingHelper.GetOutputFFlags(state);

        return args;
    }

    private string GetSegmentPath(StreamState state, string playlist, int index)
    {
        var folder = Path.GetDirectoryName(playlist) ?? throw new ArgumentException($"Provided path ({playlist}) is not valid.", nameof(playlist));
        var filename = Path.GetFileNameWithoutExtension(playlist);

        return Path.Combine(folder, filename + index.ToString(CultureInfo.InvariantCulture) + EncodingHelper.GetSegmentFileExtension(state.Request.SegmentContainer));
    }

    private async Task<ActionResult> GetSegmentResult(
        StreamState state,
        string playlistPath,
        string segmentPath,
        string segmentExtension,
        int segmentIndex,
        TranscodingJobDto? transcodingJob,
        CancellationToken cancellationToken)
    {
        var segmentExists = System.IO.File.Exists(segmentPath);
        if (segmentExists)
        {
            if (transcodingJob is not null && transcodingJob.HasExited)
            {
                // Transcoding job is over, so assume all existing files are ready
                _logger.LogDebug("serving up {0} as transcode is over", segmentPath);
                return GetSegmentResult(state, segmentPath, transcodingJob);
            }

            var currentTranscodingIndex = GetCurrentTranscodingIndex(playlistPath, segmentExtension);

            // If requested segment is less than transcoding position, we can't transcode backwards, so assume it's ready
            if (segmentIndex < currentTranscodingIndex)
            {
                _logger.LogDebug("serving up {0} as transcode index {1} is past requested point {2}", segmentPath, currentTranscodingIndex, segmentIndex);
                return GetSegmentResult(state, segmentPath, transcodingJob);
            }
        }

        var nextSegmentPath = GetSegmentPath(state, playlistPath, segmentIndex + 1);
        if (transcodingJob is not null)
        {
            while (!cancellationToken.IsCancellationRequested && !transcodingJob.HasExited)
            {
                // To be considered ready, the segment file has to exist AND
                // either the transcoding job should be done or next segment should also exist
                if (segmentExists)
                {
                    if (transcodingJob.HasExited || System.IO.File.Exists(nextSegmentPath))
                    {
                        _logger.LogDebug("Serving up {SegmentPath} as it deemed ready", segmentPath);
                        return GetSegmentResult(state, segmentPath, transcodingJob);
                    }
                }
                else
                {
                    segmentExists = System.IO.File.Exists(segmentPath);
                    if (segmentExists)
                    {
                        continue; // avoid unnecessary waiting if segment just became available
                    }
                }

                await Task.Delay(100, cancellationToken).ConfigureAwait(false);
            }

            if (!System.IO.File.Exists(segmentPath))
            {
                _logger.LogWarning("cannot serve {0} as transcoding quit before we got there", segmentPath);
            }
            else
            {
                _logger.LogDebug("serving {0} as it's on disk and transcoding stopped", segmentPath);
            }

            cancellationToken.ThrowIfCancellationRequested();
        }
        else
        {
            _logger.LogWarning("cannot serve {0} as it doesn't exist and no transcode is running", segmentPath);
        }

        return GetSegmentResult(state, segmentPath, transcodingJob);
    }

    private ActionResult GetSegmentResult(StreamState state, string segmentPath, TranscodingJobDto? transcodingJob)
    {
        var segmentEndingPositionTicks = state.Request.CurrentRuntimeTicks + state.Request.ActualSegmentLengthTicks;

        Response.OnCompleted(() =>
        {
            _logger.LogDebug("Finished serving {SegmentPath}", segmentPath);
            if (transcodingJob is not null)
            {
                transcodingJob.DownloadPositionTicks = Math.Max(transcodingJob.DownloadPositionTicks ?? segmentEndingPositionTicks, segmentEndingPositionTicks);
                _transcodingJobHelper.OnTranscodeEndRequest(transcodingJob);
            }

            return Task.CompletedTask;
        });

        return FileStreamResponseHelpers.GetStaticFileResult(segmentPath, MimeTypes.GetMimeType(segmentPath));
    }

    private int? GetCurrentTranscodingIndex(string playlist, string segmentExtension)
    {
        var job = _transcodingJobHelper.GetTranscodingJob(playlist, TranscodingJobType);

        if (job is null || job.HasExited)
        {
            return null;
        }

        var file = GetLastTranscodingFile(playlist, segmentExtension, _fileSystem);

        if (file is null)
        {
            return null;
        }

        var playlistFilename = Path.GetFileNameWithoutExtension(playlist);

        var indexString = Path.GetFileNameWithoutExtension(file.Name).Substring(playlistFilename.Length);

        return int.Parse(indexString, NumberStyles.Integer, CultureInfo.InvariantCulture);
    }

    private static FileSystemMetadata? GetLastTranscodingFile(string playlist, string segmentExtension, IFileSystem fileSystem)
    {
        var folder = Path.GetDirectoryName(playlist) ?? throw new ArgumentException("Path can't be a root directory.", nameof(playlist));

        var filePrefix = Path.GetFileNameWithoutExtension(playlist);

        try
        {
            return fileSystem.GetFiles(folder, new[] { segmentExtension }, true, false)
                .Where(i => Path.GetFileNameWithoutExtension(i.Name).StartsWith(filePrefix, StringComparison.OrdinalIgnoreCase))
                .MaxBy(fileSystem.GetLastWriteTimeUtc);
        }
        catch (IOException)
        {
            return null;
        }
    }

    private void DeleteLastFile(string playlistPath, string segmentExtension, int retryCount)
    {
        var file = GetLastTranscodingFile(playlistPath, segmentExtension, _fileSystem);

        if (file is not null)
        {
            DeleteFile(file.FullName, retryCount);
        }
    }

    private void DeleteFile(string path, int retryCount)
    {
        if (retryCount >= 5)
        {
            return;
        }

        _logger.LogDebug("Deleting partial HLS file {Path}", path);

        try
        {
            _fileSystem.DeleteFile(path);
        }
        catch (IOException ex)
        {
            _logger.LogError(ex, "Error deleting partial stream file(s) {Path}", path);

            var task = Task.Delay(100);
            task.Wait();
            DeleteFile(path, retryCount + 1);
        }
        catch (Exception ex)
        {
            _logger.LogError(ex, "Error deleting partial stream file(s) {Path}", path);
        }
    }
}<|MERGE_RESOLUTION|>--- conflicted
+++ resolved
@@ -1725,23 +1725,10 @@
 
             if (EncodingHelper.IsCopyCodec(audioCodec))
             {
-<<<<<<< HEAD
-                var bitStreamArgs = EncodingHelper.GetAudioBitStreamArguments(state, state.Request.SegmentContainer, state.MediaSource.Container);
-
-                audioTranscodeParams += " -acodec copy" + bitStreamArgs + strictArgs;
-=======
-                return "-acodec copy" + bitStreamArgs + strictArgs;
-            }
->>>>>>> 1635d823
-
-                return audioTranscodeParams;
-            }
-
-<<<<<<< HEAD
-            audioTranscodeParams += " -acodec " + audioCodec + strictArgs;
-=======
-            audioTranscodeParams += "-acodec " + audioCodec + bitStreamArgs + strictArgs;
->>>>>>> 1635d823
+                return audioTranscodeParams + " -acodec copy" + bitStreamArgs + strictArgs;
+            }
+
+            audioTranscodeParams += " -acodec " + audioCodec + bitStreamArgs + strictArgs;
 
             var audioBitrate = state.OutputAudioBitrate;
             var audioChannels = state.OutputAudioChannels;
