using System;
using System.Collections.Generic;
using System.ComponentModel.DataAnnotations;
using System.Threading;
using System.Threading.Tasks;
using Jellyfin.Api.Helpers;
using Jellyfin.Api.ModelBinders;
using Jellyfin.Data.Enums;
using MediaBrowser.Controller.Channels;
using MediaBrowser.Controller.Dto;
using MediaBrowser.Controller.Entities;
using MediaBrowser.Controller.Library;
using MediaBrowser.Model.Channels;
using MediaBrowser.Model.Dto;
using MediaBrowser.Model.Querying;
using Microsoft.AspNetCore.Authorization;
using Microsoft.AspNetCore.Http;
using Microsoft.AspNetCore.Mvc;

namespace Jellyfin.Api.Controllers;

/// <summary>
/// Channels Controller.
/// </summary>
[Authorize]
public class ChannelsController : BaseJellyfinApiController
{
    private readonly IChannelManager _channelManager;
    private readonly IUserManager _userManager;

    /// <summary>
    /// Initializes a new instance of the <see cref="ChannelsController"/> class.
    /// </summary>
    /// <param name="channelManager">Instance of the <see cref="IChannelManager"/> interface.</param>
    /// <param name="userManager">Instance of the <see cref="IUserManager"/> interface.</param>
    public ChannelsController(IChannelManager channelManager, IUserManager userManager)
    {
        _channelManager = channelManager;
        _userManager = userManager;
    }

    /// <summary>
    /// Gets available channels.
    /// </summary>
    /// <param name="userId">User Id to filter by. Use <see cref="Guid.Empty"/> to not filter by user.</param>
    /// <param name="startIndex">Optional. The record index to start at. All items with a lower index will be dropped from the results.</param>
    /// <param name="limit">Optional. The maximum number of records to return.</param>
    /// <param name="supportsLatestItems">Optional. Filter by channels that support getting latest items.</param>
    /// <param name="supportsMediaDeletion">Optional. Filter by channels that support media deletion.</param>
    /// <param name="isFavorite">Optional. Filter by channels that are favorite.</param>
    /// <response code="200">Channels returned.</response>
    /// <returns>An <see cref="OkResult"/> containing the channels.</returns>
    [HttpGet]
    [ProducesResponseType(StatusCodes.Status200OK)]
    public ActionResult<QueryResult<BaseItemDto>> GetChannels(
        [FromQuery] Guid? userId,
        [FromQuery] int? startIndex,
        [FromQuery] int? limit,
        [FromQuery] bool? supportsLatestItems,
        [FromQuery] bool? supportsMediaDeletion,
        [FromQuery] bool? isFavorite)
    {
        return _channelManager.GetChannels(new ChannelQuery
        {
            Limit = limit,
            StartIndex = startIndex,
            UserId = userId ?? Guid.Empty,
            SupportsLatestItems = supportsLatestItems,
            SupportsMediaDeletion = supportsMediaDeletion,
            IsFavorite = isFavorite
        });
    }

<<<<<<< HEAD
        /// <summary>
        /// Gets available channels.
        /// </summary>
        /// <param name="userId">User Id to filter by. Use <see cref="Guid.Empty"/> to not filter by user.</param>
        /// <param name="startIndex">Optional. The record index to start at. All items with a lower index will be dropped from the results.</param>
        /// <param name="limit">Optional. The maximum number of records to return.</param>
        /// <param name="supportsLatestItems">Optional. Filter by channels that support getting latest items.</param>
        /// <param name="supportsMediaDeletion">Optional. Filter by channels that support media deletion.</param>
        /// <param name="isFavorite">Optional. Filter by channels that are favorite.</param>
        /// <response code="200">Channels returned.</response>
        /// <returns>An <see cref="OkResult"/> containing the channels.</returns>
        [HttpGet]
        [ProducesResponseType(StatusCodes.Status200OK)]
        public ActionResult<QueryResult<BaseItemDto>> GetChannels(
            [FromQuery] Guid? userId,
            [FromQuery] int? startIndex,
            [FromQuery] int? limit,
            [FromQuery] bool? supportsLatestItems,
            [FromQuery] bool? supportsMediaDeletion,
            [FromQuery] bool? isFavorite)
        {
            userId = RequestHelpers.GetUserId(User, userId);
            return _channelManager.GetChannels(new ChannelQuery
            {
                Limit = limit,
                StartIndex = startIndex,
                UserId = userId.Value,
                SupportsLatestItems = supportsLatestItems,
                SupportsMediaDeletion = supportsMediaDeletion,
                IsFavorite = isFavorite
            });
        }
=======
    /// <summary>
    /// Get all channel features.
    /// </summary>
    /// <response code="200">All channel features returned.</response>
    /// <returns>An <see cref="OkResult"/> containing the channel features.</returns>
    [HttpGet("Features")]
    [ProducesResponseType(StatusCodes.Status200OK)]
    public ActionResult<IEnumerable<ChannelFeatures>> GetAllChannelFeatures()
    {
        return _channelManager.GetAllChannelFeatures();
    }
>>>>>>> 3fe64f69

    /// <summary>
    /// Get channel features.
    /// </summary>
    /// <param name="channelId">Channel id.</param>
    /// <response code="200">Channel features returned.</response>
    /// <returns>An <see cref="OkResult"/> containing the channel features.</returns>
    [HttpGet("{channelId}/Features")]
    public ActionResult<ChannelFeatures> GetChannelFeatures([FromRoute, Required] Guid channelId)
    {
        return _channelManager.GetChannelFeatures(channelId);
    }

    /// <summary>
    /// Get channel items.
    /// </summary>
    /// <param name="channelId">Channel Id.</param>
    /// <param name="folderId">Optional. Folder Id.</param>
    /// <param name="userId">Optional. User Id.</param>
    /// <param name="startIndex">Optional. The record index to start at. All items with a lower index will be dropped from the results.</param>
    /// <param name="limit">Optional. The maximum number of records to return.</param>
    /// <param name="sortOrder">Optional. Sort Order - Ascending,Descending.</param>
    /// <param name="filters">Optional. Specify additional filters to apply.</param>
    /// <param name="sortBy">Optional. Specify one or more sort orders, comma delimited. Options: Album, AlbumArtist, Artist, Budget, CommunityRating, CriticRating, DateCreated, DatePlayed, PlayCount, PremiereDate, ProductionYear, SortName, Random, Revenue, Runtime.</param>
    /// <param name="fields">Optional. Specify additional fields of information to return in the output.</param>
    /// <response code="200">Channel items returned.</response>
    /// <returns>
    /// A <see cref="Task"/> representing the request to get the channel items.
    /// The task result contains an <see cref="OkResult"/> containing the channel items.
    /// </returns>
    [HttpGet("{channelId}/Items")]
    public async Task<ActionResult<QueryResult<BaseItemDto>>> GetChannelItems(
        [FromRoute, Required] Guid channelId,
        [FromQuery] Guid? folderId,
        [FromQuery] Guid? userId,
        [FromQuery] int? startIndex,
        [FromQuery] int? limit,
        [FromQuery, ModelBinder(typeof(CommaDelimitedArrayModelBinder))] SortOrder[] sortOrder,
        [FromQuery, ModelBinder(typeof(CommaDelimitedArrayModelBinder))] ItemFilter[] filters,
        [FromQuery, ModelBinder(typeof(CommaDelimitedArrayModelBinder))] string[] sortBy,
        [FromQuery, ModelBinder(typeof(CommaDelimitedArrayModelBinder))] ItemFields[] fields)
    {
        var user = userId is null || userId.Value.Equals(default)
            ? null
            : _userManager.GetUserById(userId.Value);

        var query = new InternalItemsQuery(user)
        {
<<<<<<< HEAD
            userId = RequestHelpers.GetUserId(User, userId);
            var user = userId.Value.Equals(default)
                ? null
                : _userManager.GetUserById(userId.Value);
=======
            Limit = limit,
            StartIndex = startIndex,
            ChannelIds = new[] { channelId },
            ParentId = folderId ?? Guid.Empty,
            OrderBy = RequestHelpers.GetOrderBy(sortBy, sortOrder),
            DtoOptions = new DtoOptions { Fields = fields }
        };
>>>>>>> 3fe64f69

        foreach (var filter in filters)
        {
            switch (filter)
            {
                case ItemFilter.IsFolder:
                    query.IsFolder = true;
                    break;
                case ItemFilter.IsNotFolder:
                    query.IsFolder = false;
                    break;
                case ItemFilter.IsUnplayed:
                    query.IsPlayed = false;
                    break;
                case ItemFilter.IsPlayed:
                    query.IsPlayed = true;
                    break;
                case ItemFilter.IsFavorite:
                    query.IsFavorite = true;
                    break;
                case ItemFilter.IsResumable:
                    query.IsResumable = true;
                    break;
                case ItemFilter.Likes:
                    query.IsLiked = true;
                    break;
                case ItemFilter.Dislikes:
                    query.IsLiked = false;
                    break;
                case ItemFilter.IsFavoriteOrLikes:
                    query.IsFavoriteOrLiked = true;
                    break;
            }
        }

<<<<<<< HEAD
        /// <summary>
        /// Gets latest channel items.
        /// </summary>
        /// <param name="userId">Optional. User Id.</param>
        /// <param name="startIndex">Optional. The record index to start at. All items with a lower index will be dropped from the results.</param>
        /// <param name="limit">Optional. The maximum number of records to return.</param>
        /// <param name="filters">Optional. Specify additional filters to apply.</param>
        /// <param name="fields">Optional. Specify additional fields of information to return in the output.</param>
        /// <param name="channelIds">Optional. Specify one or more channel id's, comma delimited.</param>
        /// <response code="200">Latest channel items returned.</response>
        /// <returns>
        /// A <see cref="Task"/> representing the request to get the latest channel items.
        /// The task result contains an <see cref="OkResult"/> containing the latest channel items.
        /// </returns>
        [HttpGet("Items/Latest")]
        public async Task<ActionResult<QueryResult<BaseItemDto>>> GetLatestChannelItems(
            [FromQuery] Guid? userId,
            [FromQuery] int? startIndex,
            [FromQuery] int? limit,
            [FromQuery, ModelBinder(typeof(CommaDelimitedArrayModelBinder))] ItemFilter[] filters,
            [FromQuery, ModelBinder(typeof(CommaDelimitedArrayModelBinder))] ItemFields[] fields,
            [FromQuery, ModelBinder(typeof(CommaDelimitedArrayModelBinder))] Guid[] channelIds)
        {
            userId = RequestHelpers.GetUserId(User, userId);
            var user = userId.Value.Equals(default)
                ? null
                : _userManager.GetUserById(userId.Value);
=======
        return await _channelManager.GetChannelItems(query, CancellationToken.None).ConfigureAwait(false);
    }
>>>>>>> 3fe64f69

    /// <summary>
    /// Gets latest channel items.
    /// </summary>
    /// <param name="userId">Optional. User Id.</param>
    /// <param name="startIndex">Optional. The record index to start at. All items with a lower index will be dropped from the results.</param>
    /// <param name="limit">Optional. The maximum number of records to return.</param>
    /// <param name="filters">Optional. Specify additional filters to apply.</param>
    /// <param name="fields">Optional. Specify additional fields of information to return in the output.</param>
    /// <param name="channelIds">Optional. Specify one or more channel id's, comma delimited.</param>
    /// <response code="200">Latest channel items returned.</response>
    /// <returns>
    /// A <see cref="Task"/> representing the request to get the latest channel items.
    /// The task result contains an <see cref="OkResult"/> containing the latest channel items.
    /// </returns>
    [HttpGet("Items/Latest")]
    public async Task<ActionResult<QueryResult<BaseItemDto>>> GetLatestChannelItems(
        [FromQuery] Guid? userId,
        [FromQuery] int? startIndex,
        [FromQuery] int? limit,
        [FromQuery, ModelBinder(typeof(CommaDelimitedArrayModelBinder))] ItemFilter[] filters,
        [FromQuery, ModelBinder(typeof(CommaDelimitedArrayModelBinder))] ItemFields[] fields,
        [FromQuery, ModelBinder(typeof(CommaDelimitedArrayModelBinder))] Guid[] channelIds)
    {
        var user = userId is null || userId.Value.Equals(default)
            ? null
            : _userManager.GetUserById(userId.Value);

        var query = new InternalItemsQuery(user)
        {
            Limit = limit,
            StartIndex = startIndex,
            ChannelIds = channelIds,
            DtoOptions = new DtoOptions { Fields = fields }
        };

        foreach (var filter in filters)
        {
            switch (filter)
            {
                case ItemFilter.IsFolder:
                    query.IsFolder = true;
                    break;
                case ItemFilter.IsNotFolder:
                    query.IsFolder = false;
                    break;
                case ItemFilter.IsUnplayed:
                    query.IsPlayed = false;
                    break;
                case ItemFilter.IsPlayed:
                    query.IsPlayed = true;
                    break;
                case ItemFilter.IsFavorite:
                    query.IsFavorite = true;
                    break;
                case ItemFilter.IsResumable:
                    query.IsResumable = true;
                    break;
                case ItemFilter.Likes:
                    query.IsLiked = true;
                    break;
                case ItemFilter.Dislikes:
                    query.IsLiked = false;
                    break;
                case ItemFilter.IsFavoriteOrLikes:
                    query.IsFavoriteOrLiked = true;
                    break;
            }
        }

        return await _channelManager.GetLatestChannelItems(query, CancellationToken.None).ConfigureAwait(false);
    }
}<|MERGE_RESOLUTION|>--- conflicted
+++ resolved
@@ -60,51 +60,18 @@
         [FromQuery] bool? supportsMediaDeletion,
         [FromQuery] bool? isFavorite)
     {
+            userId = RequestHelpers.GetUserId(User, userId);
         return _channelManager.GetChannels(new ChannelQuery
         {
             Limit = limit,
             StartIndex = startIndex,
-            UserId = userId ?? Guid.Empty,
+                UserId = userId.Value,
             SupportsLatestItems = supportsLatestItems,
             SupportsMediaDeletion = supportsMediaDeletion,
             IsFavorite = isFavorite
         });
     }
 
-<<<<<<< HEAD
-        /// <summary>
-        /// Gets available channels.
-        /// </summary>
-        /// <param name="userId">User Id to filter by. Use <see cref="Guid.Empty"/> to not filter by user.</param>
-        /// <param name="startIndex">Optional. The record index to start at. All items with a lower index will be dropped from the results.</param>
-        /// <param name="limit">Optional. The maximum number of records to return.</param>
-        /// <param name="supportsLatestItems">Optional. Filter by channels that support getting latest items.</param>
-        /// <param name="supportsMediaDeletion">Optional. Filter by channels that support media deletion.</param>
-        /// <param name="isFavorite">Optional. Filter by channels that are favorite.</param>
-        /// <response code="200">Channels returned.</response>
-        /// <returns>An <see cref="OkResult"/> containing the channels.</returns>
-        [HttpGet]
-        [ProducesResponseType(StatusCodes.Status200OK)]
-        public ActionResult<QueryResult<BaseItemDto>> GetChannels(
-            [FromQuery] Guid? userId,
-            [FromQuery] int? startIndex,
-            [FromQuery] int? limit,
-            [FromQuery] bool? supportsLatestItems,
-            [FromQuery] bool? supportsMediaDeletion,
-            [FromQuery] bool? isFavorite)
-        {
-            userId = RequestHelpers.GetUserId(User, userId);
-            return _channelManager.GetChannels(new ChannelQuery
-            {
-                Limit = limit,
-                StartIndex = startIndex,
-                UserId = userId.Value,
-                SupportsLatestItems = supportsLatestItems,
-                SupportsMediaDeletion = supportsMediaDeletion,
-                IsFavorite = isFavorite
-            });
-        }
-=======
     /// <summary>
     /// Get all channel features.
     /// </summary>
@@ -116,7 +83,6 @@
     {
         return _channelManager.GetAllChannelFeatures();
     }
->>>>>>> 3fe64f69
 
     /// <summary>
     /// Get channel features.
@@ -159,18 +125,13 @@
         [FromQuery, ModelBinder(typeof(CommaDelimitedArrayModelBinder))] string[] sortBy,
         [FromQuery, ModelBinder(typeof(CommaDelimitedArrayModelBinder))] ItemFields[] fields)
     {
-        var user = userId is null || userId.Value.Equals(default)
+            userId = RequestHelpers.GetUserId(User, userId);
+            var user = userId.Value.Equals(default)
             ? null
             : _userManager.GetUserById(userId.Value);
 
         var query = new InternalItemsQuery(user)
         {
-<<<<<<< HEAD
-            userId = RequestHelpers.GetUserId(User, userId);
-            var user = userId.Value.Equals(default)
-                ? null
-                : _userManager.GetUserById(userId.Value);
-=======
             Limit = limit,
             StartIndex = startIndex,
             ChannelIds = new[] { channelId },
@@ -178,7 +139,6 @@
             OrderBy = RequestHelpers.GetOrderBy(sortBy, sortOrder),
             DtoOptions = new DtoOptions { Fields = fields }
         };
->>>>>>> 3fe64f69
 
         foreach (var filter in filters)
         {
@@ -214,38 +174,8 @@
             }
         }
 
-<<<<<<< HEAD
-        /// <summary>
-        /// Gets latest channel items.
-        /// </summary>
-        /// <param name="userId">Optional. User Id.</param>
-        /// <param name="startIndex">Optional. The record index to start at. All items with a lower index will be dropped from the results.</param>
-        /// <param name="limit">Optional. The maximum number of records to return.</param>
-        /// <param name="filters">Optional. Specify additional filters to apply.</param>
-        /// <param name="fields">Optional. Specify additional fields of information to return in the output.</param>
-        /// <param name="channelIds">Optional. Specify one or more channel id's, comma delimited.</param>
-        /// <response code="200">Latest channel items returned.</response>
-        /// <returns>
-        /// A <see cref="Task"/> representing the request to get the latest channel items.
-        /// The task result contains an <see cref="OkResult"/> containing the latest channel items.
-        /// </returns>
-        [HttpGet("Items/Latest")]
-        public async Task<ActionResult<QueryResult<BaseItemDto>>> GetLatestChannelItems(
-            [FromQuery] Guid? userId,
-            [FromQuery] int? startIndex,
-            [FromQuery] int? limit,
-            [FromQuery, ModelBinder(typeof(CommaDelimitedArrayModelBinder))] ItemFilter[] filters,
-            [FromQuery, ModelBinder(typeof(CommaDelimitedArrayModelBinder))] ItemFields[] fields,
-            [FromQuery, ModelBinder(typeof(CommaDelimitedArrayModelBinder))] Guid[] channelIds)
-        {
-            userId = RequestHelpers.GetUserId(User, userId);
-            var user = userId.Value.Equals(default)
-                ? null
-                : _userManager.GetUserById(userId.Value);
-=======
         return await _channelManager.GetChannelItems(query, CancellationToken.None).ConfigureAwait(false);
     }
->>>>>>> 3fe64f69
 
     /// <summary>
     /// Gets latest channel items.
@@ -270,7 +200,8 @@
         [FromQuery, ModelBinder(typeof(CommaDelimitedArrayModelBinder))] ItemFields[] fields,
         [FromQuery, ModelBinder(typeof(CommaDelimitedArrayModelBinder))] Guid[] channelIds)
     {
-        var user = userId is null || userId.Value.Equals(default)
+            userId = RequestHelpers.GetUserId(User, userId);
+            var user = userId.Value.Equals(default)
             ? null
             : _userManager.GetUserById(userId.Value);
 
