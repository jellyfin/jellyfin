using System.ComponentModel.DataAnnotations;
using System.Net.Mime;
using System.Text.Json;
using System.Threading.Tasks;
using Jellyfin.Api.Attributes;
using Jellyfin.Api.Constants;
using Jellyfin.Api.Models.ConfigurationDtos;
using MediaBrowser.Common.Json;
using MediaBrowser.Controller.Configuration;
using MediaBrowser.Controller.MediaEncoding;
using MediaBrowser.Model.Configuration;
using Microsoft.AspNetCore.Authorization;
using Microsoft.AspNetCore.Http;
using Microsoft.AspNetCore.Mvc;

namespace Jellyfin.Api.Controllers
{
    /// <summary>
    /// Configuration Controller.
    /// </summary>
    [Route("System")]
    [Authorize(Policy = Policies.DefaultAuthorization)]
    public class ConfigurationController : BaseJellyfinApiController
    {
        private readonly IServerConfigurationManager _configurationManager;
        private readonly IMediaEncoder _mediaEncoder;

        private readonly JsonSerializerOptions _serializerOptions = JsonDefaults.GetOptions();

        /// <summary>
        /// Initializes a new instance of the <see cref="ConfigurationController"/> class.
        /// </summary>
        /// <param name="configurationManager">Instance of the <see cref="IServerConfigurationManager"/> interface.</param>
        /// <param name="mediaEncoder">Instance of the <see cref="IMediaEncoder"/> interface.</param>
        public ConfigurationController(
            IServerConfigurationManager configurationManager,
            IMediaEncoder mediaEncoder)
        {
            _configurationManager = configurationManager;
            _mediaEncoder = mediaEncoder;
        }

        /// <summary>
        /// Gets application configuration.
        /// </summary>
        /// <response code="200">Application configuration returned.</response>
        /// <returns>Application configuration.</returns>
        [HttpGet("Configuration")]
        [ProducesResponseType(StatusCodes.Status200OK)]
        public ActionResult<ServerConfiguration> GetConfiguration()
        {
            return _configurationManager.Configuration;
        }

        /// <summary>
        /// Updates application configuration.
        /// </summary>
        /// <param name="configuration">Configuration.</param>
        /// <response code="204">Configuration updated.</response>
        /// <returns>Update status.</returns>
        [HttpPost("Configuration")]
        [Authorize(Policy = Policies.RequiresElevation)]
        [ProducesResponseType(StatusCodes.Status204NoContent)]
        public ActionResult UpdateConfiguration([FromBody, Required] ServerConfiguration configuration)
        {
            _configurationManager.ReplaceConfiguration(configuration);
            return NoContent();
        }

        /// <summary>
        /// Gets a named configuration.
        /// </summary>
        /// <param name="key">Configuration key.</param>
        /// <response code="200">Configuration returned.</response>
        /// <returns>Configuration.</returns>
        [HttpGet("Configuration/{key}")]
        [ProducesResponseType(StatusCodes.Status200OK)]
        [ProducesFile(MediaTypeNames.Application.Json)]
<<<<<<< HEAD
        public ActionResult<object> GetNamedConfiguration([FromRoute] string? key)
=======
        public ActionResult<object> GetNamedConfiguration([FromRoute, Required] string? key)
>>>>>>> 621f3b70
        {
            return _configurationManager.GetConfiguration(key);
        }

        /// <summary>
        /// Updates named configuration.
        /// </summary>
        /// <param name="key">Configuration key.</param>
        /// <response code="204">Named configuration updated.</response>
        /// <returns>Update status.</returns>
        [HttpPost("Configuration/{key}")]
        [Authorize(Policy = Policies.RequiresElevation)]
        [ProducesResponseType(StatusCodes.Status204NoContent)]
        public async Task<ActionResult> UpdateNamedConfiguration([FromRoute, Required] string key)
        {
            var configurationType = _configurationManager.GetConfigurationType(key);
            var configuration = await JsonSerializer.DeserializeAsync(Request.Body, configurationType, _serializerOptions).ConfigureAwait(false);
            _configurationManager.SaveConfiguration(key, configuration);
            return NoContent();
        }

        /// <summary>
        /// Gets a default MetadataOptions object.
        /// </summary>
        /// <response code="200">Metadata options returned.</response>
        /// <returns>Default MetadataOptions.</returns>
        [HttpGet("Configuration/MetadataOptions/Default")]
        [Authorize(Policy = Policies.RequiresElevation)]
        [ProducesResponseType(StatusCodes.Status200OK)]
        public ActionResult<MetadataOptions> GetDefaultMetadataOptions()
        {
            return new MetadataOptions();
        }

        /// <summary>
        /// Updates the path to the media encoder.
        /// </summary>
        /// <param name="mediaEncoderPath">Media encoder path form body.</param>
        /// <response code="204">Media encoder path updated.</response>
        /// <returns>Status.</returns>
        [HttpPost("MediaEncoder/Path")]
        [Authorize(Policy = Policies.FirstTimeSetupOrElevated)]
        [ProducesResponseType(StatusCodes.Status204NoContent)]
        public ActionResult UpdateMediaEncoderPath([FromBody, Required] MediaEncoderPathDto mediaEncoderPath)
        {
            _mediaEncoder.UpdateEncoderPath(mediaEncoderPath.Path, mediaEncoderPath.PathType);
            return NoContent();
        }
    }
}<|MERGE_RESOLUTION|>--- conflicted
+++ resolved
@@ -76,11 +76,7 @@
         [HttpGet("Configuration/{key}")]
         [ProducesResponseType(StatusCodes.Status200OK)]
         [ProducesFile(MediaTypeNames.Application.Json)]
-<<<<<<< HEAD
-        public ActionResult<object> GetNamedConfiguration([FromRoute] string? key)
-=======
         public ActionResult<object> GetNamedConfiguration([FromRoute, Required] string? key)
->>>>>>> 621f3b70
         {
             return _configurationManager.GetConfiguration(key);
         }
@@ -94,7 +90,7 @@
         [HttpPost("Configuration/{key}")]
         [Authorize(Policy = Policies.RequiresElevation)]
         [ProducesResponseType(StatusCodes.Status204NoContent)]
-        public async Task<ActionResult> UpdateNamedConfiguration([FromRoute, Required] string key)
+        public async Task<ActionResult> UpdateNamedConfiguration([FromRoute, Required] string? key)
         {
             var configurationType = _configurationManager.GetConfigurationType(key);
             var configuration = await JsonSerializer.DeserializeAsync(Request.Body, configurationType, _serializerOptions).ConfigureAwait(false);
