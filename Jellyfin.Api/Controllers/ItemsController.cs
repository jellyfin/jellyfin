using System;
using System.ComponentModel.DataAnnotations;
using System.Linq;
using Jellyfin.Api.Extensions;
using Jellyfin.Api.Helpers;
using Jellyfin.Api.ModelBinders;
using Jellyfin.Data.Enums;
using MediaBrowser.Common.Extensions;
using MediaBrowser.Controller.Dto;
using MediaBrowser.Controller.Entities;
using MediaBrowser.Controller.Library;
using MediaBrowser.Controller.Session;
using MediaBrowser.Model.Dto;
using MediaBrowser.Model.Entities;
using MediaBrowser.Model.Globalization;
using MediaBrowser.Model.Querying;
using Microsoft.AspNetCore.Authorization;
using Microsoft.AspNetCore.Http;
using Microsoft.AspNetCore.Mvc;
using Microsoft.Extensions.Logging;

namespace Jellyfin.Api.Controllers;

/// <summary>
/// The items controller.
/// </summary>
[Route("")]
[Authorize]
public class ItemsController : BaseJellyfinApiController
{
    private readonly IUserManager _userManager;
    private readonly ILibraryManager _libraryManager;
    private readonly ILocalizationManager _localization;
    private readonly IDtoService _dtoService;
    private readonly ILogger<ItemsController> _logger;
    private readonly ISessionManager _sessionManager;

    /// <summary>
    /// Initializes a new instance of the <see cref="ItemsController"/> class.
    /// </summary>
    /// <param name="userManager">Instance of the <see cref="IUserManager"/> interface.</param>
    /// <param name="libraryManager">Instance of the <see cref="ILibraryManager"/> interface.</param>
    /// <param name="localization">Instance of the <see cref="ILocalizationManager"/> interface.</param>
    /// <param name="dtoService">Instance of the <see cref="IDtoService"/> interface.</param>
    /// <param name="logger">Instance of the <see cref="ILogger"/> interface.</param>
    /// <param name="sessionManager">Instance of the <see cref="ISessionManager"/> interface.</param>
    public ItemsController(
        IUserManager userManager,
        ILibraryManager libraryManager,
        ILocalizationManager localization,
        IDtoService dtoService,
        ILogger<ItemsController> logger,
        ISessionManager sessionManager)
    {
        _userManager = userManager;
        _libraryManager = libraryManager;
        _localization = localization;
        _dtoService = dtoService;
        _logger = logger;
        _sessionManager = sessionManager;
    }

    /// <summary>
    /// Gets items based on a query.
    /// </summary>
    /// <param name="userId">The user id supplied as query parameter; this is required when not using an API key.</param>
    /// <param name="maxOfficialRating">Optional filter by maximum official rating (PG, PG-13, TV-MA, etc).</param>
    /// <param name="hasThemeSong">Optional filter by items with theme songs.</param>
    /// <param name="hasThemeVideo">Optional filter by items with theme videos.</param>
    /// <param name="hasSubtitles">Optional filter by items with subtitles.</param>
    /// <param name="hasSpecialFeature">Optional filter by items with special features.</param>
    /// <param name="hasTrailer">Optional filter by items with trailers.</param>
    /// <param name="adjacentTo">Optional. Return items that are siblings of a supplied item.</param>
    /// <param name="parentIndexNumber">Optional filter by parent index number.</param>
    /// <param name="hasParentalRating">Optional filter by items that have or do not have a parental rating.</param>
    /// <param name="isHd">Optional filter by items that are HD or not.</param>
    /// <param name="is4K">Optional filter by items that are 4K or not.</param>
    /// <param name="locationTypes">Optional. If specified, results will be filtered based on LocationType. This allows multiple, comma delimited.</param>
    /// <param name="excludeLocationTypes">Optional. If specified, results will be filtered based on the LocationType. This allows multiple, comma delimited.</param>
    /// <param name="isMissing">Optional filter by items that are missing episodes or not.</param>
    /// <param name="isUnaired">Optional filter by items that are unaired episodes or not.</param>
    /// <param name="minCommunityRating">Optional filter by minimum community rating.</param>
    /// <param name="minCriticRating">Optional filter by minimum critic rating.</param>
    /// <param name="minPremiereDate">Optional. The minimum premiere date. Format = ISO.</param>
    /// <param name="minDateLastSaved">Optional. The minimum last saved date. Format = ISO.</param>
    /// <param name="minDateLastSavedForUser">Optional. The minimum last saved date for the current user. Format = ISO.</param>
    /// <param name="maxPremiereDate">Optional. The maximum premiere date. Format = ISO.</param>
    /// <param name="hasOverview">Optional filter by items that have an overview or not.</param>
    /// <param name="hasImdbId">Optional filter by items that have an IMDb id or not.</param>
    /// <param name="hasTmdbId">Optional filter by items that have a TMDb id or not.</param>
    /// <param name="hasTvdbId">Optional filter by items that have a TVDb id or not.</param>
    /// <param name="isMovie">Optional filter for live tv movies.</param>
    /// <param name="isSeries">Optional filter for live tv series.</param>
    /// <param name="isNews">Optional filter for live tv news.</param>
    /// <param name="isKids">Optional filter for live tv kids.</param>
    /// <param name="isSports">Optional filter for live tv sports.</param>
    /// <param name="excludeItemIds">Optional. If specified, results will be filtered by excluding item ids. This allows multiple, comma delimited.</param>
    /// <param name="startIndex">Optional. The record index to start at. All items with a lower index will be dropped from the results.</param>
    /// <param name="limit">Optional. The maximum number of records to return.</param>
    /// <param name="recursive">When searching within folders, this determines whether or not the search will be recursive. true/false.</param>
    /// <param name="searchTerm">Optional. Filter based on a search term.</param>
    /// <param name="sortOrder">Sort Order - Ascending, Descending.</param>
    /// <param name="parentId">Specify this to localize the search to a specific item or folder. Omit to use the root.</param>
    /// <param name="fields">Optional. Specify additional fields of information to return in the output. This allows multiple, comma delimited. Options: Budget, Chapters, DateCreated, Genres, HomePageUrl, IndexOptions, MediaStreams, Overview, ParentId, Path, People, ProviderIds, PrimaryImageAspectRatio, Revenue, SortName, Studios, Taglines.</param>
    /// <param name="excludeItemTypes">Optional. If specified, results will be filtered based on item type. This allows multiple, comma delimited.</param>
    /// <param name="includeItemTypes">Optional. If specified, results will be filtered based on the item type. This allows multiple, comma delimited.</param>
    /// <param name="filters">Optional. Specify additional filters to apply. This allows multiple, comma delimited. Options: IsFolder, IsNotFolder, IsUnplayed, IsPlayed, IsFavorite, IsResumable, Likes, Dislikes.</param>
    /// <param name="isFavorite">Optional filter by items that are marked as favorite, or not.</param>
    /// <param name="mediaTypes">Optional filter by MediaType. Allows multiple, comma delimited.</param>
    /// <param name="imageTypes">Optional. If specified, results will be filtered based on those containing image types. This allows multiple, comma delimited.</param>
    /// <param name="sortBy">Optional. Specify one or more sort orders, comma delimited. Options: Album, AlbumArtist, Artist, Budget, CommunityRating, CriticRating, DateCreated, DatePlayed, PlayCount, PremiereDate, ProductionYear, SortName, Random, Revenue, Runtime.</param>
    /// <param name="isPlayed">Optional filter by items that are played, or not.</param>
    /// <param name="genres">Optional. If specified, results will be filtered based on genre. This allows multiple, pipe delimited.</param>
    /// <param name="officialRatings">Optional. If specified, results will be filtered based on OfficialRating. This allows multiple, pipe delimited.</param>
    /// <param name="tags">Optional. If specified, results will be filtered based on tag. This allows multiple, pipe delimited.</param>
    /// <param name="years">Optional. If specified, results will be filtered based on production year. This allows multiple, comma delimited.</param>
    /// <param name="enableUserData">Optional, include user data.</param>
    /// <param name="imageTypeLimit">Optional, the max number of images to return, per image type.</param>
    /// <param name="enableImageTypes">Optional. The image types to include in the output.</param>
    /// <param name="person">Optional. If specified, results will be filtered to include only those containing the specified person.</param>
    /// <param name="personIds">Optional. If specified, results will be filtered to include only those containing the specified person id.</param>
    /// <param name="personTypes">Optional. If specified, along with Person, results will be filtered to include only those containing the specified person and PersonType. Allows multiple, comma-delimited.</param>
    /// <param name="studios">Optional. If specified, results will be filtered based on studio. This allows multiple, pipe delimited.</param>
    /// <param name="artists">Optional. If specified, results will be filtered based on artists. This allows multiple, pipe delimited.</param>
    /// <param name="excludeArtistIds">Optional. If specified, results will be filtered based on artist id. This allows multiple, pipe delimited.</param>
    /// <param name="artistIds">Optional. If specified, results will be filtered to include only those containing the specified artist id.</param>
    /// <param name="albumArtistIds">Optional. If specified, results will be filtered to include only those containing the specified album artist id.</param>
    /// <param name="contributingArtistIds">Optional. If specified, results will be filtered to include only those containing the specified contributing artist id.</param>
    /// <param name="albums">Optional. If specified, results will be filtered based on album. This allows multiple, pipe delimited.</param>
    /// <param name="albumIds">Optional. If specified, results will be filtered based on album id. This allows multiple, pipe delimited.</param>
    /// <param name="ids">Optional. If specific items are needed, specify a list of item id's to retrieve. This allows multiple, comma delimited.</param>
    /// <param name="videoTypes">Optional filter by VideoType (videofile, dvd, bluray, iso). Allows multiple, comma delimited.</param>
    /// <param name="minOfficialRating">Optional filter by minimum official rating (PG, PG-13, TV-MA, etc).</param>
    /// <param name="isLocked">Optional filter by items that are locked.</param>
    /// <param name="isPlaceHolder">Optional filter by items that are placeholders.</param>
    /// <param name="hasOfficialRating">Optional filter by items that have official ratings.</param>
    /// <param name="collapseBoxSetItems">Whether or not to hide items behind their boxsets.</param>
    /// <param name="minWidth">Optional. Filter by the minimum width of the item.</param>
    /// <param name="minHeight">Optional. Filter by the minimum height of the item.</param>
    /// <param name="maxWidth">Optional. Filter by the maximum width of the item.</param>
    /// <param name="maxHeight">Optional. Filter by the maximum height of the item.</param>
    /// <param name="is3D">Optional filter by items that are 3D, or not.</param>
    /// <param name="seriesStatus">Optional filter by Series Status. Allows multiple, comma delimited.</param>
    /// <param name="nameStartsWithOrGreater">Optional filter by items whose name is sorted equally or greater than a given input string.</param>
    /// <param name="nameStartsWith">Optional filter by items whose name is sorted equally than a given input string.</param>
    /// <param name="nameLessThan">Optional filter by items whose name is equally or lesser than a given input string.</param>
    /// <param name="studioIds">Optional. If specified, results will be filtered based on studio id. This allows multiple, pipe delimited.</param>
    /// <param name="genreIds">Optional. If specified, results will be filtered based on genre id. This allows multiple, pipe delimited.</param>
    /// <param name="enableTotalRecordCount">Optional. Enable the total record count.</param>
    /// <param name="enableImages">Optional, include image information in output.</param>
    /// <returns>A <see cref="QueryResult{BaseItemDto}"/> with the items.</returns>
    [HttpGet("Items")]
    [ProducesResponseType(StatusCodes.Status200OK)]
    public ActionResult<QueryResult<BaseItemDto>> GetItems(
        [FromQuery] Guid? userId,
        [FromQuery] string? maxOfficialRating,
        [FromQuery] bool? hasThemeSong,
        [FromQuery] bool? hasThemeVideo,
        [FromQuery] bool? hasSubtitles,
        [FromQuery] bool? hasSpecialFeature,
        [FromQuery] bool? hasTrailer,
        [FromQuery] Guid? adjacentTo,
        [FromQuery] int? parentIndexNumber,
        [FromQuery] bool? hasParentalRating,
        [FromQuery] bool? isHd,
        [FromQuery] bool? is4K,
        [FromQuery, ModelBinder(typeof(CommaDelimitedArrayModelBinder))] LocationType[] locationTypes,
        [FromQuery, ModelBinder(typeof(CommaDelimitedArrayModelBinder))] LocationType[] excludeLocationTypes,
        [FromQuery] bool? isMissing,
        [FromQuery] bool? isUnaired,
        [FromQuery] double? minCommunityRating,
        [FromQuery] double? minCriticRating,
        [FromQuery] DateTime? minPremiereDate,
        [FromQuery] DateTime? minDateLastSaved,
        [FromQuery] DateTime? minDateLastSavedForUser,
        [FromQuery] DateTime? maxPremiereDate,
        [FromQuery] bool? hasOverview,
        [FromQuery] bool? hasImdbId,
        [FromQuery] bool? hasTmdbId,
        [FromQuery] bool? hasTvdbId,
        [FromQuery] bool? isMovie,
        [FromQuery] bool? isSeries,
        [FromQuery] bool? isNews,
        [FromQuery] bool? isKids,
        [FromQuery] bool? isSports,
        [FromQuery, ModelBinder(typeof(CommaDelimitedArrayModelBinder))] Guid[] excludeItemIds,
        [FromQuery] int? startIndex,
        [FromQuery] int? limit,
        [FromQuery] bool? recursive,
        [FromQuery] string? searchTerm,
        [FromQuery, ModelBinder(typeof(CommaDelimitedArrayModelBinder))] SortOrder[] sortOrder,
        [FromQuery] Guid? parentId,
        [FromQuery, ModelBinder(typeof(CommaDelimitedArrayModelBinder))] ItemFields[] fields,
        [FromQuery, ModelBinder(typeof(CommaDelimitedArrayModelBinder))] BaseItemKind[] excludeItemTypes,
        [FromQuery, ModelBinder(typeof(CommaDelimitedArrayModelBinder))] BaseItemKind[] includeItemTypes,
        [FromQuery, ModelBinder(typeof(CommaDelimitedArrayModelBinder))] ItemFilter[] filters,
        [FromQuery] bool? isFavorite,
        [FromQuery, ModelBinder(typeof(CommaDelimitedArrayModelBinder))] string[] mediaTypes,
        [FromQuery, ModelBinder(typeof(CommaDelimitedArrayModelBinder))] ImageType[] imageTypes,
        [FromQuery, ModelBinder(typeof(CommaDelimitedArrayModelBinder))] string[] sortBy,
        [FromQuery] bool? isPlayed,
        [FromQuery, ModelBinder(typeof(PipeDelimitedArrayModelBinder))] string[] genres,
        [FromQuery, ModelBinder(typeof(PipeDelimitedArrayModelBinder))] string[] officialRatings,
        [FromQuery, ModelBinder(typeof(PipeDelimitedArrayModelBinder))] string[] tags,
        [FromQuery, ModelBinder(typeof(CommaDelimitedArrayModelBinder))] int[] years,
        [FromQuery] bool? enableUserData,
        [FromQuery] int? imageTypeLimit,
        [FromQuery, ModelBinder(typeof(CommaDelimitedArrayModelBinder))] ImageType[] enableImageTypes,
        [FromQuery] string? person,
        [FromQuery, ModelBinder(typeof(CommaDelimitedArrayModelBinder))] Guid[] personIds,
        [FromQuery, ModelBinder(typeof(CommaDelimitedArrayModelBinder))] string[] personTypes,
        [FromQuery, ModelBinder(typeof(PipeDelimitedArrayModelBinder))] string[] studios,
        [FromQuery, ModelBinder(typeof(PipeDelimitedArrayModelBinder))] string[] artists,
        [FromQuery, ModelBinder(typeof(CommaDelimitedArrayModelBinder))] Guid[] excludeArtistIds,
        [FromQuery, ModelBinder(typeof(CommaDelimitedArrayModelBinder))] Guid[] artistIds,
        [FromQuery, ModelBinder(typeof(CommaDelimitedArrayModelBinder))] Guid[] albumArtistIds,
        [FromQuery, ModelBinder(typeof(CommaDelimitedArrayModelBinder))] Guid[] contributingArtistIds,
        [FromQuery, ModelBinder(typeof(PipeDelimitedArrayModelBinder))] string[] albums,
        [FromQuery, ModelBinder(typeof(CommaDelimitedArrayModelBinder))] Guid[] albumIds,
        [FromQuery, ModelBinder(typeof(CommaDelimitedArrayModelBinder))] Guid[] ids,
        [FromQuery, ModelBinder(typeof(CommaDelimitedArrayModelBinder))] VideoType[] videoTypes,
        [FromQuery] string? minOfficialRating,
        [FromQuery] bool? isLocked,
        [FromQuery] bool? isPlaceHolder,
        [FromQuery] bool? hasOfficialRating,
        [FromQuery] bool? collapseBoxSetItems,
        [FromQuery] int? minWidth,
        [FromQuery] int? minHeight,
        [FromQuery] int? maxWidth,
        [FromQuery] int? maxHeight,
        [FromQuery] bool? is3D,
        [FromQuery, ModelBinder(typeof(CommaDelimitedArrayModelBinder))] SeriesStatus[] seriesStatus,
        [FromQuery] string? nameStartsWithOrGreater,
        [FromQuery] string? nameStartsWith,
        [FromQuery] string? nameLessThan,
        [FromQuery, ModelBinder(typeof(CommaDelimitedArrayModelBinder))] Guid[] studioIds,
        [FromQuery, ModelBinder(typeof(CommaDelimitedArrayModelBinder))] Guid[] genreIds,
        [FromQuery] bool enableTotalRecordCount = true,
        [FromQuery] bool? enableImages = true)
    {
        var isApiKey = User.GetIsApiKey();
        // if api key is used (auth.IsApiKey == true), then `user` will be null throughout this method
        var user = !isApiKey && userId.HasValue && !userId.Value.Equals(default)
            ? _userManager.GetUserById(userId.Value) ?? throw new ResourceNotFoundException()
            : null;

        // beyond this point, we're either using an api key or we have a valid user
        if (!isApiKey && user is null)
        {
            return BadRequest("userId is required");
        }

        var dtoOptions = new DtoOptions { Fields = fields }
            .AddClientFields(User)
            .AddAdditionalDtoOptions(enableImages, enableUserData, imageTypeLimit, enableImageTypes);

        if (includeItemTypes.Length == 1
            && (includeItemTypes[0] == BaseItemKind.Playlist
                || includeItemTypes[0] == BaseItemKind.BoxSet))
        {
<<<<<<< HEAD
            var isApiKey = User.GetIsApiKey();
            // if api key is used (auth.IsApiKey == true), then `user` will be null throughout this method
            userId = RequestHelpers.GetUserId(User, userId);
            var user = !isApiKey && !userId.Value.Equals(default)
                ? _userManager.GetUserById(userId.Value)
                : null;

            // beyond this point, we're either using an api key or we have a valid user
            if (!isApiKey && user is null)
            {
                return BadRequest("userId is required");
            }
=======
            parentId = null;
        }

        var item = _libraryManager.GetParentItem(parentId, userId);
        QueryResult<BaseItem> result;

        if (item is not Folder folder)
        {
            folder = _libraryManager.GetUserRootFolder();
        }
>>>>>>> 3fe64f69

        string? collectionType = null;
        if (folder is IHasCollectionType hasCollectionType)
        {
            collectionType = hasCollectionType.CollectionType;
        }

        if (string.Equals(collectionType, CollectionType.Playlists, StringComparison.OrdinalIgnoreCase))
        {
            recursive = true;
            includeItemTypes = new[] { BaseItemKind.Playlist };
        }

        if (item is not UserRootFolder
            // api keys can always access all folders
            && !isApiKey
            // check the item is visible for the user
            && !item.IsVisible(user))
        {
            _logger.LogWarning("{UserName} is not permitted to access Library {ItemName}", user!.Username, item.Name);
            return Unauthorized($"{user.Username} is not permitted to access Library {item.Name}.");
        }

        if ((recursive.HasValue && recursive.Value) || ids.Length != 0 || item is not UserRootFolder)
        {
            var query = new InternalItemsQuery(user)
            {
                IsPlayed = isPlayed,
                MediaTypes = mediaTypes,
                IncludeItemTypes = includeItemTypes,
                ExcludeItemTypes = excludeItemTypes,
                Recursive = recursive ?? false,
                OrderBy = RequestHelpers.GetOrderBy(sortBy, sortOrder),
                IsFavorite = isFavorite,
                Limit = limit,
                StartIndex = startIndex,
                IsMissing = isMissing,
                IsUnaired = isUnaired,
                CollapseBoxSetItems = collapseBoxSetItems,
                NameLessThan = nameLessThan,
                NameStartsWith = nameStartsWith,
                NameStartsWithOrGreater = nameStartsWithOrGreater,
                HasImdbId = hasImdbId,
                IsPlaceHolder = isPlaceHolder,
                IsLocked = isLocked,
                MinWidth = minWidth,
                MinHeight = minHeight,
                MaxWidth = maxWidth,
                MaxHeight = maxHeight,
                Is3D = is3D,
                HasTvdbId = hasTvdbId,
                HasTmdbId = hasTmdbId,
                IsMovie = isMovie,
                IsSeries = isSeries,
                IsNews = isNews,
                IsKids = isKids,
                IsSports = isSports,
                HasOverview = hasOverview,
                HasOfficialRating = hasOfficialRating,
                HasParentalRating = hasParentalRating,
                HasSpecialFeature = hasSpecialFeature,
                HasSubtitles = hasSubtitles,
                HasThemeSong = hasThemeSong,
                HasThemeVideo = hasThemeVideo,
                HasTrailer = hasTrailer,
                IsHD = isHd,
                Is4K = is4K,
                Tags = tags,
                OfficialRatings = officialRatings,
                Genres = genres,
                ArtistIds = artistIds,
                AlbumArtistIds = albumArtistIds,
                ContributingArtistIds = contributingArtistIds,
                GenreIds = genreIds,
                StudioIds = studioIds,
                Person = person,
                PersonIds = personIds,
                PersonTypes = personTypes,
                Years = years,
                ImageTypes = imageTypes,
                VideoTypes = videoTypes,
                AdjacentTo = adjacentTo,
                ItemIds = ids,
                MinCommunityRating = minCommunityRating,
                MinCriticRating = minCriticRating,
                ParentId = parentId ?? Guid.Empty,
                ParentIndexNumber = parentIndexNumber,
                EnableTotalRecordCount = enableTotalRecordCount,
                ExcludeItemIds = excludeItemIds,
                DtoOptions = dtoOptions,
                SearchTerm = searchTerm,
                MinDateLastSaved = minDateLastSaved?.ToUniversalTime(),
                MinDateLastSavedForUser = minDateLastSavedForUser?.ToUniversalTime(),
                MinPremiereDate = minPremiereDate?.ToUniversalTime(),
                MaxPremiereDate = maxPremiereDate?.ToUniversalTime(),
            };

            if (ids.Length != 0 || !string.IsNullOrWhiteSpace(searchTerm))
            {
                query.CollapseBoxSetItems = false;
            }

            foreach (var filter in filters)
            {
                switch (filter)
                {
                    case ItemFilter.Dislikes:
                        query.IsLiked = false;
                        break;
                    case ItemFilter.IsFavorite:
                        query.IsFavorite = true;
                        break;
                    case ItemFilter.IsFavoriteOrLikes:
                        query.IsFavoriteOrLiked = true;
                        break;
                    case ItemFilter.IsFolder:
                        query.IsFolder = true;
                        break;
                    case ItemFilter.IsNotFolder:
                        query.IsFolder = false;
                        break;
                    case ItemFilter.IsPlayed:
                        query.IsPlayed = true;
                        break;
                    case ItemFilter.IsResumable:
                        query.IsResumable = true;
                        break;
                    case ItemFilter.IsUnplayed:
                        query.IsPlayed = false;
                        break;
                    case ItemFilter.Likes:
                        query.IsLiked = true;
                        break;
                }
            }

            // Filter by Series Status
            if (seriesStatus.Length != 0)
            {
                query.SeriesStatuses = seriesStatus;
            }

            // ExcludeLocationTypes
            if (excludeLocationTypes.Any(t => t == LocationType.Virtual))
            {
                query.IsVirtualItem = false;
            }

            if (locationTypes.Length > 0 && locationTypes.Length < 4)
            {
                query.IsVirtualItem = locationTypes.Contains(LocationType.Virtual);
            }

            // Min official rating
            if (!string.IsNullOrWhiteSpace(minOfficialRating))
            {
                query.MinParentalRating = _localization.GetRatingLevel(minOfficialRating);
            }

            // Max official rating
            if (!string.IsNullOrWhiteSpace(maxOfficialRating))
            {
                query.MaxParentalRating = _localization.GetRatingLevel(maxOfficialRating);
            }

            // Artists
            if (artists.Length != 0)
            {
                query.ArtistIds = artists.Select(i =>
                {
                    try
                    {
                        return _libraryManager.GetArtist(i, new DtoOptions(false));
                    }
                    catch
                    {
                        return null;
                    }
                }).Where(i => i is not null).Select(i => i!.Id).ToArray();
            }

            // ExcludeArtistIds
            if (excludeArtistIds.Length != 0)
            {
                query.ExcludeArtistIds = excludeArtistIds;
            }

            if (albumIds.Length != 0)
            {
                query.AlbumIds = albumIds;
            }

            // Albums
            if (albums.Length != 0)
            {
                query.AlbumIds = albums.SelectMany(i =>
                {
                    return _libraryManager.GetItemIds(new InternalItemsQuery { IncludeItemTypes = new[] { BaseItemKind.MusicAlbum }, Name = i, Limit = 1 });
                }).ToArray();
            }

            // Studios
            if (studios.Length != 0)
            {
                query.StudioIds = studios.Select(i =>
                {
                    try
                    {
                        return _libraryManager.GetStudio(i);
                    }
                    catch
                    {
                        return null;
                    }
                }).Where(i => i is not null).Select(i => i!.Id).ToArray();
            }

            // Apply default sorting if none requested
            if (query.OrderBy.Count == 0)
            {
                // Albums by artist
                if (query.ArtistIds.Length > 0 && query.IncludeItemTypes.Length == 1 && query.IncludeItemTypes[0] == BaseItemKind.MusicAlbum)
                {
                    query.OrderBy = new[] { (ItemSortBy.ProductionYear, SortOrder.Descending), (ItemSortBy.SortName, SortOrder.Ascending) };
                }
            }

            result = folder.GetItems(query);
        }
        else
        {
            var itemsArray = folder.GetChildren(user, true);
            result = new QueryResult<BaseItem>(itemsArray);
        }

        return new QueryResult<BaseItemDto>(
            startIndex,
            result.TotalRecordCount,
            _dtoService.GetBaseItemDtos(result.Items, dtoOptions, user));
    }

    /// <summary>
    /// Gets items based on a query.
    /// </summary>
    /// <param name="userId">The user id supplied as query parameter.</param>
    /// <param name="maxOfficialRating">Optional filter by maximum official rating (PG, PG-13, TV-MA, etc).</param>
    /// <param name="hasThemeSong">Optional filter by items with theme songs.</param>
    /// <param name="hasThemeVideo">Optional filter by items with theme videos.</param>
    /// <param name="hasSubtitles">Optional filter by items with subtitles.</param>
    /// <param name="hasSpecialFeature">Optional filter by items with special features.</param>
    /// <param name="hasTrailer">Optional filter by items with trailers.</param>
    /// <param name="adjacentTo">Optional. Return items that are siblings of a supplied item.</param>
    /// <param name="parentIndexNumber">Optional filter by parent index number.</param>
    /// <param name="hasParentalRating">Optional filter by items that have or do not have a parental rating.</param>
    /// <param name="isHd">Optional filter by items that are HD or not.</param>
    /// <param name="is4K">Optional filter by items that are 4K or not.</param>
    /// <param name="locationTypes">Optional. If specified, results will be filtered based on LocationType. This allows multiple, comma delimited.</param>
    /// <param name="excludeLocationTypes">Optional. If specified, results will be filtered based on the LocationType. This allows multiple, comma delimited.</param>
    /// <param name="isMissing">Optional filter by items that are missing episodes or not.</param>
    /// <param name="isUnaired">Optional filter by items that are unaired episodes or not.</param>
    /// <param name="minCommunityRating">Optional filter by minimum community rating.</param>
    /// <param name="minCriticRating">Optional filter by minimum critic rating.</param>
    /// <param name="minPremiereDate">Optional. The minimum premiere date. Format = ISO.</param>
    /// <param name="minDateLastSaved">Optional. The minimum last saved date. Format = ISO.</param>
    /// <param name="minDateLastSavedForUser">Optional. The minimum last saved date for the current user. Format = ISO.</param>
    /// <param name="maxPremiereDate">Optional. The maximum premiere date. Format = ISO.</param>
    /// <param name="hasOverview">Optional filter by items that have an overview or not.</param>
    /// <param name="hasImdbId">Optional filter by items that have an IMDb id or not.</param>
    /// <param name="hasTmdbId">Optional filter by items that have a TMDb id or not.</param>
    /// <param name="hasTvdbId">Optional filter by items that have a TVDb id or not.</param>
    /// <param name="isMovie">Optional filter for live tv movies.</param>
    /// <param name="isSeries">Optional filter for live tv series.</param>
    /// <param name="isNews">Optional filter for live tv news.</param>
    /// <param name="isKids">Optional filter for live tv kids.</param>
    /// <param name="isSports">Optional filter for live tv sports.</param>
    /// <param name="excludeItemIds">Optional. If specified, results will be filtered by excluding item ids. This allows multiple, comma delimited.</param>
    /// <param name="startIndex">Optional. The record index to start at. All items with a lower index will be dropped from the results.</param>
    /// <param name="limit">Optional. The maximum number of records to return.</param>
    /// <param name="recursive">When searching within folders, this determines whether or not the search will be recursive. true/false.</param>
    /// <param name="searchTerm">Optional. Filter based on a search term.</param>
    /// <param name="sortOrder">Sort Order - Ascending, Descending.</param>
    /// <param name="parentId">Specify this to localize the search to a specific item or folder. Omit to use the root.</param>
    /// <param name="fields">Optional. Specify additional fields of information to return in the output. This allows multiple, comma delimited. Options: Budget, Chapters, DateCreated, Genres, HomePageUrl, IndexOptions, MediaStreams, Overview, ParentId, Path, People, ProviderIds, PrimaryImageAspectRatio, Revenue, SortName, Studios, Taglines.</param>
    /// <param name="excludeItemTypes">Optional. If specified, results will be filtered based on item type. This allows multiple, comma delimited.</param>
    /// <param name="includeItemTypes">Optional. If specified, results will be filtered based on the item type. This allows multiple, comma delimited.</param>
    /// <param name="filters">Optional. Specify additional filters to apply. This allows multiple, comma delimited. Options: IsFolder, IsNotFolder, IsUnplayed, IsPlayed, IsFavorite, IsResumable, Likes, Dislikes.</param>
    /// <param name="isFavorite">Optional filter by items that are marked as favorite, or not.</param>
    /// <param name="mediaTypes">Optional filter by MediaType. Allows multiple, comma delimited.</param>
    /// <param name="imageTypes">Optional. If specified, results will be filtered based on those containing image types. This allows multiple, comma delimited.</param>
    /// <param name="sortBy">Optional. Specify one or more sort orders, comma delimited. Options: Album, AlbumArtist, Artist, Budget, CommunityRating, CriticRating, DateCreated, DatePlayed, PlayCount, PremiereDate, ProductionYear, SortName, Random, Revenue, Runtime.</param>
    /// <param name="isPlayed">Optional filter by items that are played, or not.</param>
    /// <param name="genres">Optional. If specified, results will be filtered based on genre. This allows multiple, pipe delimited.</param>
    /// <param name="officialRatings">Optional. If specified, results will be filtered based on OfficialRating. This allows multiple, pipe delimited.</param>
    /// <param name="tags">Optional. If specified, results will be filtered based on tag. This allows multiple, pipe delimited.</param>
    /// <param name="years">Optional. If specified, results will be filtered based on production year. This allows multiple, comma delimited.</param>
    /// <param name="enableUserData">Optional, include user data.</param>
    /// <param name="imageTypeLimit">Optional, the max number of images to return, per image type.</param>
    /// <param name="enableImageTypes">Optional. The image types to include in the output.</param>
    /// <param name="person">Optional. If specified, results will be filtered to include only those containing the specified person.</param>
    /// <param name="personIds">Optional. If specified, results will be filtered to include only those containing the specified person id.</param>
    /// <param name="personTypes">Optional. If specified, along with Person, results will be filtered to include only those containing the specified person and PersonType. Allows multiple, comma-delimited.</param>
    /// <param name="studios">Optional. If specified, results will be filtered based on studio. This allows multiple, pipe delimited.</param>
    /// <param name="artists">Optional. If specified, results will be filtered based on artists. This allows multiple, pipe delimited.</param>
    /// <param name="excludeArtistIds">Optional. If specified, results will be filtered based on artist id. This allows multiple, pipe delimited.</param>
    /// <param name="artistIds">Optional. If specified, results will be filtered to include only those containing the specified artist id.</param>
    /// <param name="albumArtistIds">Optional. If specified, results will be filtered to include only those containing the specified album artist id.</param>
    /// <param name="contributingArtistIds">Optional. If specified, results will be filtered to include only those containing the specified contributing artist id.</param>
    /// <param name="albums">Optional. If specified, results will be filtered based on album. This allows multiple, pipe delimited.</param>
    /// <param name="albumIds">Optional. If specified, results will be filtered based on album id. This allows multiple, pipe delimited.</param>
    /// <param name="ids">Optional. If specific items are needed, specify a list of item id's to retrieve. This allows multiple, comma delimited.</param>
    /// <param name="videoTypes">Optional filter by VideoType (videofile, dvd, bluray, iso). Allows multiple, comma delimited.</param>
    /// <param name="minOfficialRating">Optional filter by minimum official rating (PG, PG-13, TV-MA, etc).</param>
    /// <param name="isLocked">Optional filter by items that are locked.</param>
    /// <param name="isPlaceHolder">Optional filter by items that are placeholders.</param>
    /// <param name="hasOfficialRating">Optional filter by items that have official ratings.</param>
    /// <param name="collapseBoxSetItems">Whether or not to hide items behind their boxsets.</param>
    /// <param name="minWidth">Optional. Filter by the minimum width of the item.</param>
    /// <param name="minHeight">Optional. Filter by the minimum height of the item.</param>
    /// <param name="maxWidth">Optional. Filter by the maximum width of the item.</param>
    /// <param name="maxHeight">Optional. Filter by the maximum height of the item.</param>
    /// <param name="is3D">Optional filter by items that are 3D, or not.</param>
    /// <param name="seriesStatus">Optional filter by Series Status. Allows multiple, comma delimited.</param>
    /// <param name="nameStartsWithOrGreater">Optional filter by items whose name is sorted equally or greater than a given input string.</param>
    /// <param name="nameStartsWith">Optional filter by items whose name is sorted equally than a given input string.</param>
    /// <param name="nameLessThan">Optional filter by items whose name is equally or lesser than a given input string.</param>
    /// <param name="studioIds">Optional. If specified, results will be filtered based on studio id. This allows multiple, pipe delimited.</param>
    /// <param name="genreIds">Optional. If specified, results will be filtered based on genre id. This allows multiple, pipe delimited.</param>
    /// <param name="enableTotalRecordCount">Optional. Enable the total record count.</param>
    /// <param name="enableImages">Optional, include image information in output.</param>
    /// <returns>A <see cref="QueryResult{BaseItemDto}"/> with the items.</returns>
    [HttpGet("Users/{userId}/Items")]
    [ProducesResponseType(StatusCodes.Status200OK)]
    public ActionResult<QueryResult<BaseItemDto>> GetItemsByUserId(
        [FromRoute] Guid userId,
        [FromQuery] string? maxOfficialRating,
        [FromQuery] bool? hasThemeSong,
        [FromQuery] bool? hasThemeVideo,
        [FromQuery] bool? hasSubtitles,
        [FromQuery] bool? hasSpecialFeature,
        [FromQuery] bool? hasTrailer,
        [FromQuery] Guid? adjacentTo,
        [FromQuery] int? parentIndexNumber,
        [FromQuery] bool? hasParentalRating,
        [FromQuery] bool? isHd,
        [FromQuery] bool? is4K,
        [FromQuery, ModelBinder(typeof(CommaDelimitedArrayModelBinder))] LocationType[] locationTypes,
        [FromQuery, ModelBinder(typeof(CommaDelimitedArrayModelBinder))] LocationType[] excludeLocationTypes,
        [FromQuery] bool? isMissing,
        [FromQuery] bool? isUnaired,
        [FromQuery] double? minCommunityRating,
        [FromQuery] double? minCriticRating,
        [FromQuery] DateTime? minPremiereDate,
        [FromQuery] DateTime? minDateLastSaved,
        [FromQuery] DateTime? minDateLastSavedForUser,
        [FromQuery] DateTime? maxPremiereDate,
        [FromQuery] bool? hasOverview,
        [FromQuery] bool? hasImdbId,
        [FromQuery] bool? hasTmdbId,
        [FromQuery] bool? hasTvdbId,
        [FromQuery] bool? isMovie,
        [FromQuery] bool? isSeries,
        [FromQuery] bool? isNews,
        [FromQuery] bool? isKids,
        [FromQuery] bool? isSports,
        [FromQuery, ModelBinder(typeof(CommaDelimitedArrayModelBinder))] Guid[] excludeItemIds,
        [FromQuery] int? startIndex,
        [FromQuery] int? limit,
        [FromQuery] bool? recursive,
        [FromQuery] string? searchTerm,
        [FromQuery, ModelBinder(typeof(CommaDelimitedArrayModelBinder))] SortOrder[] sortOrder,
        [FromQuery] Guid? parentId,
        [FromQuery, ModelBinder(typeof(CommaDelimitedArrayModelBinder))] ItemFields[] fields,
        [FromQuery, ModelBinder(typeof(CommaDelimitedArrayModelBinder))] BaseItemKind[] excludeItemTypes,
        [FromQuery, ModelBinder(typeof(CommaDelimitedArrayModelBinder))] BaseItemKind[] includeItemTypes,
        [FromQuery, ModelBinder(typeof(CommaDelimitedArrayModelBinder))] ItemFilter[] filters,
        [FromQuery] bool? isFavorite,
        [FromQuery, ModelBinder(typeof(CommaDelimitedArrayModelBinder))] string[] mediaTypes,
        [FromQuery, ModelBinder(typeof(CommaDelimitedArrayModelBinder))] ImageType[] imageTypes,
        [FromQuery, ModelBinder(typeof(CommaDelimitedArrayModelBinder))] string[] sortBy,
        [FromQuery] bool? isPlayed,
        [FromQuery, ModelBinder(typeof(PipeDelimitedArrayModelBinder))] string[] genres,
        [FromQuery, ModelBinder(typeof(PipeDelimitedArrayModelBinder))] string[] officialRatings,
        [FromQuery, ModelBinder(typeof(PipeDelimitedArrayModelBinder))] string[] tags,
        [FromQuery, ModelBinder(typeof(CommaDelimitedArrayModelBinder))] int[] years,
        [FromQuery] bool? enableUserData,
        [FromQuery] int? imageTypeLimit,
        [FromQuery, ModelBinder(typeof(CommaDelimitedArrayModelBinder))] ImageType[] enableImageTypes,
        [FromQuery] string? person,
        [FromQuery, ModelBinder(typeof(CommaDelimitedArrayModelBinder))] Guid[] personIds,
        [FromQuery, ModelBinder(typeof(CommaDelimitedArrayModelBinder))] string[] personTypes,
        [FromQuery, ModelBinder(typeof(PipeDelimitedArrayModelBinder))] string[] studios,
        [FromQuery, ModelBinder(typeof(PipeDelimitedArrayModelBinder))] string[] artists,
        [FromQuery, ModelBinder(typeof(CommaDelimitedArrayModelBinder))] Guid[] excludeArtistIds,
        [FromQuery, ModelBinder(typeof(CommaDelimitedArrayModelBinder))] Guid[] artistIds,
        [FromQuery, ModelBinder(typeof(CommaDelimitedArrayModelBinder))] Guid[] albumArtistIds,
        [FromQuery, ModelBinder(typeof(CommaDelimitedArrayModelBinder))] Guid[] contributingArtistIds,
        [FromQuery, ModelBinder(typeof(PipeDelimitedArrayModelBinder))] string[] albums,
        [FromQuery, ModelBinder(typeof(CommaDelimitedArrayModelBinder))] Guid[] albumIds,
        [FromQuery, ModelBinder(typeof(CommaDelimitedArrayModelBinder))] Guid[] ids,
        [FromQuery, ModelBinder(typeof(CommaDelimitedArrayModelBinder))] VideoType[] videoTypes,
        [FromQuery] string? minOfficialRating,
        [FromQuery] bool? isLocked,
        [FromQuery] bool? isPlaceHolder,
        [FromQuery] bool? hasOfficialRating,
        [FromQuery] bool? collapseBoxSetItems,
        [FromQuery] int? minWidth,
        [FromQuery] int? minHeight,
        [FromQuery] int? maxWidth,
        [FromQuery] int? maxHeight,
        [FromQuery] bool? is3D,
        [FromQuery, ModelBinder(typeof(CommaDelimitedArrayModelBinder))] SeriesStatus[] seriesStatus,
        [FromQuery] string? nameStartsWithOrGreater,
        [FromQuery] string? nameStartsWith,
        [FromQuery] string? nameLessThan,
        [FromQuery, ModelBinder(typeof(CommaDelimitedArrayModelBinder))] Guid[] studioIds,
        [FromQuery, ModelBinder(typeof(CommaDelimitedArrayModelBinder))] Guid[] genreIds,
        [FromQuery] bool enableTotalRecordCount = true,
        [FromQuery] bool? enableImages = true)
    {
        return GetItems(
            userId,
            maxOfficialRating,
            hasThemeSong,
            hasThemeVideo,
            hasSubtitles,
            hasSpecialFeature,
            hasTrailer,
            adjacentTo,
            parentIndexNumber,
            hasParentalRating,
            isHd,
            is4K,
            locationTypes,
            excludeLocationTypes,
            isMissing,
            isUnaired,
            minCommunityRating,
            minCriticRating,
            minPremiereDate,
            minDateLastSaved,
            minDateLastSavedForUser,
            maxPremiereDate,
            hasOverview,
            hasImdbId,
            hasTmdbId,
            hasTvdbId,
            isMovie,
            isSeries,
            isNews,
            isKids,
            isSports,
            excludeItemIds,
            startIndex,
            limit,
            recursive,
            searchTerm,
            sortOrder,
            parentId,
            fields,
            excludeItemTypes,
            includeItemTypes,
            filters,
            isFavorite,
            mediaTypes,
            imageTypes,
            sortBy,
            isPlayed,
            genres,
            officialRatings,
            tags,
            years,
            enableUserData,
            imageTypeLimit,
            enableImageTypes,
            person,
            personIds,
            personTypes,
            studios,
            artists,
            excludeArtistIds,
            artistIds,
            albumArtistIds,
            contributingArtistIds,
            albums,
            albumIds,
            ids,
            videoTypes,
            minOfficialRating,
            isLocked,
            isPlaceHolder,
            hasOfficialRating,
            collapseBoxSetItems,
            minWidth,
            minHeight,
            maxWidth,
            maxHeight,
            is3D,
            seriesStatus,
            nameStartsWithOrGreater,
            nameStartsWith,
            nameLessThan,
            studioIds,
            genreIds,
            enableTotalRecordCount,
            enableImages);
    }

    /// <summary>
    /// Gets items based on a query.
    /// </summary>
    /// <param name="userId">The user id.</param>
    /// <param name="startIndex">The start index.</param>
    /// <param name="limit">The item limit.</param>
    /// <param name="searchTerm">The search term.</param>
    /// <param name="parentId">Specify this to localize the search to a specific item or folder. Omit to use the root.</param>
    /// <param name="fields">Optional. Specify additional fields of information to return in the output. This allows multiple, comma delimited. Options: Budget, Chapters, DateCreated, Genres, HomePageUrl, IndexOptions, MediaStreams, Overview, ParentId, Path, People, ProviderIds, PrimaryImageAspectRatio, Revenue, SortName, Studios, Taglines.</param>
    /// <param name="mediaTypes">Optional. Filter by MediaType. Allows multiple, comma delimited.</param>
    /// <param name="enableUserData">Optional. Include user data.</param>
    /// <param name="imageTypeLimit">Optional. The max number of images to return, per image type.</param>
    /// <param name="enableImageTypes">Optional. The image types to include in the output.</param>
    /// <param name="excludeItemTypes">Optional. If specified, results will be filtered based on item type. This allows multiple, comma delimited.</param>
    /// <param name="includeItemTypes">Optional. If specified, results will be filtered based on the item type. This allows multiple, comma delimited.</param>
    /// <param name="enableTotalRecordCount">Optional. Enable the total record count.</param>
    /// <param name="enableImages">Optional. Include image information in output.</param>
    /// <param name="excludeActiveSessions">Optional. Whether to exclude the currently active sessions.</param>
    /// <response code="200">Items returned.</response>
    /// <returns>A <see cref="QueryResult{BaseItemDto}"/> with the items that are resumable.</returns>
    [HttpGet("Users/{userId}/Items/Resume")]
    [ProducesResponseType(StatusCodes.Status200OK)]
    public ActionResult<QueryResult<BaseItemDto>> GetResumeItems(
        [FromRoute, Required] Guid userId,
        [FromQuery] int? startIndex,
        [FromQuery] int? limit,
        [FromQuery] string? searchTerm,
        [FromQuery] Guid? parentId,
        [FromQuery, ModelBinder(typeof(CommaDelimitedArrayModelBinder))] ItemFields[] fields,
        [FromQuery, ModelBinder(typeof(CommaDelimitedArrayModelBinder))] string[] mediaTypes,
        [FromQuery] bool? enableUserData,
        [FromQuery] int? imageTypeLimit,
        [FromQuery, ModelBinder(typeof(CommaDelimitedArrayModelBinder))] ImageType[] enableImageTypes,
        [FromQuery, ModelBinder(typeof(CommaDelimitedArrayModelBinder))] BaseItemKind[] excludeItemTypes,
        [FromQuery, ModelBinder(typeof(CommaDelimitedArrayModelBinder))] BaseItemKind[] includeItemTypes,
        [FromQuery] bool enableTotalRecordCount = true,
        [FromQuery] bool? enableImages = true,
        [FromQuery] bool excludeActiveSessions = false)
    {
        var user = _userManager.GetUserById(userId);
        if (user is null)
        {
            return NotFound();
        }

        var parentIdGuid = parentId ?? Guid.Empty;
        var dtoOptions = new DtoOptions { Fields = fields }
            .AddClientFields(User)
            .AddAdditionalDtoOptions(enableImages, enableUserData, imageTypeLimit, enableImageTypes);

        var ancestorIds = Array.Empty<Guid>();

        var excludeFolderIds = user.GetPreferenceValues<Guid>(PreferenceKind.LatestItemExcludes);
        if (parentIdGuid.Equals(default) && excludeFolderIds.Length > 0)
        {
            ancestorIds = _libraryManager.GetUserRootFolder().GetChildren(user, true)
                .Where(i => i is Folder)
                .Where(i => !excludeFolderIds.Contains(i.Id))
                .Select(i => i.Id)
                .ToArray();
        }

        var excludeItemIds = Array.Empty<Guid>();
        if (excludeActiveSessions)
        {
            excludeItemIds = _sessionManager.Sessions
                .Where(s => s.UserId.Equals(userId) && s.NowPlayingItem is not null)
                .Select(s => s.NowPlayingItem.Id)
                .ToArray();
        }

        var itemsResult = _libraryManager.GetItemsResult(new InternalItemsQuery(user)
        {
            OrderBy = new[] { (ItemSortBy.DatePlayed, SortOrder.Descending) },
            IsResumable = true,
            StartIndex = startIndex,
            Limit = limit,
            ParentId = parentIdGuid,
            Recursive = true,
            DtoOptions = dtoOptions,
            MediaTypes = mediaTypes,
            IsVirtualItem = false,
            CollapseBoxSetItems = false,
            EnableTotalRecordCount = enableTotalRecordCount,
            AncestorIds = ancestorIds,
            IncludeItemTypes = includeItemTypes,
            ExcludeItemTypes = excludeItemTypes,
            SearchTerm = searchTerm,
            ExcludeItemIds = excludeItemIds
        });

        var returnItems = _dtoService.GetBaseItemDtos(itemsResult.Items, dtoOptions, user);

        return new QueryResult<BaseItemDto>(
            startIndex,
            itemsResult.TotalRecordCount,
            returnItems);
    }
}<|MERGE_RESOLUTION|>--- conflicted
+++ resolved
@@ -240,8 +240,9 @@
     {
         var isApiKey = User.GetIsApiKey();
         // if api key is used (auth.IsApiKey == true), then `user` will be null throughout this method
-        var user = !isApiKey && userId.HasValue && !userId.Value.Equals(default)
-            ? _userManager.GetUserById(userId.Value) ?? throw new ResourceNotFoundException()
+            userId = RequestHelpers.GetUserId(User, userId);
+            var user = !isApiKey && !userId.Value.Equals(default)
+                ? _userManager.GetUserById(userId.Value) ?? throw new ResourceNotFoundException()
             : null;
 
         // beyond this point, we're either using an api key or we have a valid user
@@ -258,20 +259,6 @@
             && (includeItemTypes[0] == BaseItemKind.Playlist
                 || includeItemTypes[0] == BaseItemKind.BoxSet))
         {
-<<<<<<< HEAD
-            var isApiKey = User.GetIsApiKey();
-            // if api key is used (auth.IsApiKey == true), then `user` will be null throughout this method
-            userId = RequestHelpers.GetUserId(User, userId);
-            var user = !isApiKey && !userId.Value.Equals(default)
-                ? _userManager.GetUserById(userId.Value)
-                : null;
-
-            // beyond this point, we're either using an api key or we have a valid user
-            if (!isApiKey && user is null)
-            {
-                return BadRequest("userId is required");
-            }
-=======
             parentId = null;
         }
 
@@ -282,7 +269,6 @@
         {
             folder = _libraryManager.GetUserRootFolder();
         }
->>>>>>> 3fe64f69
 
         string? collectionType = null;
         if (folder is IHasCollectionType hasCollectionType)
