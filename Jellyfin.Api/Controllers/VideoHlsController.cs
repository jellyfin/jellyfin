using System;
using System.Collections.Generic;
using System.ComponentModel.DataAnnotations;
using System.Globalization;
using System.IO;
using System.Runtime.InteropServices;
using System.Threading;
using System.Threading.Tasks;
using Jellyfin.Api.Attributes;
using Jellyfin.Api.Constants;
using Jellyfin.Api.Helpers;
using Jellyfin.Api.Models.PlaybackDtos;
using Jellyfin.Api.Models.StreamingDtos;
using MediaBrowser.Common.Configuration;
using MediaBrowser.Controller.Configuration;
using MediaBrowser.Controller.Devices;
using MediaBrowser.Controller.Library;
using MediaBrowser.Controller.MediaEncoding;
using MediaBrowser.Controller.Net;
using MediaBrowser.Model.Configuration;
using MediaBrowser.Model.Dlna;
using MediaBrowser.Model.IO;
using MediaBrowser.Model.Net;
using Microsoft.AspNetCore.Authorization;
using Microsoft.AspNetCore.Http;
using Microsoft.AspNetCore.Mvc;
using Microsoft.Extensions.Configuration;
using Microsoft.Extensions.Logging;

namespace Jellyfin.Api.Controllers
{
    /// <summary>
    /// The video hls controller.
    /// </summary>
    [Route("")]
    [Authorize(Policy = Policies.DefaultAuthorization)]
    public class VideoHlsController : BaseJellyfinApiController
    {
        private const string DefaultEncoderPreset = "superfast";
        private const TranscodingJobType TranscodingJobType = MediaBrowser.Controller.MediaEncoding.TranscodingJobType.Hls;

        private readonly EncodingHelper _encodingHelper;
        private readonly IAuthorizationContext _authContext;
        private readonly IUserManager _userManager;
        private readonly ILibraryManager _libraryManager;
        private readonly IMediaSourceManager _mediaSourceManager;
        private readonly IServerConfigurationManager _serverConfigurationManager;
        private readonly IMediaEncoder _mediaEncoder;
        private readonly IDeviceManager _deviceManager;
        private readonly TranscodingJobHelper _transcodingJobHelper;
        private readonly ILogger<VideoHlsController> _logger;
        private readonly EncodingOptions _encodingOptions;

        /// <summary>
        /// Initializes a new instance of the <see cref="VideoHlsController"/> class.
        /// </summary>
        /// <param name="mediaEncoder">Instance of the <see cref="IMediaEncoder"/> interface.</param>
<<<<<<< HEAD
        /// <param name="fileSystem">Instance of the <see cref="IFileSystem"/> interface.</param>
        /// <param name="subtitleEncoder">Instance of the <see cref="ISubtitleEncoder"/> interface.</param>
        /// <param name="configuration">Instance of the <see cref="IConfiguration"/> interface.</param>
=======
        /// <param name="dlnaManager">Instance of the <see cref="IDlnaManager"/> interface.</param>
>>>>>>> adfc03ac
        /// <param name="userManger">Instance of the <see cref="IUserManager"/> interface.</param>
        /// <param name="authorizationContext">Instance of the <see cref="IAuthorizationContext"/> interface.</param>
        /// <param name="libraryManager">Instance of the <see cref="ILibraryManager"/> interface.</param>
        /// <param name="mediaSourceManager">Instance of the <see cref="IMediaSourceManager"/> interface.</param>
        /// <param name="serverConfigurationManager">Instance of the <see cref="IServerConfigurationManager"/> interface.</param>
        /// <param name="deviceManager">Instance of the <see cref="IDeviceManager"/> interface.</param>
        /// <param name="transcodingJobHelper">The <see cref="TranscodingJobHelper"/> singleton.</param>
        /// <param name="logger">Instance of the <see cref="ILogger{VideoHlsController}"/>.</param>
        /// <param name="encodingHelper">Instance of <see cref="EncodingHelper"/>.</param>
        public VideoHlsController(
            IMediaEncoder mediaEncoder,
<<<<<<< HEAD
            IFileSystem fileSystem,
            ISubtitleEncoder subtitleEncoder,
            IConfiguration configuration,
=======
            IDlnaManager dlnaManager,
>>>>>>> adfc03ac
            IUserManager userManger,
            IAuthorizationContext authorizationContext,
            ILibraryManager libraryManager,
            IMediaSourceManager mediaSourceManager,
            IServerConfigurationManager serverConfigurationManager,
            IDeviceManager deviceManager,
            TranscodingJobHelper transcodingJobHelper,
            ILogger<VideoHlsController> logger,
            EncodingHelper encodingHelper)
        {
<<<<<<< HEAD
            _encodingHelper = new EncodingHelper(mediaEncoder, fileSystem, subtitleEncoder, configuration);

=======
            _dlnaManager = dlnaManager;
>>>>>>> adfc03ac
            _authContext = authorizationContext;
            _userManager = userManger;
            _libraryManager = libraryManager;
            _mediaSourceManager = mediaSourceManager;
            _serverConfigurationManager = serverConfigurationManager;
            _mediaEncoder = mediaEncoder;
            _deviceManager = deviceManager;
            _transcodingJobHelper = transcodingJobHelper;
            _logger = logger;
            _encodingHelper = encodingHelper;

            _encodingOptions = serverConfigurationManager.GetEncodingOptions();
        }

        /// <summary>
        /// Gets a hls live stream.
        /// </summary>
        /// <param name="itemId">The item id.</param>
        /// <param name="container">The audio container.</param>
        /// <param name="static">Optional. If true, the original file will be streamed statically without any encoding. Use either no url extension or the original file extension. true/false.</param>
        /// <param name="params">The streaming parameters.</param>
        /// <param name="tag">The tag.</param>
        /// <param name="deviceProfileId">Optional. The dlna device profile id to utilize.</param>
        /// <param name="playSessionId">The play session id.</param>
        /// <param name="segmentContainer">The segment container.</param>
        /// <param name="segmentLength">The segment lenght.</param>
        /// <param name="minSegments">The minimum number of segments.</param>
        /// <param name="mediaSourceId">The media version id, if playing an alternate version.</param>
        /// <param name="deviceId">The device id of the client requesting. Used to stop encoding processes when needed.</param>
        /// <param name="audioCodec">Optional. Specify a audio codec to encode to, e.g. mp3. If omitted the server will auto-select using the url's extension. Options: aac, mp3, vorbis, wma.</param>
        /// <param name="enableAutoStreamCopy">Whether or not to allow automatic stream copy if requested values match the original source. Defaults to true.</param>
        /// <param name="allowVideoStreamCopy">Whether or not to allow copying of the video stream url.</param>
        /// <param name="allowAudioStreamCopy">Whether or not to allow copying of the audio stream url.</param>
        /// <param name="breakOnNonKeyFrames">Optional. Whether to break on non key frames.</param>
        /// <param name="audioSampleRate">Optional. Specify a specific audio sample rate, e.g. 44100.</param>
        /// <param name="maxAudioBitDepth">Optional. The maximum audio bit depth.</param>
        /// <param name="audioBitRate">Optional. Specify an audio bitrate to encode to, e.g. 128000. If omitted this will be left to encoder defaults.</param>
        /// <param name="audioChannels">Optional. Specify a specific number of audio channels to encode to, e.g. 2.</param>
        /// <param name="maxAudioChannels">Optional. Specify a maximum number of audio channels to encode to, e.g. 2.</param>
        /// <param name="profile">Optional. Specify a specific an encoder profile (varies by encoder), e.g. main, baseline, high.</param>
        /// <param name="level">Optional. Specify a level for the encoder profile (varies by encoder), e.g. 3, 3.1.</param>
        /// <param name="framerate">Optional. A specific video framerate to encode to, e.g. 23.976. Generally this should be omitted unless the device has specific requirements.</param>
        /// <param name="maxFramerate">Optional. A specific maximum video framerate to encode to, e.g. 23.976. Generally this should be omitted unless the device has specific requirements.</param>
        /// <param name="copyTimestamps">Whether or not to copy timestamps when transcoding with an offset. Defaults to false.</param>
        /// <param name="startTimeTicks">Optional. Specify a starting offset, in ticks. 1 tick = 10000 ms.</param>
        /// <param name="width">Optional. The fixed horizontal resolution of the encoded video.</param>
        /// <param name="height">Optional. The fixed vertical resolution of the encoded video.</param>
        /// <param name="videoBitRate">Optional. Specify a video bitrate to encode to, e.g. 500000. If omitted this will be left to encoder defaults.</param>
        /// <param name="subtitleStreamIndex">Optional. The index of the subtitle stream to use. If omitted no subtitles will be used.</param>
        /// <param name="subtitleMethod">Optional. Specify the subtitle delivery method.</param>
        /// <param name="maxRefFrames">Optional.</param>
        /// <param name="maxVideoBitDepth">Optional. The maximum video bit depth.</param>
        /// <param name="requireAvc">Optional. Whether to require avc.</param>
        /// <param name="deInterlace">Optional. Whether to deinterlace the video.</param>
        /// <param name="requireNonAnamorphic">Optional. Whether to require a non anamorphic stream.</param>
        /// <param name="transcodingMaxAudioChannels">Optional. The maximum number of audio channels to transcode.</param>
        /// <param name="cpuCoreLimit">Optional. The limit of how many cpu cores to use.</param>
        /// <param name="liveStreamId">The live stream id.</param>
        /// <param name="enableMpegtsM2TsMode">Optional. Whether to enable the MpegtsM2Ts mode.</param>
        /// <param name="videoCodec">Optional. Specify a video codec to encode to, e.g. h264. If omitted the server will auto-select using the url's extension. Options: h265, h264, mpeg4, theora, vpx, wmv.</param>
        /// <param name="subtitleCodec">Optional. Specify a subtitle codec to encode to.</param>
        /// <param name="transcodeReasons">Optional. The transcoding reason.</param>
        /// <param name="audioStreamIndex">Optional. The index of the audio stream to use. If omitted the first audio stream will be used.</param>
        /// <param name="videoStreamIndex">Optional. The index of the video stream to use. If omitted the first video stream will be used.</param>
        /// <param name="context">Optional. The <see cref="EncodingContext"/>.</param>
        /// <param name="streamOptions">Optional. The streaming options.</param>
        /// <param name="maxWidth">Optional. The max width.</param>
        /// <param name="maxHeight">Optional. The max height.</param>
        /// <param name="enableSubtitlesInManifest">Optional. Whether to enable subtitles in the manifest.</param>
        /// <response code="200">Hls live stream retrieved.</response>
        /// <returns>A <see cref="FileResult"/> containing the hls file.</returns>
        [HttpGet("Videos/{itemId}/live.m3u8")]
        [ProducesResponseType(StatusCodes.Status200OK)]
        [ProducesPlaylistFile]
        public async Task<ActionResult> GetLiveHlsStream(
            [FromRoute, Required] Guid itemId,
            [FromQuery] string? container,
            [FromQuery] bool? @static,
            [FromQuery] string? @params,
            [FromQuery] string? tag,
            [FromQuery] string? deviceProfileId,
            [FromQuery] string? playSessionId,
            [FromQuery] string? segmentContainer,
            [FromQuery] int? segmentLength,
            [FromQuery] int? minSegments,
            [FromQuery] string? mediaSourceId,
            [FromQuery] string? deviceId,
            [FromQuery] string? audioCodec,
            [FromQuery] bool? enableAutoStreamCopy,
            [FromQuery] bool? allowVideoStreamCopy,
            [FromQuery] bool? allowAudioStreamCopy,
            [FromQuery] bool? breakOnNonKeyFrames,
            [FromQuery] int? audioSampleRate,
            [FromQuery] int? maxAudioBitDepth,
            [FromQuery] int? audioBitRate,
            [FromQuery] int? audioChannels,
            [FromQuery] int? maxAudioChannels,
            [FromQuery] string? profile,
            [FromQuery] string? level,
            [FromQuery] float? framerate,
            [FromQuery] float? maxFramerate,
            [FromQuery] bool? copyTimestamps,
            [FromQuery] long? startTimeTicks,
            [FromQuery] int? width,
            [FromQuery] int? height,
            [FromQuery] int? videoBitRate,
            [FromQuery] int? subtitleStreamIndex,
            [FromQuery] SubtitleDeliveryMethod? subtitleMethod,
            [FromQuery] int? maxRefFrames,
            [FromQuery] int? maxVideoBitDepth,
            [FromQuery] bool? requireAvc,
            [FromQuery] bool? deInterlace,
            [FromQuery] bool? requireNonAnamorphic,
            [FromQuery] int? transcodingMaxAudioChannels,
            [FromQuery] int? cpuCoreLimit,
            [FromQuery] string? liveStreamId,
            [FromQuery] bool? enableMpegtsM2TsMode,
            [FromQuery] string? videoCodec,
            [FromQuery] string? subtitleCodec,
            [FromQuery] string? transcodeReasons,
            [FromQuery] int? audioStreamIndex,
            [FromQuery] int? videoStreamIndex,
            [FromQuery] EncodingContext? context,
            [FromQuery] Dictionary<string, string> streamOptions,
            [FromQuery] int? maxWidth,
            [FromQuery] int? maxHeight,
            [FromQuery] bool? enableSubtitlesInManifest)
        {
            VideoRequestDto streamingRequest = new VideoRequestDto
            {
                Id = itemId,
                Container = container,
                Static = @static ?? false,
                Params = @params,
                Tag = tag,
                DeviceProfileId = deviceProfileId,
                PlaySessionId = playSessionId,
                SegmentContainer = segmentContainer,
                SegmentLength = segmentLength,
                MinSegments = minSegments,
                MediaSourceId = mediaSourceId,
                DeviceId = deviceId,
                AudioCodec = audioCodec,
                EnableAutoStreamCopy = enableAutoStreamCopy ?? true,
                AllowAudioStreamCopy = allowAudioStreamCopy ?? true,
                AllowVideoStreamCopy = allowVideoStreamCopy ?? true,
                BreakOnNonKeyFrames = breakOnNonKeyFrames ?? false,
                AudioSampleRate = audioSampleRate,
                MaxAudioChannels = maxAudioChannels,
                AudioBitRate = audioBitRate,
                MaxAudioBitDepth = maxAudioBitDepth,
                AudioChannels = audioChannels,
                Profile = profile,
                Level = level,
                Framerate = framerate,
                MaxFramerate = maxFramerate,
                CopyTimestamps = copyTimestamps ?? false,
                StartTimeTicks = startTimeTicks,
                Width = width,
                Height = height,
                VideoBitRate = videoBitRate,
                SubtitleStreamIndex = subtitleStreamIndex,
                SubtitleMethod = subtitleMethod ?? SubtitleDeliveryMethod.Encode,
                MaxRefFrames = maxRefFrames,
                MaxVideoBitDepth = maxVideoBitDepth,
                RequireAvc = requireAvc ?? false,
                DeInterlace = deInterlace ?? false,
                RequireNonAnamorphic = requireNonAnamorphic ?? false,
                TranscodingMaxAudioChannels = transcodingMaxAudioChannels,
                CpuCoreLimit = cpuCoreLimit,
                LiveStreamId = liveStreamId,
                EnableMpegtsM2TsMode = enableMpegtsM2TsMode ?? false,
                VideoCodec = videoCodec,
                SubtitleCodec = subtitleCodec,
                TranscodeReasons = transcodeReasons,
                AudioStreamIndex = audioStreamIndex,
                VideoStreamIndex = videoStreamIndex,
                Context = context ?? EncodingContext.Streaming,
                StreamOptions = streamOptions,
                MaxHeight = maxHeight,
                MaxWidth = maxWidth,
                EnableSubtitlesInManifest = enableSubtitlesInManifest ?? true
            };

            var cancellationTokenSource = new CancellationTokenSource();
            using var state = await StreamingHelpers.GetStreamingState(
                    streamingRequest,
                    Request,
                    _authContext,
                    _mediaSourceManager,
                    _userManager,
                    _libraryManager,
                    _serverConfigurationManager,
                    _mediaEncoder,
<<<<<<< HEAD
                    _fileSystem,
                    _subtitleEncoder,
                    _configuration,
=======
                    _encodingHelper,
                    _dlnaManager,
>>>>>>> adfc03ac
                    _deviceManager,
                    _transcodingJobHelper,
                    TranscodingJobType,
                    cancellationTokenSource.Token)
                .ConfigureAwait(false);

            TranscodingJobDto? job = null;
            var playlistPath = Path.ChangeExtension(state.OutputFilePath, ".m3u8");

            if (!System.IO.File.Exists(playlistPath))
            {
                var transcodingLock = _transcodingJobHelper.GetTranscodingLock(playlistPath);
                await transcodingLock.WaitAsync(cancellationTokenSource.Token).ConfigureAwait(false);
                try
                {
                    if (!System.IO.File.Exists(playlistPath))
                    {
                        // If the playlist doesn't already exist, startup ffmpeg
                        try
                        {
                            job = await _transcodingJobHelper.StartFfMpeg(
                                    state,
                                    playlistPath,
                                    GetCommandLineArguments(playlistPath, state),
                                    Request,
                                    TranscodingJobType,
                                    cancellationTokenSource)
                                .ConfigureAwait(false);
                            job.IsLiveOutput = true;
                        }
                        catch
                        {
                            state.Dispose();
                            throw;
                        }

                        minSegments = state.MinSegments;
                        if (minSegments > 0)
                        {
                            await HlsHelpers.WaitForMinimumSegmentCount(playlistPath, minSegments, _logger, cancellationTokenSource.Token).ConfigureAwait(false);
                        }
                    }
                }
                finally
                {
                    transcodingLock.Release();
                }
            }

            job ??= _transcodingJobHelper.OnTranscodeBeginRequest(playlistPath, TranscodingJobType);

            if (job != null)
            {
                _transcodingJobHelper.OnTranscodeEndRequest(job);
            }

            var playlistText = HlsHelpers.GetLivePlaylistText(playlistPath, state);

            return Content(playlistText, MimeTypes.GetMimeType("playlist.m3u8"));
        }

        /// <summary>
        /// Gets the command line arguments for ffmpeg.
        /// </summary>
        /// <param name="outputPath">The output path of the file.</param>
        /// <param name="state">The <see cref="StreamState"/>.</param>
        /// <returns>The command line arguments as a string.</returns>
        private string GetCommandLineArguments(string outputPath, StreamState state)
        {
            var videoCodec = _encodingHelper.GetVideoEncoder(state, _encodingOptions);
            var threads = EncodingHelper.GetNumberOfThreads(state, _encodingOptions, videoCodec); // GetNumberOfThreads is static.
            var inputModifier = _encodingHelper.GetInputModifier(state, _encodingOptions);
            var mapArgs = state.IsOutputVideo ? _encodingHelper.GetMapArgs(state) : string.Empty;

            var directory = Path.GetDirectoryName(outputPath) ?? throw new ArgumentException($"Provided path ({outputPath}) is not valid.", nameof(outputPath));
            var outputFileNameWithoutExtension = Path.GetFileNameWithoutExtension(outputPath);
            var outputPrefix = Path.Combine(directory, outputFileNameWithoutExtension);
            var outputExtension = EncodingHelper.GetSegmentFileExtension(state.Request.SegmentContainer);
            var outputTsArg = outputPrefix + "%d" + outputExtension;

            var segmentFormat = outputExtension.TrimStart('.');
            if (string.Equals(segmentFormat, "ts", StringComparison.OrdinalIgnoreCase))
            {
                segmentFormat = "mpegts";
            }
            else if (string.Equals(segmentFormat, "mp4", StringComparison.OrdinalIgnoreCase))
            {
                var outputFmp4HeaderArg = string.Empty;
                var isWindows = RuntimeInformation.IsOSPlatform(OSPlatform.Windows);
                if (isWindows)
                {
                    // on Windows, the path of fmp4 header file needs to be configured
                    outputFmp4HeaderArg = " -hls_fmp4_init_filename \"" + outputPrefix + "-1" + outputExtension + "\"";
                }
                else
                {
                    // on Linux/Unix, ffmpeg generate fmp4 header file to m3u8 output folder
                    outputFmp4HeaderArg = " -hls_fmp4_init_filename \"" + outputFileNameWithoutExtension + "-1" + outputExtension + "\"";
                }

                segmentFormat = "fmp4" + outputFmp4HeaderArg;
            }
            else
            {
                _logger.LogError("Invalid HLS segment container: {SegmentFormat}", segmentFormat);
            }

            var maxMuxingQueueSize = _encodingOptions.MaxMuxingQueueSize > 128
                ? _encodingOptions.MaxMuxingQueueSize.ToString(CultureInfo.InvariantCulture)
                : "128";

            var baseUrlParam = string.Format(
                CultureInfo.InvariantCulture,
                "\"hls/{0}/\"",
                Path.GetFileNameWithoutExtension(outputPath));

            return string.Format(
                    CultureInfo.InvariantCulture,
                    "{0} {1} -map_metadata -1 -map_chapters -1 -threads {2} {3} {4} {5} -copyts -avoid_negative_ts disabled -max_muxing_queue_size {6} -f hls -max_delay 5000000 -hls_time {7} -hls_segment_type {8} -start_number 0 -hls_base_url {9} -hls_playlist_type event -hls_segment_filename \"{10}\" -y \"{11}\"",
                    inputModifier,
                    _encodingHelper.GetInputArgument(state, _encodingOptions),
                    threads,
                    mapArgs,
                    GetVideoArguments(state),
                    GetAudioArguments(state),
                    maxMuxingQueueSize,
                    state.SegmentLength.ToString(CultureInfo.InvariantCulture),
                    segmentFormat,
                    baseUrlParam,
                    outputTsArg,
                    outputPath).Trim();
        }

        /// <summary>
        /// Gets the audio arguments for transcoding.
        /// </summary>
        /// <param name="state">The <see cref="StreamState"/>.</param>
        /// <returns>The command line arguments for audio transcoding.</returns>
        private string GetAudioArguments(StreamState state)
        {
            if (state.AudioStream == null)
            {
                return string.Empty;
            }

            var audioCodec = _encodingHelper.GetAudioEncoder(state);

            if (!state.IsOutputVideo)
            {
                if (EncodingHelper.IsCopyCodec(audioCodec))
                {
                    var bitStreamArgs = EncodingHelper.GetAudioBitStreamArguments(state, state.Request.SegmentContainer, state.MediaSource.Container);

                    return "-acodec copy -strict -2" + bitStreamArgs;
                }

                var audioTranscodeParams = string.Empty;

                audioTranscodeParams += "-acodec " + audioCodec;

                if (state.OutputAudioBitrate.HasValue)
                {
                    audioTranscodeParams += " -ab " + state.OutputAudioBitrate.Value.ToString(CultureInfo.InvariantCulture);
                }

                if (state.OutputAudioChannels.HasValue)
                {
                    audioTranscodeParams += " -ac " + state.OutputAudioChannels.Value.ToString(CultureInfo.InvariantCulture);
                }

                if (state.OutputAudioSampleRate.HasValue)
                {
                    audioTranscodeParams += " -ar " + state.OutputAudioSampleRate.Value.ToString(CultureInfo.InvariantCulture);
                }

                audioTranscodeParams += " -vn";
                return audioTranscodeParams;
            }

            if (EncodingHelper.IsCopyCodec(audioCodec))
            {
                var bitStreamArgs = EncodingHelper.GetAudioBitStreamArguments(state, state.Request.SegmentContainer, state.MediaSource.Container);

                return "-acodec copy -strict -2" + bitStreamArgs;
            }

            var args = "-codec:a:0 " + audioCodec;

            var channels = state.OutputAudioChannels;

            if (channels.HasValue)
            {
                args += " -ac " + channels.Value;
            }

            var bitrate = state.OutputAudioBitrate;

            if (bitrate.HasValue)
            {
                args += " -ab " + bitrate.Value.ToString(CultureInfo.InvariantCulture);
            }

            if (state.OutputAudioSampleRate.HasValue)
            {
                args += " -ar " + state.OutputAudioSampleRate.Value.ToString(CultureInfo.InvariantCulture);
            }

            args += _encodingHelper.GetAudioFilterParam(state, _encodingOptions, true);

            return args;
        }

        /// <summary>
        /// Gets the video arguments for transcoding.
        /// </summary>
        /// <param name="state">The <see cref="StreamState"/>.</param>
        /// <returns>The command line arguments for video transcoding.</returns>
        private string GetVideoArguments(StreamState state)
        {
            if (state.VideoStream == null)
            {
                return string.Empty;
            }

            if (!state.IsOutputVideo)
            {
                return string.Empty;
            }

            var codec = _encodingHelper.GetVideoEncoder(state, _encodingOptions);

            var args = "-codec:v:0 " + codec;

            // Prefer hvc1 to hev1.
            if (string.Equals(state.ActualOutputVideoCodec, "h265", StringComparison.OrdinalIgnoreCase)
                || string.Equals(state.ActualOutputVideoCodec, "hevc", StringComparison.OrdinalIgnoreCase)
                || string.Equals(codec, "h265", StringComparison.OrdinalIgnoreCase)
                || string.Equals(codec, "hevc", StringComparison.OrdinalIgnoreCase))
            {
                args += " -tag:v:0 hvc1";
            }

            // if (state.EnableMpegtsM2TsMode)
            // {
            //     args += " -mpegts_m2ts_mode 1";
            // }

            // See if we can save come cpu cycles by avoiding encoding.
            if (EncodingHelper.IsCopyCodec(codec))
            {
                // If h264_mp4toannexb is ever added, do not use it for live tv.
                if (state.VideoStream != null && !string.Equals(state.VideoStream.NalLengthSize, "0", StringComparison.OrdinalIgnoreCase))
                {
                    string bitStreamArgs = EncodingHelper.GetBitStreamArgs(state.VideoStream);
                    if (!string.IsNullOrEmpty(bitStreamArgs))
                    {
                        args += " " + bitStreamArgs;
                    }
                }

                args += " -start_at_zero";
            }
            else
            {
                args += _encodingHelper.GetVideoQualityParam(state, codec, _encodingOptions, DefaultEncoderPreset);

                // Set the key frame params for video encoding to match the hls segment time.
                args += _encodingHelper.GetHlsVideoKeyFrameArguments(state, codec, state.SegmentLength, true, null);

                // Currenly b-frames in libx265 breaks the FMP4-HLS playback on iOS, disable it for now.
                if (string.Equals(codec, "libx265", StringComparison.OrdinalIgnoreCase))
                {
                    args += " -bf 0";
                }

                var hasGraphicalSubs = state.SubtitleStream != null && !state.SubtitleStream.IsTextSubtitleStream && state.SubtitleDeliveryMethod == SubtitleDeliveryMethod.Encode;

                if (hasGraphicalSubs)
                {
                    // Graphical subs overlay and resolution params.
                    args += _encodingHelper.GetGraphicalSubtitleParam(state, _encodingOptions, codec);
                }
                else
                {
                    // Resolution params.
                    args += _encodingHelper.GetOutputSizeParam(state, _encodingOptions, codec);
                }

                if (state.SubtitleStream == null || !state.SubtitleStream.IsExternal || state.SubtitleStream.IsTextSubtitleStream)
                {
                    args += " -start_at_zero";
                }
            }

            args += " -flags -global_header";

            if (!string.IsNullOrEmpty(state.OutputVideoSync))
            {
                args += " -vsync " + state.OutputVideoSync;
            }

            args += _encodingHelper.GetOutputFFlags(state);

            return args;
        }
    }
}<|MERGE_RESOLUTION|>--- conflicted
+++ resolved
@@ -55,13 +55,6 @@
         /// Initializes a new instance of the <see cref="VideoHlsController"/> class.
         /// </summary>
         /// <param name="mediaEncoder">Instance of the <see cref="IMediaEncoder"/> interface.</param>
-<<<<<<< HEAD
-        /// <param name="fileSystem">Instance of the <see cref="IFileSystem"/> interface.</param>
-        /// <param name="subtitleEncoder">Instance of the <see cref="ISubtitleEncoder"/> interface.</param>
-        /// <param name="configuration">Instance of the <see cref="IConfiguration"/> interface.</param>
-=======
-        /// <param name="dlnaManager">Instance of the <see cref="IDlnaManager"/> interface.</param>
->>>>>>> adfc03ac
         /// <param name="userManger">Instance of the <see cref="IUserManager"/> interface.</param>
         /// <param name="authorizationContext">Instance of the <see cref="IAuthorizationContext"/> interface.</param>
         /// <param name="libraryManager">Instance of the <see cref="ILibraryManager"/> interface.</param>
@@ -73,13 +66,6 @@
         /// <param name="encodingHelper">Instance of <see cref="EncodingHelper"/>.</param>
         public VideoHlsController(
             IMediaEncoder mediaEncoder,
-<<<<<<< HEAD
-            IFileSystem fileSystem,
-            ISubtitleEncoder subtitleEncoder,
-            IConfiguration configuration,
-=======
-            IDlnaManager dlnaManager,
->>>>>>> adfc03ac
             IUserManager userManger,
             IAuthorizationContext authorizationContext,
             ILibraryManager libraryManager,
@@ -90,12 +76,6 @@
             ILogger<VideoHlsController> logger,
             EncodingHelper encodingHelper)
         {
-<<<<<<< HEAD
-            _encodingHelper = new EncodingHelper(mediaEncoder, fileSystem, subtitleEncoder, configuration);
-
-=======
-            _dlnaManager = dlnaManager;
->>>>>>> adfc03ac
             _authContext = authorizationContext;
             _userManager = userManger;
             _libraryManager = libraryManager;
@@ -290,14 +270,7 @@
                     _libraryManager,
                     _serverConfigurationManager,
                     _mediaEncoder,
-<<<<<<< HEAD
-                    _fileSystem,
-                    _subtitleEncoder,
-                    _configuration,
-=======
                     _encodingHelper,
-                    _dlnaManager,
->>>>>>> adfc03ac
                     _deviceManager,
                     _transcodingJobHelper,
                     TranscodingJobType,
