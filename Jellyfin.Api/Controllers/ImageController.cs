--- conflicted
+++ resolved
@@ -553,12 +553,8 @@
                     width,
                     height,
                     quality,
-<<<<<<< HEAD
-=======
                     fillWidth,
                     fillHeight,
-                    cropWhitespace,
->>>>>>> 58fb3e96
                     addPlayedIndicator,
                     blur,
                     backgroundColor,
@@ -641,12 +637,8 @@
                     width,
                     height,
                     quality,
-<<<<<<< HEAD
-=======
                     fillWidth,
                     fillHeight,
-                    cropWhitespace,
->>>>>>> 58fb3e96
                     addPlayedIndicator,
                     blur,
                     backgroundColor,
@@ -729,12 +721,8 @@
                     width,
                     height,
                     quality,
-<<<<<<< HEAD
-=======
                     fillWidth,
                     fillHeight,
-                    cropWhitespace,
->>>>>>> 58fb3e96
                     addPlayedIndicator,
                     blur,
                     backgroundColor,
@@ -789,13 +777,9 @@
             [FromQuery] int? width,
             [FromQuery] int? height,
             [FromQuery] int? quality,
-<<<<<<< HEAD
-            [FromQuery, ParameterObsolete] bool? cropWhitespace,
-=======
             [FromQuery] int? fillWidth,
             [FromQuery] int? fillHeight,
-            [FromQuery] bool? cropWhitespace,
->>>>>>> 58fb3e96
+            [FromQuery, ParameterObsolete] bool? cropWhitespace,
             [FromQuery] bool? addPlayedIndicator,
             [FromQuery] int? blur,
             [FromQuery] string? backgroundColor,
@@ -821,12 +805,8 @@
                     width,
                     height,
                     quality,
-<<<<<<< HEAD
-=======
                     fillWidth,
                     fillHeight,
-                    cropWhitespace,
->>>>>>> 58fb3e96
                     addPlayedIndicator,
                     blur,
                     backgroundColor,
@@ -881,13 +861,9 @@
             [FromQuery] int? width,
             [FromQuery] int? height,
             [FromQuery] int? quality,
-<<<<<<< HEAD
-            [FromQuery, ParameterObsolete] bool? cropWhitespace,
-=======
             [FromQuery] int? fillWidth,
             [FromQuery] int? fillHeight,
-            [FromQuery] bool? cropWhitespace,
->>>>>>> 58fb3e96
+            [FromQuery, ParameterObsolete] bool? cropWhitespace,
             [FromQuery] bool? addPlayedIndicator,
             [FromQuery] int? blur,
             [FromQuery] string? backgroundColor,
@@ -913,12 +889,8 @@
                     width,
                     height,
                     quality,
-<<<<<<< HEAD
-=======
                     fillWidth,
                     fillHeight,
-                    cropWhitespace,
->>>>>>> 58fb3e96
                     addPlayedIndicator,
                     blur,
                     backgroundColor,
@@ -974,13 +946,9 @@
             [FromQuery] int? width,
             [FromQuery] int? height,
             [FromQuery] int? quality,
-<<<<<<< HEAD
-            [FromQuery, ParameterObsolete] bool? cropWhitespace,
-=======
             [FromQuery] int? fillWidth,
             [FromQuery] int? fillHeight,
-            [FromQuery] bool? cropWhitespace,
->>>>>>> 58fb3e96
+            [FromQuery, ParameterObsolete] bool? cropWhitespace,
             [FromQuery] bool? addPlayedIndicator,
             [FromQuery] int? blur,
             [FromQuery] string? backgroundColor,
@@ -1005,12 +973,8 @@
                     width,
                     height,
                     quality,
-<<<<<<< HEAD
-=======
                     fillWidth,
                     fillHeight,
-                    cropWhitespace,
->>>>>>> 58fb3e96
                     addPlayedIndicator,
                     blur,
                     backgroundColor,
@@ -1065,13 +1029,9 @@
             [FromQuery] int? width,
             [FromQuery] int? height,
             [FromQuery] int? quality,
-<<<<<<< HEAD
-            [FromQuery, ParameterObsolete] bool? cropWhitespace,
-=======
             [FromQuery] int? fillWidth,
             [FromQuery] int? fillHeight,
-            [FromQuery] bool? cropWhitespace,
->>>>>>> 58fb3e96
+            [FromQuery, ParameterObsolete] bool? cropWhitespace,
             [FromQuery] bool? addPlayedIndicator,
             [FromQuery] int? blur,
             [FromQuery] string? backgroundColor,
@@ -1097,12 +1057,8 @@
                     width,
                     height,
                     quality,
-<<<<<<< HEAD
-=======
                     fillWidth,
                     fillHeight,
-                    cropWhitespace,
->>>>>>> 58fb3e96
                     addPlayedIndicator,
                     blur,
                     backgroundColor,
@@ -1158,13 +1114,9 @@
             [FromQuery] int? width,
             [FromQuery] int? height,
             [FromQuery] int? quality,
-<<<<<<< HEAD
-            [FromQuery, ParameterObsolete] bool? cropWhitespace,
-=======
             [FromQuery] int? fillWidth,
             [FromQuery] int? fillHeight,
-            [FromQuery] bool? cropWhitespace,
->>>>>>> 58fb3e96
+            [FromQuery, ParameterObsolete] bool? cropWhitespace,
             [FromQuery] bool? addPlayedIndicator,
             [FromQuery] int? blur,
             [FromQuery] string? backgroundColor,
@@ -1189,12 +1141,8 @@
                     width,
                     height,
                     quality,
-<<<<<<< HEAD
-=======
                     fillWidth,
                     fillHeight,
-                    cropWhitespace,
->>>>>>> 58fb3e96
                     addPlayedIndicator,
                     blur,
                     backgroundColor,
@@ -1249,13 +1197,9 @@
             [FromQuery] int? width,
             [FromQuery] int? height,
             [FromQuery] int? quality,
-<<<<<<< HEAD
-            [FromQuery, ParameterObsolete] bool? cropWhitespace,
-=======
             [FromQuery] int? fillWidth,
             [FromQuery] int? fillHeight,
-            [FromQuery] bool? cropWhitespace,
->>>>>>> 58fb3e96
+            [FromQuery, ParameterObsolete] bool? cropWhitespace,
             [FromQuery] bool? addPlayedIndicator,
             [FromQuery] int? blur,
             [FromQuery] string? backgroundColor,
@@ -1281,12 +1225,8 @@
                     width,
                     height,
                     quality,
-<<<<<<< HEAD
-=======
                     fillWidth,
                     fillHeight,
-                    cropWhitespace,
->>>>>>> 58fb3e96
                     addPlayedIndicator,
                     blur,
                     backgroundColor,
@@ -1342,13 +1282,9 @@
             [FromQuery] int? width,
             [FromQuery] int? height,
             [FromQuery] int? quality,
-<<<<<<< HEAD
-            [FromQuery, ParameterObsolete] bool? cropWhitespace,
-=======
             [FromQuery] int? fillWidth,
             [FromQuery] int? fillHeight,
-            [FromQuery] bool? cropWhitespace,
->>>>>>> 58fb3e96
+            [FromQuery, ParameterObsolete] bool? cropWhitespace,
             [FromQuery] bool? addPlayedIndicator,
             [FromQuery] int? blur,
             [FromQuery] string? backgroundColor,
@@ -1373,12 +1309,8 @@
                     width,
                     height,
                     quality,
-<<<<<<< HEAD
-=======
                     fillWidth,
                     fillHeight,
-                    cropWhitespace,
->>>>>>> 58fb3e96
                     addPlayedIndicator,
                     blur,
                     backgroundColor,
@@ -1433,13 +1365,9 @@
             [FromQuery] int? width,
             [FromQuery] int? height,
             [FromQuery] int? quality,
-<<<<<<< HEAD
-            [FromQuery, ParameterObsolete] bool? cropWhitespace,
-=======
             [FromQuery] int? fillWidth,
             [FromQuery] int? fillHeight,
-            [FromQuery] bool? cropWhitespace,
->>>>>>> 58fb3e96
+            [FromQuery, ParameterObsolete] bool? cropWhitespace,
             [FromQuery] bool? addPlayedIndicator,
             [FromQuery] int? blur,
             [FromQuery] string? backgroundColor,
@@ -1465,12 +1393,8 @@
                     width,
                     height,
                     quality,
-<<<<<<< HEAD
-=======
                     fillWidth,
                     fillHeight,
-                    cropWhitespace,
->>>>>>> 58fb3e96
                     addPlayedIndicator,
                     blur,
                     backgroundColor,
@@ -1526,13 +1450,9 @@
             [FromQuery] int? width,
             [FromQuery] int? height,
             [FromQuery] int? quality,
-<<<<<<< HEAD
-            [FromQuery, ParameterObsolete] bool? cropWhitespace,
-=======
             [FromQuery] int? fillWidth,
             [FromQuery] int? fillHeight,
-            [FromQuery] bool? cropWhitespace,
->>>>>>> 58fb3e96
+            [FromQuery, ParameterObsolete] bool? cropWhitespace,
             [FromQuery] bool? addPlayedIndicator,
             [FromQuery] int? blur,
             [FromQuery] string? backgroundColor,
@@ -1557,12 +1477,8 @@
                     width,
                     height,
                     quality,
-<<<<<<< HEAD
-=======
                     fillWidth,
                     fillHeight,
-                    cropWhitespace,
->>>>>>> 58fb3e96
                     addPlayedIndicator,
                     blur,
                     backgroundColor,
@@ -1617,13 +1533,9 @@
             [FromQuery] int? width,
             [FromQuery] int? height,
             [FromQuery] int? quality,
-<<<<<<< HEAD
-            [FromQuery, ParameterObsolete] bool? cropWhitespace,
-=======
             [FromQuery] int? fillWidth,
             [FromQuery] int? fillHeight,
-            [FromQuery] bool? cropWhitespace,
->>>>>>> 58fb3e96
+            [FromQuery, ParameterObsolete] bool? cropWhitespace,
             [FromQuery] bool? addPlayedIndicator,
             [FromQuery] int? blur,
             [FromQuery] string? backgroundColor,
@@ -1666,12 +1578,8 @@
                     width,
                     height,
                     quality,
-<<<<<<< HEAD
-=======
                     fillWidth,
                     fillHeight,
-                    cropWhitespace,
->>>>>>> 58fb3e96
                     addPlayedIndicator,
                     blur,
                     backgroundColor,
@@ -1728,13 +1636,9 @@
             [FromQuery] int? width,
             [FromQuery] int? height,
             [FromQuery] int? quality,
-<<<<<<< HEAD
-            [FromQuery, ParameterObsolete] bool? cropWhitespace,
-=======
             [FromQuery] int? fillWidth,
             [FromQuery] int? fillHeight,
-            [FromQuery] bool? cropWhitespace,
->>>>>>> 58fb3e96
+            [FromQuery, ParameterObsolete] bool? cropWhitespace,
             [FromQuery] bool? addPlayedIndicator,
             [FromQuery] int? blur,
             [FromQuery] string? backgroundColor,
@@ -1776,12 +1680,8 @@
                     width,
                     height,
                     quality,
-<<<<<<< HEAD
-=======
                     fillWidth,
                     fillHeight,
-                    cropWhitespace,
->>>>>>> 58fb3e96
                     addPlayedIndicator,
                     blur,
                     backgroundColor,
@@ -1865,12 +1765,8 @@
             int? width,
             int? height,
             int? quality,
-<<<<<<< HEAD
-=======
             int? fillWidth,
             int? fillHeight,
-            bool? cropWhitespace, // TODO: Remove
->>>>>>> 58fb3e96
             bool? addPlayedIndicator,
             int? blur,
             string? backgroundColor,
