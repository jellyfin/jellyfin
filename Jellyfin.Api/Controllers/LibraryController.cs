--- conflicted
+++ resolved
@@ -108,44 +108,8 @@
             return NotFound();
         }
 
-<<<<<<< HEAD
-        /// <summary>
-        /// Get theme songs for an item.
-        /// </summary>
-        /// <param name="itemId">The item id.</param>
-        /// <param name="userId">Optional. Filter by user id, and attach user data.</param>
-        /// <param name="inheritFromParent">Optional. Determines whether or not parent items should be searched for theme media.</param>
-        /// <response code="200">Theme songs returned.</response>
-        /// <response code="404">Item not found.</response>
-        /// <returns>The item theme songs.</returns>
-        [HttpGet("Items/{itemId}/ThemeSongs")]
-        [Authorize(Policy = Policies.DefaultAuthorization)]
-        [ProducesResponseType(StatusCodes.Status200OK)]
-        [ProducesResponseType(StatusCodes.Status404NotFound)]
-        public ActionResult<ThemeMediaResult> GetThemeSongs(
-            [FromRoute, Required] Guid itemId,
-            [FromQuery] Guid? userId,
-            [FromQuery] bool inheritFromParent = false)
-        {
-            userId = RequestHelpers.GetUserId(User, userId);
-            var user = userId.Value.Equals(default)
-                ? null
-                : _userManager.GetUserById(userId.Value);
-
-            var item = itemId.Equals(default)
-                ? (userId.Value.Equals(default)
-                    ? _libraryManager.RootFolder
-                    : _libraryManager.GetUserRootFolder())
-                : _libraryManager.GetItemById(itemId);
-
-            if (item is null)
-            {
-                return NotFound("Item not found.");
-            }
-=======
         return PhysicalFile(item.Path, MimeTypes.GetMimeType(item.Path), true);
     }
->>>>>>> 3fe64f69
 
     /// <summary>
     /// Gets critic review for an item.
@@ -179,12 +143,13 @@
         [FromQuery] Guid? userId,
         [FromQuery] bool inheritFromParent = false)
     {
-        var user = userId is null || userId.Value.Equals(default)
+            userId = RequestHelpers.GetUserId(User, userId);
+            var user = userId.Value.Equals(default)
             ? null
             : _userManager.GetUserById(userId.Value);
 
         var item = itemId.Equals(default)
-            ? (userId is null || userId.Value.Equals(default)
+                ? (userId.Value.Equals(default)
                 ? _libraryManager.RootFolder
                 : _libraryManager.GetUserRootFolder())
             : _libraryManager.GetItemById(itemId);
@@ -202,50 +167,11 @@
 
             if (themeItems.Any() || !inheritFromParent)
             {
-<<<<<<< HEAD
-                Items = items,
-                TotalRecordCount = items.Length,
-                OwnerId = item.Id
-            };
-        }
-
-        /// <summary>
-        /// Get theme videos for an item.
-        /// </summary>
-        /// <param name="itemId">The item id.</param>
-        /// <param name="userId">Optional. Filter by user id, and attach user data.</param>
-        /// <param name="inheritFromParent">Optional. Determines whether or not parent items should be searched for theme media.</param>
-        /// <response code="200">Theme videos returned.</response>
-        /// <response code="404">Item not found.</response>
-        /// <returns>The item theme videos.</returns>
-        [HttpGet("Items/{itemId}/ThemeVideos")]
-        [Authorize(Policy = Policies.DefaultAuthorization)]
-        [ProducesResponseType(StatusCodes.Status200OK)]
-        [ProducesResponseType(StatusCodes.Status404NotFound)]
-        public ActionResult<ThemeMediaResult> GetThemeVideos(
-            [FromRoute, Required] Guid itemId,
-            [FromQuery] Guid? userId,
-            [FromQuery] bool inheritFromParent = false)
-        {
-            userId = RequestHelpers.GetUserId(User, userId);
-            var user = userId.Value.Equals(default)
-                ? null
-                : _userManager.GetUserById(userId.Value);
-
-            var item = itemId.Equals(default)
-                ? (userId.Value.Equals(default)
-                    ? _libraryManager.RootFolder
-                    : _libraryManager.GetUserRootFolder())
-                : _libraryManager.GetItemById(itemId);
-
-            if (item is null)
-=======
                 break;
             }
 
             var parent = item.GetParent();
             if (parent is null)
->>>>>>> 3fe64f69
             {
                 break;
             }
@@ -284,12 +210,13 @@
         [FromQuery] Guid? userId,
         [FromQuery] bool inheritFromParent = false)
     {
-        var user = userId is null || userId.Value.Equals(default)
+            userId = RequestHelpers.GetUserId(User, userId);
+            var user = userId.Value.Equals(default)
             ? null
             : _userManager.GetUserById(userId.Value);
 
         var item = itemId.Equals(default)
-            ? (userId is null || userId.Value.Equals(default)
+                ? (userId.Value.Equals(default)
                 ? _libraryManager.RootFolder
                 : _libraryManager.GetUserRootFolder())
             : _libraryManager.GetItemById(itemId);
@@ -415,77 +342,14 @@
             return Unauthorized("Unauthorized access");
         }
 
-<<<<<<< HEAD
-        /// <summary>
-        /// Get item counts.
-        /// </summary>
-        /// <param name="userId">Optional. Get counts from a specific user's library.</param>
-        /// <param name="isFavorite">Optional. Get counts of favorite items.</param>
-        /// <response code="200">Item counts returned.</response>
-        /// <returns>Item counts.</returns>
-        [HttpGet("Items/Counts")]
-        [Authorize(Policy = Policies.DefaultAuthorization)]
-        [ProducesResponseType(StatusCodes.Status200OK)]
-        public ActionResult<ItemCounts> GetItemCounts(
-            [FromQuery] Guid? userId,
-            [FromQuery] bool? isFavorite)
-        {
-            userId = RequestHelpers.GetUserId(User, userId);
-            var user = userId.Value.Equals(default)
-                ? null
-                : _userManager.GetUserById(userId.Value);
-
-            var counts = new ItemCounts
-            {
-                AlbumCount = GetCount(BaseItemKind.MusicAlbum, user, isFavorite),
-                EpisodeCount = GetCount(BaseItemKind.Episode, user, isFavorite),
-                MovieCount = GetCount(BaseItemKind.Movie, user, isFavorite),
-                SeriesCount = GetCount(BaseItemKind.Series, user, isFavorite),
-                SongCount = GetCount(BaseItemKind.Audio, user, isFavorite),
-                MusicVideoCount = GetCount(BaseItemKind.MusicVideo, user, isFavorite),
-                BoxSetCount = GetCount(BaseItemKind.BoxSet, user, isFavorite),
-                BookCount = GetCount(BaseItemKind.Book, user, isFavorite)
-            };
-
-            return counts;
-        }
-
-        /// <summary>
-        /// Gets all parents of an item.
-        /// </summary>
-        /// <param name="itemId">The item id.</param>
-        /// <param name="userId">Optional. Filter by user id, and attach user data.</param>
-        /// <response code="200">Item parents returned.</response>
-        /// <response code="404">Item not found.</response>
-        /// <returns>Item parents.</returns>
-        [HttpGet("Items/{itemId}/Ancestors")]
-        [Authorize(Policy = Policies.DefaultAuthorization)]
-        [ProducesResponseType(StatusCodes.Status200OK)]
-        [ProducesResponseType(StatusCodes.Status404NotFound)]
-        public ActionResult<IEnumerable<BaseItemDto>> GetAncestors([FromRoute, Required] Guid itemId, [FromQuery] Guid? userId)
-        {
-            var item = _libraryManager.GetItemById(itemId);
-            userId = RequestHelpers.GetUserId(User, userId);
-
-            if (item is null)
-            {
-                return NotFound("Item not found");
-            }
-=======
         _libraryManager.DeleteItem(
             item,
             new DeleteOptions { DeleteFileLocation = true },
             true);
->>>>>>> 3fe64f69
 
         return NoContent();
     }
 
-<<<<<<< HEAD
-            var user = userId.Value.Equals(default)
-                ? null
-                : _userManager.GetUserById(userId.Value);
-=======
     /// <summary>
     /// Deletes items from the library and filesystem.
     /// </summary>
@@ -503,7 +367,6 @@
         {
             return NoContent();
         }
->>>>>>> 3fe64f69
 
         foreach (var i in ids)
         {
@@ -543,7 +406,8 @@
         [FromQuery] Guid? userId,
         [FromQuery] bool? isFavorite)
     {
-        var user = userId is null || userId.Value.Equals(default)
+            userId = RequestHelpers.GetUserId(User, userId);
+            var user = userId.Value.Equals(default)
             ? null
             : _userManager.GetUserById(userId.Value);
 
@@ -577,6 +441,7 @@
     public ActionResult<IEnumerable<BaseItemDto>> GetAncestors([FromRoute, Required] Guid itemId, [FromQuery] Guid? userId)
     {
         var item = _libraryManager.GetItemById(itemId);
+            userId = RequestHelpers.GetUserId(User, userId);
 
         if (item is null)
         {
@@ -585,7 +450,7 @@
 
         var baseItemDtos = new List<BaseItemDto>();
 
-        var user = userId is null || userId.Value.Equals(default)
+            var user = userId.Value.Equals(default)
             ? null
             : _userManager.GetUserById(userId.Value);
 
@@ -722,56 +587,6 @@
         return NoContent();
     }
 
-<<<<<<< HEAD
-            // Quotes are valid in linux. They'll possibly cause issues here.
-            var filename = Path.GetFileName(item.Path)?.Replace("\"", string.Empty, StringComparison.Ordinal);
-
-            return PhysicalFile(item.Path, MimeTypes.GetMimeType(item.Path), filename, true);
-        }
-
-        /// <summary>
-        /// Gets similar items.
-        /// </summary>
-        /// <param name="itemId">The item id.</param>
-        /// <param name="excludeArtistIds">Exclude artist ids.</param>
-        /// <param name="userId">Optional. Filter by user id, and attach user data.</param>
-        /// <param name="limit">Optional. The maximum number of records to return.</param>
-        /// <param name="fields">Optional. Specify additional fields of information to return in the output. This allows multiple, comma delimited. Options: Budget, Chapters, DateCreated, Genres, HomePageUrl, IndexOptions, MediaStreams, Overview, ParentId, Path, People, ProviderIds, PrimaryImageAspectRatio, Revenue, SortName, Studios, Taglines, TrailerUrls.</param>
-        /// <response code="200">Similar items returned.</response>
-        /// <returns>A <see cref="QueryResult{BaseItemDto}"/> containing the similar items.</returns>
-        [HttpGet("Artists/{itemId}/Similar", Name = "GetSimilarArtists")]
-        [HttpGet("Items/{itemId}/Similar")]
-        [HttpGet("Albums/{itemId}/Similar", Name = "GetSimilarAlbums")]
-        [HttpGet("Shows/{itemId}/Similar", Name = "GetSimilarShows")]
-        [HttpGet("Movies/{itemId}/Similar", Name = "GetSimilarMovies")]
-        [HttpGet("Trailers/{itemId}/Similar", Name = "GetSimilarTrailers")]
-        [Authorize(Policy = Policies.DefaultAuthorization)]
-        [ProducesResponseType(StatusCodes.Status200OK)]
-        public ActionResult<QueryResult<BaseItemDto>> GetSimilarItems(
-            [FromRoute, Required] Guid itemId,
-            [FromQuery, ModelBinder(typeof(CommaDelimitedArrayModelBinder))] Guid[] excludeArtistIds,
-            [FromQuery] Guid? userId,
-            [FromQuery] int? limit,
-            [FromQuery, ModelBinder(typeof(CommaDelimitedArrayModelBinder))] ItemFields[] fields)
-        {
-            userId = RequestHelpers.GetUserId(User, userId);
-            var item = itemId.Equals(default)
-                ? (userId.Value.Equals(default)
-                    ? _libraryManager.RootFolder
-                    : _libraryManager.GetUserRootFolder())
-                : _libraryManager.GetItemById(itemId);
-
-            if (item is Episode || (item is IItemByName && item is not MusicArtist))
-            {
-                return new QueryResult<BaseItemDto>();
-            }
-
-            var user = userId.Value.Equals(default)
-                ? null
-                : _userManager.GetUserById(userId.Value);
-            var dtoOptions = new DtoOptions { Fields = fields }
-                .AddClientFields(User);
-=======
     /// <summary>
     /// Reports that new movies have been added by an external source.
     /// </summary>
@@ -811,7 +626,6 @@
         {
             return NotFound();
         }
->>>>>>> 3fe64f69
 
         var user = _userManager.GetUserById(User.GetUserId());
 
@@ -866,8 +680,9 @@
         [FromQuery] int? limit,
         [FromQuery, ModelBinder(typeof(CommaDelimitedArrayModelBinder))] ItemFields[] fields)
     {
+            userId = RequestHelpers.GetUserId(User, userId);
         var item = itemId.Equals(default)
-            ? (userId is null || userId.Value.Equals(default)
+                ? (userId.Value.Equals(default)
                 ? _libraryManager.RootFolder
                 : _libraryManager.GetUserRootFolder())
             : _libraryManager.GetItemById(itemId);
@@ -882,7 +697,7 @@
             return new QueryResult<BaseItemDto>();
         }
 
-        var user = userId is null || userId.Value.Equals(default)
+            var user = userId.Value.Equals(default)
             ? null
             : _userManager.GetUserById(userId.Value);
         var dtoOptions = new DtoOptions { Fields = fields }
