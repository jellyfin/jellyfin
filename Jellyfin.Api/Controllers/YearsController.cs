--- conflicted
+++ resolved
@@ -46,56 +46,6 @@
         _dtoService = dtoService;
     }
 
-<<<<<<< HEAD
-        /// <summary>
-        /// Get years.
-        /// </summary>
-        /// <param name="startIndex">Skips over a given number of items within the results. Use for paging.</param>
-        /// <param name="limit">Optional. The maximum number of records to return.</param>
-        /// <param name="sortOrder">Sort Order - Ascending,Descending.</param>
-        /// <param name="parentId">Specify this to localize the search to a specific item or folder. Omit to use the root.</param>
-        /// <param name="fields">Optional. Specify additional fields of information to return in the output.</param>
-        /// <param name="excludeItemTypes">Optional. If specified, results will be excluded based on item type. This allows multiple, comma delimited.</param>
-        /// <param name="includeItemTypes">Optional. If specified, results will be included based on item type. This allows multiple, comma delimited.</param>
-        /// <param name="mediaTypes">Optional. Filter by MediaType. Allows multiple, comma delimited.</param>
-        /// <param name="sortBy">Optional. Specify one or more sort orders, comma delimited. Options: Album, AlbumArtist, Artist, Budget, CommunityRating, CriticRating, DateCreated, DatePlayed, PlayCount, PremiereDate, ProductionYear, SortName, Random, Revenue, Runtime.</param>
-        /// <param name="enableUserData">Optional. Include user data.</param>
-        /// <param name="imageTypeLimit">Optional. The max number of images to return, per image type.</param>
-        /// <param name="enableImageTypes">Optional. The image types to include in the output.</param>
-        /// <param name="userId">User Id.</param>
-        /// <param name="recursive">Search recursively.</param>
-        /// <param name="enableImages">Optional. Include image information in output.</param>
-        /// <response code="200">Year query returned.</response>
-        /// <returns> A <see cref="QueryResult{BaseItemDto}"/> containing the year result.</returns>
-        [HttpGet]
-        [ProducesResponseType(StatusCodes.Status200OK)]
-        public ActionResult<QueryResult<BaseItemDto>> GetYears(
-            [FromQuery] int? startIndex,
-            [FromQuery] int? limit,
-            [FromQuery, ModelBinder(typeof(CommaDelimitedArrayModelBinder))] SortOrder[] sortOrder,
-            [FromQuery] Guid? parentId,
-            [FromQuery, ModelBinder(typeof(CommaDelimitedArrayModelBinder))] ItemFields[] fields,
-            [FromQuery, ModelBinder(typeof(CommaDelimitedArrayModelBinder))] BaseItemKind[] excludeItemTypes,
-            [FromQuery, ModelBinder(typeof(CommaDelimitedArrayModelBinder))] BaseItemKind[] includeItemTypes,
-            [FromQuery, ModelBinder(typeof(CommaDelimitedArrayModelBinder))] string[] mediaTypes,
-            [FromQuery, ModelBinder(typeof(CommaDelimitedArrayModelBinder))] string[] sortBy,
-            [FromQuery] bool? enableUserData,
-            [FromQuery] int? imageTypeLimit,
-            [FromQuery, ModelBinder(typeof(CommaDelimitedArrayModelBinder))] ImageType[] enableImageTypes,
-            [FromQuery] Guid? userId,
-            [FromQuery] bool recursive = true,
-            [FromQuery] bool? enableImages = true)
-        {
-            userId = RequestHelpers.GetUserId(User, userId);
-            var dtoOptions = new DtoOptions { Fields = fields }
-                .AddClientFields(User)
-                .AddAdditionalDtoOptions(enableImages, enableUserData, imageTypeLimit, enableImageTypes);
-
-            User? user = userId.Value.Equals(default)
-                ? null
-                : _userManager.GetUserById(userId.Value);
-            BaseItem parentItem = _libraryManager.GetParentItem(parentId, userId);
-=======
     /// <summary>
     /// Get years.
     /// </summary>
@@ -135,15 +85,15 @@
         [FromQuery] bool recursive = true,
         [FromQuery] bool? enableImages = true)
     {
+            userId = RequestHelpers.GetUserId(User, userId);
         var dtoOptions = new DtoOptions { Fields = fields }
             .AddClientFields(User)
             .AddAdditionalDtoOptions(enableImages, enableUserData, imageTypeLimit, enableImageTypes);
 
-        User? user = userId is null || userId.Value.Equals(default)
+            User? user = userId.Value.Equals(default)
             ? null
             : _userManager.GetUserById(userId.Value);
         BaseItem parentItem = _libraryManager.GetParentItem(parentId, userId);
->>>>>>> 3fe64f69
 
         var query = new InternalItemsQuery(user)
         {
@@ -189,40 +139,7 @@
                 ibnItems = ibnItems.Skip(startIndex.Value);
             }
 
-<<<<<<< HEAD
-            var tuples = ibnItems.Select(i => new Tuple<BaseItem, List<BaseItem>>(i, new List<BaseItem>()));
-
-            var dtos = tuples.Select(i => _dtoService.GetItemByNameDto(i.Item1, dtoOptions, i.Item2, user));
-
-            var result = new QueryResult<BaseItemDto>(
-                startIndex,
-                ibnItemsArray.Count,
-                dtos.Where(i => i is not null).ToArray());
-            return result;
-        }
-
-        /// <summary>
-        /// Gets a year.
-        /// </summary>
-        /// <param name="year">The year.</param>
-        /// <param name="userId">Optional. Filter by user id, and attach user data.</param>
-        /// <response code="200">Year returned.</response>
-        /// <response code="404">Year not found.</response>
-        /// <returns>
-        /// An <see cref="OkResult"/> containing the year,
-        /// or a <see cref="NotFoundResult"/> if year not found.
-        /// </returns>
-        [HttpGet("{year}")]
-        [ProducesResponseType(StatusCodes.Status200OK)]
-        [ProducesResponseType(StatusCodes.Status404NotFound)]
-        public ActionResult<BaseItemDto> GetYear([FromRoute, Required] int year, [FromQuery] Guid? userId)
-        {
-            userId = RequestHelpers.GetUserId(User, userId);
-            var item = _libraryManager.GetYear(year);
-            if (item is null)
-=======
             if (limit.HasValue)
->>>>>>> 3fe64f69
             {
                 ibnItems = ibnItems.Take(limit.Value);
             }
@@ -230,13 +147,6 @@
 
         var tuples = ibnItems.Select(i => new Tuple<BaseItem, List<BaseItem>>(i, new List<BaseItem>()));
 
-<<<<<<< HEAD
-            if (!userId.Value.Equals(default))
-            {
-                var user = _userManager.GetUserById(userId.Value);
-                return _dtoService.GetBaseItemDto(item, dtoOptions, user);
-            }
-=======
         var dtos = tuples.Select(i => _dtoService.GetItemByNameDto(i.Item1, dtoOptions, i.Item2, user));
 
         var result = new QueryResult<BaseItemDto>(
@@ -245,7 +155,6 @@
             dtos.Where(i => i is not null).ToArray());
         return result;
     }
->>>>>>> 3fe64f69
 
     /// <summary>
     /// Gets a year.
@@ -263,6 +172,7 @@
     [ProducesResponseType(StatusCodes.Status404NotFound)]
     public ActionResult<BaseItemDto> GetYear([FromRoute, Required] int year, [FromQuery] Guid? userId)
     {
+            userId = RequestHelpers.GetUserId(User, userId);
         var item = _libraryManager.GetYear(year);
         if (item is null)
         {
@@ -272,7 +182,7 @@
         var dtoOptions = new DtoOptions()
             .AddClientFields(User);
 
-        if (userId.HasValue && !userId.Value.Equals(default))
+            if (!userId.Value.Equals(default))
         {
             var user = _userManager.GetUserById(userId.Value);
             return _dtoService.GetBaseItemDto(item, dtoOptions, user);
