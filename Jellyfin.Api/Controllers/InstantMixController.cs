using System;
using System.Collections.Generic;
using System.ComponentModel.DataAnnotations;
using Jellyfin.Api.Extensions;
using Jellyfin.Api.Helpers;
using Jellyfin.Api.ModelBinders;
using Jellyfin.Data.Entities;
using MediaBrowser.Controller.Dto;
using MediaBrowser.Controller.Entities;
using MediaBrowser.Controller.Library;
using MediaBrowser.Controller.Playlists;
using MediaBrowser.Model.Dto;
using MediaBrowser.Model.Entities;
using MediaBrowser.Model.Querying;
using Microsoft.AspNetCore.Authorization;
using Microsoft.AspNetCore.Http;
using Microsoft.AspNetCore.Mvc;

namespace Jellyfin.Api.Controllers;

/// <summary>
/// The instant mix controller.
/// </summary>
[Route("")]
[Authorize]
public class InstantMixController : BaseJellyfinApiController
{
    private readonly IUserManager _userManager;
    private readonly IDtoService _dtoService;
    private readonly ILibraryManager _libraryManager;
    private readonly IMusicManager _musicManager;

    /// <summary>
    /// Initializes a new instance of the <see cref="InstantMixController"/> class.
    /// </summary>
    /// <param name="userManager">Instance of the <see cref="IUserManager"/> interface.</param>
    /// <param name="dtoService">Instance of the <see cref="IDtoService"/> interface.</param>
    /// <param name="musicManager">Instance of the <see cref="IMusicManager"/> interface.</param>
    /// <param name="libraryManager">Instance of the <see cref="ILibraryManager"/> interface.</param>
    public InstantMixController(
        IUserManager userManager,
        IDtoService dtoService,
        IMusicManager musicManager,
        ILibraryManager libraryManager)
    {
        _userManager = userManager;
        _dtoService = dtoService;
        _musicManager = musicManager;
        _libraryManager = libraryManager;
    }

<<<<<<< HEAD
        /// <summary>
        /// Creates an instant playlist based on a given song.
        /// </summary>
        /// <param name="id">The item id.</param>
        /// <param name="userId">Optional. Filter by user id, and attach user data.</param>
        /// <param name="limit">Optional. The maximum number of records to return.</param>
        /// <param name="fields">Optional. Specify additional fields of information to return in the output.</param>
        /// <param name="enableImages">Optional. Include image information in output.</param>
        /// <param name="enableUserData">Optional. Include user data.</param>
        /// <param name="imageTypeLimit">Optional. The max number of images to return, per image type.</param>
        /// <param name="enableImageTypes">Optional. The image types to include in the output.</param>
        /// <response code="200">Instant playlist returned.</response>
        /// <returns>A <see cref="QueryResult{BaseItemDto}"/> with the playlist items.</returns>
        [HttpGet("Songs/{id}/InstantMix")]
        [ProducesResponseType(StatusCodes.Status200OK)]
        public ActionResult<QueryResult<BaseItemDto>> GetInstantMixFromSong(
            [FromRoute, Required] Guid id,
            [FromQuery] Guid? userId,
            [FromQuery] int? limit,
            [FromQuery, ModelBinder(typeof(CommaDelimitedArrayModelBinder))] ItemFields[] fields,
            [FromQuery] bool? enableImages,
            [FromQuery] bool? enableUserData,
            [FromQuery] int? imageTypeLimit,
            [FromQuery, ModelBinder(typeof(CommaDelimitedArrayModelBinder))] ImageType[] enableImageTypes)
        {
            var item = _libraryManager.GetItemById(id);
            userId = RequestHelpers.GetUserId(User, userId);
            var user = userId.Value.Equals(default)
                ? null
                : _userManager.GetUserById(userId.Value);
            var dtoOptions = new DtoOptions { Fields = fields }
                .AddClientFields(User)
                .AddAdditionalDtoOptions(enableImages, enableUserData, imageTypeLimit, enableImageTypes);
            var items = _musicManager.GetInstantMixFromItem(item, user, dtoOptions);
            return GetResult(items, user, limit, dtoOptions);
        }

        /// <summary>
        /// Creates an instant playlist based on a given album.
        /// </summary>
        /// <param name="id">The item id.</param>
        /// <param name="userId">Optional. Filter by user id, and attach user data.</param>
        /// <param name="limit">Optional. The maximum number of records to return.</param>
        /// <param name="fields">Optional. Specify additional fields of information to return in the output.</param>
        /// <param name="enableImages">Optional. Include image information in output.</param>
        /// <param name="enableUserData">Optional. Include user data.</param>
        /// <param name="imageTypeLimit">Optional. The max number of images to return, per image type.</param>
        /// <param name="enableImageTypes">Optional. The image types to include in the output.</param>
        /// <response code="200">Instant playlist returned.</response>
        /// <returns>A <see cref="QueryResult{BaseItemDto}"/> with the playlist items.</returns>
        [HttpGet("Albums/{id}/InstantMix")]
        [ProducesResponseType(StatusCodes.Status200OK)]
        public ActionResult<QueryResult<BaseItemDto>> GetInstantMixFromAlbum(
            [FromRoute, Required] Guid id,
            [FromQuery] Guid? userId,
            [FromQuery] int? limit,
            [FromQuery, ModelBinder(typeof(CommaDelimitedArrayModelBinder))] ItemFields[] fields,
            [FromQuery] bool? enableImages,
            [FromQuery] bool? enableUserData,
            [FromQuery] int? imageTypeLimit,
            [FromQuery, ModelBinder(typeof(CommaDelimitedArrayModelBinder))] ImageType[] enableImageTypes)
        {
            var album = _libraryManager.GetItemById(id);
            userId = RequestHelpers.GetUserId(User, userId);
            var user = userId.Value.Equals(default)
                ? null
                : _userManager.GetUserById(userId.Value);
            var dtoOptions = new DtoOptions { Fields = fields }
                .AddClientFields(User)
                .AddAdditionalDtoOptions(enableImages, enableUserData, imageTypeLimit, enableImageTypes);
            var items = _musicManager.GetInstantMixFromItem(album, user, dtoOptions);
            return GetResult(items, user, limit, dtoOptions);
        }

        /// <summary>
        /// Creates an instant playlist based on a given playlist.
        /// </summary>
        /// <param name="id">The item id.</param>
        /// <param name="userId">Optional. Filter by user id, and attach user data.</param>
        /// <param name="limit">Optional. The maximum number of records to return.</param>
        /// <param name="fields">Optional. Specify additional fields of information to return in the output.</param>
        /// <param name="enableImages">Optional. Include image information in output.</param>
        /// <param name="enableUserData">Optional. Include user data.</param>
        /// <param name="imageTypeLimit">Optional. The max number of images to return, per image type.</param>
        /// <param name="enableImageTypes">Optional. The image types to include in the output.</param>
        /// <response code="200">Instant playlist returned.</response>
        /// <returns>A <see cref="QueryResult{BaseItemDto}"/> with the playlist items.</returns>
        [HttpGet("Playlists/{id}/InstantMix")]
        [ProducesResponseType(StatusCodes.Status200OK)]
        public ActionResult<QueryResult<BaseItemDto>> GetInstantMixFromPlaylist(
            [FromRoute, Required] Guid id,
            [FromQuery] Guid? userId,
            [FromQuery] int? limit,
            [FromQuery, ModelBinder(typeof(CommaDelimitedArrayModelBinder))] ItemFields[] fields,
            [FromQuery] bool? enableImages,
            [FromQuery] bool? enableUserData,
            [FromQuery] int? imageTypeLimit,
            [FromQuery, ModelBinder(typeof(CommaDelimitedArrayModelBinder))] ImageType[] enableImageTypes)
        {
            var playlist = (Playlist)_libraryManager.GetItemById(id);
            userId = RequestHelpers.GetUserId(User, userId);
            var user = userId.Value.Equals(default)
                ? null
                : _userManager.GetUserById(userId.Value);
            var dtoOptions = new DtoOptions { Fields = fields }
                .AddClientFields(User)
                .AddAdditionalDtoOptions(enableImages, enableUserData, imageTypeLimit, enableImageTypes);
            var items = _musicManager.GetInstantMixFromItem(playlist, user, dtoOptions);
            return GetResult(items, user, limit, dtoOptions);
        }

        /// <summary>
        /// Creates an instant playlist based on a given genre.
        /// </summary>
        /// <param name="name">The genre name.</param>
        /// <param name="userId">Optional. Filter by user id, and attach user data.</param>
        /// <param name="limit">Optional. The maximum number of records to return.</param>
        /// <param name="fields">Optional. Specify additional fields of information to return in the output.</param>
        /// <param name="enableImages">Optional. Include image information in output.</param>
        /// <param name="enableUserData">Optional. Include user data.</param>
        /// <param name="imageTypeLimit">Optional. The max number of images to return, per image type.</param>
        /// <param name="enableImageTypes">Optional. The image types to include in the output.</param>
        /// <response code="200">Instant playlist returned.</response>
        /// <returns>A <see cref="QueryResult{BaseItemDto}"/> with the playlist items.</returns>
        [HttpGet("MusicGenres/{name}/InstantMix")]
        [ProducesResponseType(StatusCodes.Status200OK)]
        public ActionResult<QueryResult<BaseItemDto>> GetInstantMixFromMusicGenreByName(
            [FromRoute, Required] string name,
            [FromQuery] Guid? userId,
            [FromQuery] int? limit,
            [FromQuery, ModelBinder(typeof(CommaDelimitedArrayModelBinder))] ItemFields[] fields,
            [FromQuery] bool? enableImages,
            [FromQuery] bool? enableUserData,
            [FromQuery] int? imageTypeLimit,
            [FromQuery, ModelBinder(typeof(CommaDelimitedArrayModelBinder))] ImageType[] enableImageTypes)
        {
            userId = RequestHelpers.GetUserId(User, userId);
            var user = userId.Value.Equals(default)
                ? null
                : _userManager.GetUserById(userId.Value);
            var dtoOptions = new DtoOptions { Fields = fields }
                .AddClientFields(User)
                .AddAdditionalDtoOptions(enableImages, enableUserData, imageTypeLimit, enableImageTypes);
            var items = _musicManager.GetInstantMixFromGenres(new[] { name }, user, dtoOptions);
            return GetResult(items, user, limit, dtoOptions);
        }

        /// <summary>
        /// Creates an instant playlist based on a given artist.
        /// </summary>
        /// <param name="id">The item id.</param>
        /// <param name="userId">Optional. Filter by user id, and attach user data.</param>
        /// <param name="limit">Optional. The maximum number of records to return.</param>
        /// <param name="fields">Optional. Specify additional fields of information to return in the output.</param>
        /// <param name="enableImages">Optional. Include image information in output.</param>
        /// <param name="enableUserData">Optional. Include user data.</param>
        /// <param name="imageTypeLimit">Optional. The max number of images to return, per image type.</param>
        /// <param name="enableImageTypes">Optional. The image types to include in the output.</param>
        /// <response code="200">Instant playlist returned.</response>
        /// <returns>A <see cref="QueryResult{BaseItemDto}"/> with the playlist items.</returns>
        [HttpGet("Artists/{id}/InstantMix")]
        [ProducesResponseType(StatusCodes.Status200OK)]
        public ActionResult<QueryResult<BaseItemDto>> GetInstantMixFromArtists(
            [FromRoute, Required] Guid id,
            [FromQuery] Guid? userId,
            [FromQuery] int? limit,
            [FromQuery, ModelBinder(typeof(CommaDelimitedArrayModelBinder))] ItemFields[] fields,
            [FromQuery] bool? enableImages,
            [FromQuery] bool? enableUserData,
            [FromQuery] int? imageTypeLimit,
            [FromQuery, ModelBinder(typeof(CommaDelimitedArrayModelBinder))] ImageType[] enableImageTypes)
        {
            var item = _libraryManager.GetItemById(id);
            userId = RequestHelpers.GetUserId(User, userId);
            var user = userId.Value.Equals(default)
                ? null
                : _userManager.GetUserById(userId.Value);
            var dtoOptions = new DtoOptions { Fields = fields }
                .AddClientFields(User)
                .AddAdditionalDtoOptions(enableImages, enableUserData, imageTypeLimit, enableImageTypes);
            var items = _musicManager.GetInstantMixFromItem(item, user, dtoOptions);
            return GetResult(items, user, limit, dtoOptions);
        }

        /// <summary>
        /// Creates an instant playlist based on a given item.
        /// </summary>
        /// <param name="id">The item id.</param>
        /// <param name="userId">Optional. Filter by user id, and attach user data.</param>
        /// <param name="limit">Optional. The maximum number of records to return.</param>
        /// <param name="fields">Optional. Specify additional fields of information to return in the output.</param>
        /// <param name="enableImages">Optional. Include image information in output.</param>
        /// <param name="enableUserData">Optional. Include user data.</param>
        /// <param name="imageTypeLimit">Optional. The max number of images to return, per image type.</param>
        /// <param name="enableImageTypes">Optional. The image types to include in the output.</param>
        /// <response code="200">Instant playlist returned.</response>
        /// <returns>A <see cref="QueryResult{BaseItemDto}"/> with the playlist items.</returns>
        [HttpGet("Items/{id}/InstantMix")]
        [ProducesResponseType(StatusCodes.Status200OK)]
        public ActionResult<QueryResult<BaseItemDto>> GetInstantMixFromItem(
            [FromRoute, Required] Guid id,
            [FromQuery] Guid? userId,
            [FromQuery] int? limit,
            [FromQuery, ModelBinder(typeof(CommaDelimitedArrayModelBinder))] ItemFields[] fields,
            [FromQuery] bool? enableImages,
            [FromQuery] bool? enableUserData,
            [FromQuery] int? imageTypeLimit,
            [FromQuery, ModelBinder(typeof(CommaDelimitedArrayModelBinder))] ImageType[] enableImageTypes)
        {
            var item = _libraryManager.GetItemById(id);
            userId = RequestHelpers.GetUserId(User, userId);
            var user = userId.Value.Equals(default)
                ? null
                : _userManager.GetUserById(userId.Value);
            var dtoOptions = new DtoOptions { Fields = fields }
                .AddClientFields(User)
                .AddAdditionalDtoOptions(enableImages, enableUserData, imageTypeLimit, enableImageTypes);
            var items = _musicManager.GetInstantMixFromItem(item, user, dtoOptions);
            return GetResult(items, user, limit, dtoOptions);
        }
=======
    /// <summary>
    /// Creates an instant playlist based on a given song.
    /// </summary>
    /// <param name="id">The item id.</param>
    /// <param name="userId">Optional. Filter by user id, and attach user data.</param>
    /// <param name="limit">Optional. The maximum number of records to return.</param>
    /// <param name="fields">Optional. Specify additional fields of information to return in the output.</param>
    /// <param name="enableImages">Optional. Include image information in output.</param>
    /// <param name="enableUserData">Optional. Include user data.</param>
    /// <param name="imageTypeLimit">Optional. The max number of images to return, per image type.</param>
    /// <param name="enableImageTypes">Optional. The image types to include in the output.</param>
    /// <response code="200">Instant playlist returned.</response>
    /// <returns>A <see cref="QueryResult{BaseItemDto}"/> with the playlist items.</returns>
    [HttpGet("Songs/{id}/InstantMix")]
    [ProducesResponseType(StatusCodes.Status200OK)]
    public ActionResult<QueryResult<BaseItemDto>> GetInstantMixFromSong(
        [FromRoute, Required] Guid id,
        [FromQuery] Guid? userId,
        [FromQuery] int? limit,
        [FromQuery, ModelBinder(typeof(CommaDelimitedArrayModelBinder))] ItemFields[] fields,
        [FromQuery] bool? enableImages,
        [FromQuery] bool? enableUserData,
        [FromQuery] int? imageTypeLimit,
        [FromQuery, ModelBinder(typeof(CommaDelimitedArrayModelBinder))] ImageType[] enableImageTypes)
    {
        var item = _libraryManager.GetItemById(id);
        var user = userId is null || userId.Value.Equals(default)
            ? null
            : _userManager.GetUserById(userId.Value);
        var dtoOptions = new DtoOptions { Fields = fields }
            .AddClientFields(User)
            .AddAdditionalDtoOptions(enableImages, enableUserData, imageTypeLimit, enableImageTypes);
        var items = _musicManager.GetInstantMixFromItem(item, user, dtoOptions);
        return GetResult(items, user, limit, dtoOptions);
    }

    /// <summary>
    /// Creates an instant playlist based on a given album.
    /// </summary>
    /// <param name="id">The item id.</param>
    /// <param name="userId">Optional. Filter by user id, and attach user data.</param>
    /// <param name="limit">Optional. The maximum number of records to return.</param>
    /// <param name="fields">Optional. Specify additional fields of information to return in the output.</param>
    /// <param name="enableImages">Optional. Include image information in output.</param>
    /// <param name="enableUserData">Optional. Include user data.</param>
    /// <param name="imageTypeLimit">Optional. The max number of images to return, per image type.</param>
    /// <param name="enableImageTypes">Optional. The image types to include in the output.</param>
    /// <response code="200">Instant playlist returned.</response>
    /// <returns>A <see cref="QueryResult{BaseItemDto}"/> with the playlist items.</returns>
    [HttpGet("Albums/{id}/InstantMix")]
    [ProducesResponseType(StatusCodes.Status200OK)]
    public ActionResult<QueryResult<BaseItemDto>> GetInstantMixFromAlbum(
        [FromRoute, Required] Guid id,
        [FromQuery] Guid? userId,
        [FromQuery] int? limit,
        [FromQuery, ModelBinder(typeof(CommaDelimitedArrayModelBinder))] ItemFields[] fields,
        [FromQuery] bool? enableImages,
        [FromQuery] bool? enableUserData,
        [FromQuery] int? imageTypeLimit,
        [FromQuery, ModelBinder(typeof(CommaDelimitedArrayModelBinder))] ImageType[] enableImageTypes)
    {
        var album = _libraryManager.GetItemById(id);
        var user = userId is null || userId.Value.Equals(default)
            ? null
            : _userManager.GetUserById(userId.Value);
        var dtoOptions = new DtoOptions { Fields = fields }
            .AddClientFields(User)
            .AddAdditionalDtoOptions(enableImages, enableUserData, imageTypeLimit, enableImageTypes);
        var items = _musicManager.GetInstantMixFromItem(album, user, dtoOptions);
        return GetResult(items, user, limit, dtoOptions);
    }

    /// <summary>
    /// Creates an instant playlist based on a given playlist.
    /// </summary>
    /// <param name="id">The item id.</param>
    /// <param name="userId">Optional. Filter by user id, and attach user data.</param>
    /// <param name="limit">Optional. The maximum number of records to return.</param>
    /// <param name="fields">Optional. Specify additional fields of information to return in the output.</param>
    /// <param name="enableImages">Optional. Include image information in output.</param>
    /// <param name="enableUserData">Optional. Include user data.</param>
    /// <param name="imageTypeLimit">Optional. The max number of images to return, per image type.</param>
    /// <param name="enableImageTypes">Optional. The image types to include in the output.</param>
    /// <response code="200">Instant playlist returned.</response>
    /// <returns>A <see cref="QueryResult{BaseItemDto}"/> with the playlist items.</returns>
    [HttpGet("Playlists/{id}/InstantMix")]
    [ProducesResponseType(StatusCodes.Status200OK)]
    public ActionResult<QueryResult<BaseItemDto>> GetInstantMixFromPlaylist(
        [FromRoute, Required] Guid id,
        [FromQuery] Guid? userId,
        [FromQuery] int? limit,
        [FromQuery, ModelBinder(typeof(CommaDelimitedArrayModelBinder))] ItemFields[] fields,
        [FromQuery] bool? enableImages,
        [FromQuery] bool? enableUserData,
        [FromQuery] int? imageTypeLimit,
        [FromQuery, ModelBinder(typeof(CommaDelimitedArrayModelBinder))] ImageType[] enableImageTypes)
    {
        var playlist = (Playlist)_libraryManager.GetItemById(id);
        var user = userId is null || userId.Value.Equals(default)
            ? null
            : _userManager.GetUserById(userId.Value);
        var dtoOptions = new DtoOptions { Fields = fields }
            .AddClientFields(User)
            .AddAdditionalDtoOptions(enableImages, enableUserData, imageTypeLimit, enableImageTypes);
        var items = _musicManager.GetInstantMixFromItem(playlist, user, dtoOptions);
        return GetResult(items, user, limit, dtoOptions);
    }

    /// <summary>
    /// Creates an instant playlist based on a given genre.
    /// </summary>
    /// <param name="name">The genre name.</param>
    /// <param name="userId">Optional. Filter by user id, and attach user data.</param>
    /// <param name="limit">Optional. The maximum number of records to return.</param>
    /// <param name="fields">Optional. Specify additional fields of information to return in the output.</param>
    /// <param name="enableImages">Optional. Include image information in output.</param>
    /// <param name="enableUserData">Optional. Include user data.</param>
    /// <param name="imageTypeLimit">Optional. The max number of images to return, per image type.</param>
    /// <param name="enableImageTypes">Optional. The image types to include in the output.</param>
    /// <response code="200">Instant playlist returned.</response>
    /// <returns>A <see cref="QueryResult{BaseItemDto}"/> with the playlist items.</returns>
    [HttpGet("MusicGenres/{name}/InstantMix")]
    [ProducesResponseType(StatusCodes.Status200OK)]
    public ActionResult<QueryResult<BaseItemDto>> GetInstantMixFromMusicGenreByName(
        [FromRoute, Required] string name,
        [FromQuery] Guid? userId,
        [FromQuery] int? limit,
        [FromQuery, ModelBinder(typeof(CommaDelimitedArrayModelBinder))] ItemFields[] fields,
        [FromQuery] bool? enableImages,
        [FromQuery] bool? enableUserData,
        [FromQuery] int? imageTypeLimit,
        [FromQuery, ModelBinder(typeof(CommaDelimitedArrayModelBinder))] ImageType[] enableImageTypes)
    {
        var user = userId is null || userId.Value.Equals(default)
            ? null
            : _userManager.GetUserById(userId.Value);
        var dtoOptions = new DtoOptions { Fields = fields }
            .AddClientFields(User)
            .AddAdditionalDtoOptions(enableImages, enableUserData, imageTypeLimit, enableImageTypes);
        var items = _musicManager.GetInstantMixFromGenres(new[] { name }, user, dtoOptions);
        return GetResult(items, user, limit, dtoOptions);
    }

    /// <summary>
    /// Creates an instant playlist based on a given artist.
    /// </summary>
    /// <param name="id">The item id.</param>
    /// <param name="userId">Optional. Filter by user id, and attach user data.</param>
    /// <param name="limit">Optional. The maximum number of records to return.</param>
    /// <param name="fields">Optional. Specify additional fields of information to return in the output.</param>
    /// <param name="enableImages">Optional. Include image information in output.</param>
    /// <param name="enableUserData">Optional. Include user data.</param>
    /// <param name="imageTypeLimit">Optional. The max number of images to return, per image type.</param>
    /// <param name="enableImageTypes">Optional. The image types to include in the output.</param>
    /// <response code="200">Instant playlist returned.</response>
    /// <returns>A <see cref="QueryResult{BaseItemDto}"/> with the playlist items.</returns>
    [HttpGet("Artists/{id}/InstantMix")]
    [ProducesResponseType(StatusCodes.Status200OK)]
    public ActionResult<QueryResult<BaseItemDto>> GetInstantMixFromArtists(
        [FromRoute, Required] Guid id,
        [FromQuery] Guid? userId,
        [FromQuery] int? limit,
        [FromQuery, ModelBinder(typeof(CommaDelimitedArrayModelBinder))] ItemFields[] fields,
        [FromQuery] bool? enableImages,
        [FromQuery] bool? enableUserData,
        [FromQuery] int? imageTypeLimit,
        [FromQuery, ModelBinder(typeof(CommaDelimitedArrayModelBinder))] ImageType[] enableImageTypes)
    {
        var item = _libraryManager.GetItemById(id);
        var user = userId is null || userId.Value.Equals(default)
            ? null
            : _userManager.GetUserById(userId.Value);
        var dtoOptions = new DtoOptions { Fields = fields }
            .AddClientFields(User)
            .AddAdditionalDtoOptions(enableImages, enableUserData, imageTypeLimit, enableImageTypes);
        var items = _musicManager.GetInstantMixFromItem(item, user, dtoOptions);
        return GetResult(items, user, limit, dtoOptions);
    }

    /// <summary>
    /// Creates an instant playlist based on a given item.
    /// </summary>
    /// <param name="id">The item id.</param>
    /// <param name="userId">Optional. Filter by user id, and attach user data.</param>
    /// <param name="limit">Optional. The maximum number of records to return.</param>
    /// <param name="fields">Optional. Specify additional fields of information to return in the output.</param>
    /// <param name="enableImages">Optional. Include image information in output.</param>
    /// <param name="enableUserData">Optional. Include user data.</param>
    /// <param name="imageTypeLimit">Optional. The max number of images to return, per image type.</param>
    /// <param name="enableImageTypes">Optional. The image types to include in the output.</param>
    /// <response code="200">Instant playlist returned.</response>
    /// <returns>A <see cref="QueryResult{BaseItemDto}"/> with the playlist items.</returns>
    [HttpGet("Items/{id}/InstantMix")]
    [ProducesResponseType(StatusCodes.Status200OK)]
    public ActionResult<QueryResult<BaseItemDto>> GetInstantMixFromItem(
        [FromRoute, Required] Guid id,
        [FromQuery] Guid? userId,
        [FromQuery] int? limit,
        [FromQuery, ModelBinder(typeof(CommaDelimitedArrayModelBinder))] ItemFields[] fields,
        [FromQuery] bool? enableImages,
        [FromQuery] bool? enableUserData,
        [FromQuery] int? imageTypeLimit,
        [FromQuery, ModelBinder(typeof(CommaDelimitedArrayModelBinder))] ImageType[] enableImageTypes)
    {
        var item = _libraryManager.GetItemById(id);
        var user = userId is null || userId.Value.Equals(default)
            ? null
            : _userManager.GetUserById(userId.Value);
        var dtoOptions = new DtoOptions { Fields = fields }
            .AddClientFields(User)
            .AddAdditionalDtoOptions(enableImages, enableUserData, imageTypeLimit, enableImageTypes);
        var items = _musicManager.GetInstantMixFromItem(item, user, dtoOptions);
        return GetResult(items, user, limit, dtoOptions);
    }
>>>>>>> 3fe64f69

    /// <summary>
    /// Creates an instant playlist based on a given artist.
    /// </summary>
    /// <param name="id">The item id.</param>
    /// <param name="userId">Optional. Filter by user id, and attach user data.</param>
    /// <param name="limit">Optional. The maximum number of records to return.</param>
    /// <param name="fields">Optional. Specify additional fields of information to return in the output.</param>
    /// <param name="enableImages">Optional. Include image information in output.</param>
    /// <param name="enableUserData">Optional. Include user data.</param>
    /// <param name="imageTypeLimit">Optional. The max number of images to return, per image type.</param>
    /// <param name="enableImageTypes">Optional. The image types to include in the output.</param>
    /// <response code="200">Instant playlist returned.</response>
    /// <returns>A <see cref="QueryResult{BaseItemDto}"/> with the playlist items.</returns>
    [HttpGet("Artists/InstantMix")]
    [ProducesResponseType(StatusCodes.Status200OK)]
    [Obsolete("Use GetInstantMixFromArtists")]
    public ActionResult<QueryResult<BaseItemDto>> GetInstantMixFromArtists2(
        [FromQuery, Required] Guid id,
        [FromQuery] Guid? userId,
        [FromQuery] int? limit,
        [FromQuery, ModelBinder(typeof(CommaDelimitedArrayModelBinder))] ItemFields[] fields,
        [FromQuery] bool? enableImages,
        [FromQuery] bool? enableUserData,
        [FromQuery] int? imageTypeLimit,
        [FromQuery, ModelBinder(typeof(CommaDelimitedArrayModelBinder))] ImageType[] enableImageTypes)
    {
        return GetInstantMixFromArtists(
            id,
            userId,
            limit,
            fields,
            enableImages,
            enableUserData,
            imageTypeLimit,
            enableImageTypes);
    }

<<<<<<< HEAD
        /// <summary>
        /// Creates an instant playlist based on a given genre.
        /// </summary>
        /// <param name="id">The item id.</param>
        /// <param name="userId">Optional. Filter by user id, and attach user data.</param>
        /// <param name="limit">Optional. The maximum number of records to return.</param>
        /// <param name="fields">Optional. Specify additional fields of information to return in the output.</param>
        /// <param name="enableImages">Optional. Include image information in output.</param>
        /// <param name="enableUserData">Optional. Include user data.</param>
        /// <param name="imageTypeLimit">Optional. The max number of images to return, per image type.</param>
        /// <param name="enableImageTypes">Optional. The image types to include in the output.</param>
        /// <response code="200">Instant playlist returned.</response>
        /// <returns>A <see cref="QueryResult{BaseItemDto}"/> with the playlist items.</returns>
        [HttpGet("MusicGenres/InstantMix")]
        [ProducesResponseType(StatusCodes.Status200OK)]
        public ActionResult<QueryResult<BaseItemDto>> GetInstantMixFromMusicGenreById(
            [FromQuery, Required] Guid id,
            [FromQuery] Guid? userId,
            [FromQuery] int? limit,
            [FromQuery, ModelBinder(typeof(CommaDelimitedArrayModelBinder))] ItemFields[] fields,
            [FromQuery] bool? enableImages,
            [FromQuery] bool? enableUserData,
            [FromQuery] int? imageTypeLimit,
            [FromQuery, ModelBinder(typeof(CommaDelimitedArrayModelBinder))] ImageType[] enableImageTypes)
        {
            var item = _libraryManager.GetItemById(id);
            userId = RequestHelpers.GetUserId(User, userId);
            var user = userId.Value.Equals(default)
                ? null
                : _userManager.GetUserById(userId.Value);
            var dtoOptions = new DtoOptions { Fields = fields }
                .AddClientFields(User)
                .AddAdditionalDtoOptions(enableImages, enableUserData, imageTypeLimit, enableImageTypes);
            var items = _musicManager.GetInstantMixFromItem(item, user, dtoOptions);
            return GetResult(items, user, limit, dtoOptions);
        }
=======
    /// <summary>
    /// Creates an instant playlist based on a given genre.
    /// </summary>
    /// <param name="id">The item id.</param>
    /// <param name="userId">Optional. Filter by user id, and attach user data.</param>
    /// <param name="limit">Optional. The maximum number of records to return.</param>
    /// <param name="fields">Optional. Specify additional fields of information to return in the output.</param>
    /// <param name="enableImages">Optional. Include image information in output.</param>
    /// <param name="enableUserData">Optional. Include user data.</param>
    /// <param name="imageTypeLimit">Optional. The max number of images to return, per image type.</param>
    /// <param name="enableImageTypes">Optional. The image types to include in the output.</param>
    /// <response code="200">Instant playlist returned.</response>
    /// <returns>A <see cref="QueryResult{BaseItemDto}"/> with the playlist items.</returns>
    [HttpGet("MusicGenres/InstantMix")]
    [ProducesResponseType(StatusCodes.Status200OK)]
    public ActionResult<QueryResult<BaseItemDto>> GetInstantMixFromMusicGenreById(
        [FromQuery, Required] Guid id,
        [FromQuery] Guid? userId,
        [FromQuery] int? limit,
        [FromQuery, ModelBinder(typeof(CommaDelimitedArrayModelBinder))] ItemFields[] fields,
        [FromQuery] bool? enableImages,
        [FromQuery] bool? enableUserData,
        [FromQuery] int? imageTypeLimit,
        [FromQuery, ModelBinder(typeof(CommaDelimitedArrayModelBinder))] ImageType[] enableImageTypes)
    {
        var item = _libraryManager.GetItemById(id);
        var user = userId is null || userId.Value.Equals(default)
            ? null
            : _userManager.GetUserById(userId.Value);
        var dtoOptions = new DtoOptions { Fields = fields }
            .AddClientFields(User)
            .AddAdditionalDtoOptions(enableImages, enableUserData, imageTypeLimit, enableImageTypes);
        var items = _musicManager.GetInstantMixFromItem(item, user, dtoOptions);
        return GetResult(items, user, limit, dtoOptions);
    }
>>>>>>> 3fe64f69

    private QueryResult<BaseItemDto> GetResult(List<BaseItem> items, User? user, int? limit, DtoOptions dtoOptions)
    {
        var list = items;

        var totalCount = list.Count;

        if (limit.HasValue && limit < list.Count)
        {
            list = list.GetRange(0, limit.Value);
        }

        var returnList = _dtoService.GetBaseItemDtos(list, dtoOptions, user);

        var result = new QueryResult<BaseItemDto>(
            0,
            totalCount,
            returnList);

        return result;
    }
}<|MERGE_RESOLUTION|>--- conflicted
+++ resolved
@@ -49,228 +49,6 @@
         _libraryManager = libraryManager;
     }
 
-<<<<<<< HEAD
-        /// <summary>
-        /// Creates an instant playlist based on a given song.
-        /// </summary>
-        /// <param name="id">The item id.</param>
-        /// <param name="userId">Optional. Filter by user id, and attach user data.</param>
-        /// <param name="limit">Optional. The maximum number of records to return.</param>
-        /// <param name="fields">Optional. Specify additional fields of information to return in the output.</param>
-        /// <param name="enableImages">Optional. Include image information in output.</param>
-        /// <param name="enableUserData">Optional. Include user data.</param>
-        /// <param name="imageTypeLimit">Optional. The max number of images to return, per image type.</param>
-        /// <param name="enableImageTypes">Optional. The image types to include in the output.</param>
-        /// <response code="200">Instant playlist returned.</response>
-        /// <returns>A <see cref="QueryResult{BaseItemDto}"/> with the playlist items.</returns>
-        [HttpGet("Songs/{id}/InstantMix")]
-        [ProducesResponseType(StatusCodes.Status200OK)]
-        public ActionResult<QueryResult<BaseItemDto>> GetInstantMixFromSong(
-            [FromRoute, Required] Guid id,
-            [FromQuery] Guid? userId,
-            [FromQuery] int? limit,
-            [FromQuery, ModelBinder(typeof(CommaDelimitedArrayModelBinder))] ItemFields[] fields,
-            [FromQuery] bool? enableImages,
-            [FromQuery] bool? enableUserData,
-            [FromQuery] int? imageTypeLimit,
-            [FromQuery, ModelBinder(typeof(CommaDelimitedArrayModelBinder))] ImageType[] enableImageTypes)
-        {
-            var item = _libraryManager.GetItemById(id);
-            userId = RequestHelpers.GetUserId(User, userId);
-            var user = userId.Value.Equals(default)
-                ? null
-                : _userManager.GetUserById(userId.Value);
-            var dtoOptions = new DtoOptions { Fields = fields }
-                .AddClientFields(User)
-                .AddAdditionalDtoOptions(enableImages, enableUserData, imageTypeLimit, enableImageTypes);
-            var items = _musicManager.GetInstantMixFromItem(item, user, dtoOptions);
-            return GetResult(items, user, limit, dtoOptions);
-        }
-
-        /// <summary>
-        /// Creates an instant playlist based on a given album.
-        /// </summary>
-        /// <param name="id">The item id.</param>
-        /// <param name="userId">Optional. Filter by user id, and attach user data.</param>
-        /// <param name="limit">Optional. The maximum number of records to return.</param>
-        /// <param name="fields">Optional. Specify additional fields of information to return in the output.</param>
-        /// <param name="enableImages">Optional. Include image information in output.</param>
-        /// <param name="enableUserData">Optional. Include user data.</param>
-        /// <param name="imageTypeLimit">Optional. The max number of images to return, per image type.</param>
-        /// <param name="enableImageTypes">Optional. The image types to include in the output.</param>
-        /// <response code="200">Instant playlist returned.</response>
-        /// <returns>A <see cref="QueryResult{BaseItemDto}"/> with the playlist items.</returns>
-        [HttpGet("Albums/{id}/InstantMix")]
-        [ProducesResponseType(StatusCodes.Status200OK)]
-        public ActionResult<QueryResult<BaseItemDto>> GetInstantMixFromAlbum(
-            [FromRoute, Required] Guid id,
-            [FromQuery] Guid? userId,
-            [FromQuery] int? limit,
-            [FromQuery, ModelBinder(typeof(CommaDelimitedArrayModelBinder))] ItemFields[] fields,
-            [FromQuery] bool? enableImages,
-            [FromQuery] bool? enableUserData,
-            [FromQuery] int? imageTypeLimit,
-            [FromQuery, ModelBinder(typeof(CommaDelimitedArrayModelBinder))] ImageType[] enableImageTypes)
-        {
-            var album = _libraryManager.GetItemById(id);
-            userId = RequestHelpers.GetUserId(User, userId);
-            var user = userId.Value.Equals(default)
-                ? null
-                : _userManager.GetUserById(userId.Value);
-            var dtoOptions = new DtoOptions { Fields = fields }
-                .AddClientFields(User)
-                .AddAdditionalDtoOptions(enableImages, enableUserData, imageTypeLimit, enableImageTypes);
-            var items = _musicManager.GetInstantMixFromItem(album, user, dtoOptions);
-            return GetResult(items, user, limit, dtoOptions);
-        }
-
-        /// <summary>
-        /// Creates an instant playlist based on a given playlist.
-        /// </summary>
-        /// <param name="id">The item id.</param>
-        /// <param name="userId">Optional. Filter by user id, and attach user data.</param>
-        /// <param name="limit">Optional. The maximum number of records to return.</param>
-        /// <param name="fields">Optional. Specify additional fields of information to return in the output.</param>
-        /// <param name="enableImages">Optional. Include image information in output.</param>
-        /// <param name="enableUserData">Optional. Include user data.</param>
-        /// <param name="imageTypeLimit">Optional. The max number of images to return, per image type.</param>
-        /// <param name="enableImageTypes">Optional. The image types to include in the output.</param>
-        /// <response code="200">Instant playlist returned.</response>
-        /// <returns>A <see cref="QueryResult{BaseItemDto}"/> with the playlist items.</returns>
-        [HttpGet("Playlists/{id}/InstantMix")]
-        [ProducesResponseType(StatusCodes.Status200OK)]
-        public ActionResult<QueryResult<BaseItemDto>> GetInstantMixFromPlaylist(
-            [FromRoute, Required] Guid id,
-            [FromQuery] Guid? userId,
-            [FromQuery] int? limit,
-            [FromQuery, ModelBinder(typeof(CommaDelimitedArrayModelBinder))] ItemFields[] fields,
-            [FromQuery] bool? enableImages,
-            [FromQuery] bool? enableUserData,
-            [FromQuery] int? imageTypeLimit,
-            [FromQuery, ModelBinder(typeof(CommaDelimitedArrayModelBinder))] ImageType[] enableImageTypes)
-        {
-            var playlist = (Playlist)_libraryManager.GetItemById(id);
-            userId = RequestHelpers.GetUserId(User, userId);
-            var user = userId.Value.Equals(default)
-                ? null
-                : _userManager.GetUserById(userId.Value);
-            var dtoOptions = new DtoOptions { Fields = fields }
-                .AddClientFields(User)
-                .AddAdditionalDtoOptions(enableImages, enableUserData, imageTypeLimit, enableImageTypes);
-            var items = _musicManager.GetInstantMixFromItem(playlist, user, dtoOptions);
-            return GetResult(items, user, limit, dtoOptions);
-        }
-
-        /// <summary>
-        /// Creates an instant playlist based on a given genre.
-        /// </summary>
-        /// <param name="name">The genre name.</param>
-        /// <param name="userId">Optional. Filter by user id, and attach user data.</param>
-        /// <param name="limit">Optional. The maximum number of records to return.</param>
-        /// <param name="fields">Optional. Specify additional fields of information to return in the output.</param>
-        /// <param name="enableImages">Optional. Include image information in output.</param>
-        /// <param name="enableUserData">Optional. Include user data.</param>
-        /// <param name="imageTypeLimit">Optional. The max number of images to return, per image type.</param>
-        /// <param name="enableImageTypes">Optional. The image types to include in the output.</param>
-        /// <response code="200">Instant playlist returned.</response>
-        /// <returns>A <see cref="QueryResult{BaseItemDto}"/> with the playlist items.</returns>
-        [HttpGet("MusicGenres/{name}/InstantMix")]
-        [ProducesResponseType(StatusCodes.Status200OK)]
-        public ActionResult<QueryResult<BaseItemDto>> GetInstantMixFromMusicGenreByName(
-            [FromRoute, Required] string name,
-            [FromQuery] Guid? userId,
-            [FromQuery] int? limit,
-            [FromQuery, ModelBinder(typeof(CommaDelimitedArrayModelBinder))] ItemFields[] fields,
-            [FromQuery] bool? enableImages,
-            [FromQuery] bool? enableUserData,
-            [FromQuery] int? imageTypeLimit,
-            [FromQuery, ModelBinder(typeof(CommaDelimitedArrayModelBinder))] ImageType[] enableImageTypes)
-        {
-            userId = RequestHelpers.GetUserId(User, userId);
-            var user = userId.Value.Equals(default)
-                ? null
-                : _userManager.GetUserById(userId.Value);
-            var dtoOptions = new DtoOptions { Fields = fields }
-                .AddClientFields(User)
-                .AddAdditionalDtoOptions(enableImages, enableUserData, imageTypeLimit, enableImageTypes);
-            var items = _musicManager.GetInstantMixFromGenres(new[] { name }, user, dtoOptions);
-            return GetResult(items, user, limit, dtoOptions);
-        }
-
-        /// <summary>
-        /// Creates an instant playlist based on a given artist.
-        /// </summary>
-        /// <param name="id">The item id.</param>
-        /// <param name="userId">Optional. Filter by user id, and attach user data.</param>
-        /// <param name="limit">Optional. The maximum number of records to return.</param>
-        /// <param name="fields">Optional. Specify additional fields of information to return in the output.</param>
-        /// <param name="enableImages">Optional. Include image information in output.</param>
-        /// <param name="enableUserData">Optional. Include user data.</param>
-        /// <param name="imageTypeLimit">Optional. The max number of images to return, per image type.</param>
-        /// <param name="enableImageTypes">Optional. The image types to include in the output.</param>
-        /// <response code="200">Instant playlist returned.</response>
-        /// <returns>A <see cref="QueryResult{BaseItemDto}"/> with the playlist items.</returns>
-        [HttpGet("Artists/{id}/InstantMix")]
-        [ProducesResponseType(StatusCodes.Status200OK)]
-        public ActionResult<QueryResult<BaseItemDto>> GetInstantMixFromArtists(
-            [FromRoute, Required] Guid id,
-            [FromQuery] Guid? userId,
-            [FromQuery] int? limit,
-            [FromQuery, ModelBinder(typeof(CommaDelimitedArrayModelBinder))] ItemFields[] fields,
-            [FromQuery] bool? enableImages,
-            [FromQuery] bool? enableUserData,
-            [FromQuery] int? imageTypeLimit,
-            [FromQuery, ModelBinder(typeof(CommaDelimitedArrayModelBinder))] ImageType[] enableImageTypes)
-        {
-            var item = _libraryManager.GetItemById(id);
-            userId = RequestHelpers.GetUserId(User, userId);
-            var user = userId.Value.Equals(default)
-                ? null
-                : _userManager.GetUserById(userId.Value);
-            var dtoOptions = new DtoOptions { Fields = fields }
-                .AddClientFields(User)
-                .AddAdditionalDtoOptions(enableImages, enableUserData, imageTypeLimit, enableImageTypes);
-            var items = _musicManager.GetInstantMixFromItem(item, user, dtoOptions);
-            return GetResult(items, user, limit, dtoOptions);
-        }
-
-        /// <summary>
-        /// Creates an instant playlist based on a given item.
-        /// </summary>
-        /// <param name="id">The item id.</param>
-        /// <param name="userId">Optional. Filter by user id, and attach user data.</param>
-        /// <param name="limit">Optional. The maximum number of records to return.</param>
-        /// <param name="fields">Optional. Specify additional fields of information to return in the output.</param>
-        /// <param name="enableImages">Optional. Include image information in output.</param>
-        /// <param name="enableUserData">Optional. Include user data.</param>
-        /// <param name="imageTypeLimit">Optional. The max number of images to return, per image type.</param>
-        /// <param name="enableImageTypes">Optional. The image types to include in the output.</param>
-        /// <response code="200">Instant playlist returned.</response>
-        /// <returns>A <see cref="QueryResult{BaseItemDto}"/> with the playlist items.</returns>
-        [HttpGet("Items/{id}/InstantMix")]
-        [ProducesResponseType(StatusCodes.Status200OK)]
-        public ActionResult<QueryResult<BaseItemDto>> GetInstantMixFromItem(
-            [FromRoute, Required] Guid id,
-            [FromQuery] Guid? userId,
-            [FromQuery] int? limit,
-            [FromQuery, ModelBinder(typeof(CommaDelimitedArrayModelBinder))] ItemFields[] fields,
-            [FromQuery] bool? enableImages,
-            [FromQuery] bool? enableUserData,
-            [FromQuery] int? imageTypeLimit,
-            [FromQuery, ModelBinder(typeof(CommaDelimitedArrayModelBinder))] ImageType[] enableImageTypes)
-        {
-            var item = _libraryManager.GetItemById(id);
-            userId = RequestHelpers.GetUserId(User, userId);
-            var user = userId.Value.Equals(default)
-                ? null
-                : _userManager.GetUserById(userId.Value);
-            var dtoOptions = new DtoOptions { Fields = fields }
-                .AddClientFields(User)
-                .AddAdditionalDtoOptions(enableImages, enableUserData, imageTypeLimit, enableImageTypes);
-            var items = _musicManager.GetInstantMixFromItem(item, user, dtoOptions);
-            return GetResult(items, user, limit, dtoOptions);
-        }
-=======
     /// <summary>
     /// Creates an instant playlist based on a given song.
     /// </summary>
@@ -297,7 +75,8 @@
         [FromQuery, ModelBinder(typeof(CommaDelimitedArrayModelBinder))] ImageType[] enableImageTypes)
     {
         var item = _libraryManager.GetItemById(id);
-        var user = userId is null || userId.Value.Equals(default)
+            userId = RequestHelpers.GetUserId(User, userId);
+            var user = userId.Value.Equals(default)
             ? null
             : _userManager.GetUserById(userId.Value);
         var dtoOptions = new DtoOptions { Fields = fields }
@@ -333,7 +112,8 @@
         [FromQuery, ModelBinder(typeof(CommaDelimitedArrayModelBinder))] ImageType[] enableImageTypes)
     {
         var album = _libraryManager.GetItemById(id);
-        var user = userId is null || userId.Value.Equals(default)
+            userId = RequestHelpers.GetUserId(User, userId);
+            var user = userId.Value.Equals(default)
             ? null
             : _userManager.GetUserById(userId.Value);
         var dtoOptions = new DtoOptions { Fields = fields }
@@ -369,7 +149,8 @@
         [FromQuery, ModelBinder(typeof(CommaDelimitedArrayModelBinder))] ImageType[] enableImageTypes)
     {
         var playlist = (Playlist)_libraryManager.GetItemById(id);
-        var user = userId is null || userId.Value.Equals(default)
+            userId = RequestHelpers.GetUserId(User, userId);
+            var user = userId.Value.Equals(default)
             ? null
             : _userManager.GetUserById(userId.Value);
         var dtoOptions = new DtoOptions { Fields = fields }
@@ -404,7 +185,8 @@
         [FromQuery] int? imageTypeLimit,
         [FromQuery, ModelBinder(typeof(CommaDelimitedArrayModelBinder))] ImageType[] enableImageTypes)
     {
-        var user = userId is null || userId.Value.Equals(default)
+            userId = RequestHelpers.GetUserId(User, userId);
+            var user = userId.Value.Equals(default)
             ? null
             : _userManager.GetUserById(userId.Value);
         var dtoOptions = new DtoOptions { Fields = fields }
@@ -440,7 +222,8 @@
         [FromQuery, ModelBinder(typeof(CommaDelimitedArrayModelBinder))] ImageType[] enableImageTypes)
     {
         var item = _libraryManager.GetItemById(id);
-        var user = userId is null || userId.Value.Equals(default)
+            userId = RequestHelpers.GetUserId(User, userId);
+            var user = userId.Value.Equals(default)
             ? null
             : _userManager.GetUserById(userId.Value);
         var dtoOptions = new DtoOptions { Fields = fields }
@@ -476,7 +259,8 @@
         [FromQuery, ModelBinder(typeof(CommaDelimitedArrayModelBinder))] ImageType[] enableImageTypes)
     {
         var item = _libraryManager.GetItemById(id);
-        var user = userId is null || userId.Value.Equals(default)
+            userId = RequestHelpers.GetUserId(User, userId);
+            var user = userId.Value.Equals(default)
             ? null
             : _userManager.GetUserById(userId.Value);
         var dtoOptions = new DtoOptions { Fields = fields }
@@ -485,7 +269,6 @@
         var items = _musicManager.GetInstantMixFromItem(item, user, dtoOptions);
         return GetResult(items, user, limit, dtoOptions);
     }
->>>>>>> 3fe64f69
 
     /// <summary>
     /// Creates an instant playlist based on a given artist.
@@ -524,44 +307,6 @@
             enableImageTypes);
     }
 
-<<<<<<< HEAD
-        /// <summary>
-        /// Creates an instant playlist based on a given genre.
-        /// </summary>
-        /// <param name="id">The item id.</param>
-        /// <param name="userId">Optional. Filter by user id, and attach user data.</param>
-        /// <param name="limit">Optional. The maximum number of records to return.</param>
-        /// <param name="fields">Optional. Specify additional fields of information to return in the output.</param>
-        /// <param name="enableImages">Optional. Include image information in output.</param>
-        /// <param name="enableUserData">Optional. Include user data.</param>
-        /// <param name="imageTypeLimit">Optional. The max number of images to return, per image type.</param>
-        /// <param name="enableImageTypes">Optional. The image types to include in the output.</param>
-        /// <response code="200">Instant playlist returned.</response>
-        /// <returns>A <see cref="QueryResult{BaseItemDto}"/> with the playlist items.</returns>
-        [HttpGet("MusicGenres/InstantMix")]
-        [ProducesResponseType(StatusCodes.Status200OK)]
-        public ActionResult<QueryResult<BaseItemDto>> GetInstantMixFromMusicGenreById(
-            [FromQuery, Required] Guid id,
-            [FromQuery] Guid? userId,
-            [FromQuery] int? limit,
-            [FromQuery, ModelBinder(typeof(CommaDelimitedArrayModelBinder))] ItemFields[] fields,
-            [FromQuery] bool? enableImages,
-            [FromQuery] bool? enableUserData,
-            [FromQuery] int? imageTypeLimit,
-            [FromQuery, ModelBinder(typeof(CommaDelimitedArrayModelBinder))] ImageType[] enableImageTypes)
-        {
-            var item = _libraryManager.GetItemById(id);
-            userId = RequestHelpers.GetUserId(User, userId);
-            var user = userId.Value.Equals(default)
-                ? null
-                : _userManager.GetUserById(userId.Value);
-            var dtoOptions = new DtoOptions { Fields = fields }
-                .AddClientFields(User)
-                .AddAdditionalDtoOptions(enableImages, enableUserData, imageTypeLimit, enableImageTypes);
-            var items = _musicManager.GetInstantMixFromItem(item, user, dtoOptions);
-            return GetResult(items, user, limit, dtoOptions);
-        }
-=======
     /// <summary>
     /// Creates an instant playlist based on a given genre.
     /// </summary>
@@ -588,7 +333,8 @@
         [FromQuery, ModelBinder(typeof(CommaDelimitedArrayModelBinder))] ImageType[] enableImageTypes)
     {
         var item = _libraryManager.GetItemById(id);
-        var user = userId is null || userId.Value.Equals(default)
+            userId = RequestHelpers.GetUserId(User, userId);
+            var user = userId.Value.Equals(default)
             ? null
             : _userManager.GetUserById(userId.Value);
         var dtoOptions = new DtoOptions { Fields = fields }
@@ -597,7 +343,6 @@
         var items = _musicManager.GetInstantMixFromItem(item, user, dtoOptions);
         return GetResult(items, user, limit, dtoOptions);
     }
->>>>>>> 3fe64f69
 
     private QueryResult<BaseItemDto> GetResult(List<BaseItem> items, User? user, int? limit, DtoOptions dtoOptions)
     {
