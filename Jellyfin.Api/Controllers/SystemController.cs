using System;
using System.Collections.Generic;
using System.ComponentModel.DataAnnotations;
using System.IO;
using System.Linq;
using System.Net;
using System.Net.Mime;
using System.Threading;
using System.Threading.Tasks;
using Jellyfin.Api.Attributes;
using Jellyfin.Api.Constants;
using MediaBrowser.Common.Configuration;
using MediaBrowser.Common.Extensions;
using MediaBrowser.Common.Net;
using MediaBrowser.Controller;
using MediaBrowser.Controller.Configuration;
using MediaBrowser.Model.IO;
using MediaBrowser.Model.Net;
using MediaBrowser.Model.System;
using Microsoft.AspNetCore.Authorization;
using Microsoft.AspNetCore.Http;
using Microsoft.AspNetCore.Mvc;
using Microsoft.Extensions.Logging;

namespace Jellyfin.Api.Controllers
{
    /// <summary>
    /// The system controller.
    /// </summary>
    public class SystemController : BaseJellyfinApiController
    {
        private readonly IServerApplicationHost _appHost;
        private readonly IApplicationPaths _appPaths;
        private readonly IFileSystem _fileSystem;
        private readonly INetworkManager _network;
        private readonly ILogger<SystemController> _logger;

        /// <summary>
        /// Initializes a new instance of the <see cref="SystemController"/> class.
        /// </summary>
        /// <param name="serverConfigurationManager">Instance of <see cref="IServerConfigurationManager"/> interface.</param>
        /// <param name="appHost">Instance of <see cref="IServerApplicationHost"/> interface.</param>
        /// <param name="fileSystem">Instance of <see cref="IFileSystem"/> interface.</param>
        /// <param name="network">Instance of <see cref="INetworkManager"/> interface.</param>
        /// <param name="logger">Instance of <see cref="ILogger{SystemController}"/> interface.</param>
        public SystemController(
            IServerConfigurationManager serverConfigurationManager,
            IServerApplicationHost appHost,
            IFileSystem fileSystem,
            INetworkManager network,
            ILogger<SystemController> logger)
        {
            _appPaths = serverConfigurationManager.ApplicationPaths;
            _appHost = appHost;
            _fileSystem = fileSystem;
            _network = network;
            _logger = logger;
        }

        /// <summary>
        /// Gets information about the server.
        /// </summary>
        /// <response code="200">Information retrieved.</response>
        /// <returns>A <see cref="SystemInfo"/> with info about the system.</returns>
        [HttpGet("Info")]
        [Authorize(Policy = Policies.FirstTimeSetupOrIgnoreParentalControl)]
        [ProducesResponseType(StatusCodes.Status200OK)]
        public ActionResult<SystemInfo> GetSystemInfo()
        {
<<<<<<< HEAD
            return _appHost.GetSystemInfo(Request);
=======
            return _appHost.GetSystemInfo(Request.HttpContext.Connection.RemoteIpAddress ?? IPAddress.Loopback);
>>>>>>> 7acee407
        }

        /// <summary>
        /// Gets public information about the server.
        /// </summary>
        /// <response code="200">Information retrieved.</response>
        /// <returns>A <see cref="PublicSystemInfo"/> with public info about the system.</returns>
        [HttpGet("Info/Public")]
        [ProducesResponseType(StatusCodes.Status200OK)]
        public ActionResult<PublicSystemInfo> GetPublicSystemInfo()
        {
<<<<<<< HEAD
            return _appHost.GetPublicSystemInfo(Request);
=======
            return _appHost.GetPublicSystemInfo(Request.HttpContext.Connection.RemoteIpAddress ?? IPAddress.Loopback);
>>>>>>> 7acee407
        }

        /// <summary>
        /// Pings the system.
        /// </summary>
        /// <response code="200">Information retrieved.</response>
        /// <returns>The server name.</returns>
        [HttpGet("Ping", Name = "GetPingSystem")]
        [HttpPost("Ping", Name = "PostPingSystem")]
        [ProducesResponseType(StatusCodes.Status200OK)]
        public ActionResult<string> PingSystem()
        {
            return _appHost.Name;
        }

        /// <summary>
        /// Restarts the application.
        /// </summary>
        /// <response code="204">Server restarted.</response>
        /// <returns>No content. Server restarted.</returns>
        [HttpPost("Restart")]
        [Authorize(Policy = Policies.LocalAccessOrRequiresElevation)]
        [ProducesResponseType(StatusCodes.Status204NoContent)]
        public ActionResult RestartApplication()
        {
            Task.Run(async () =>
            {
                await Task.Delay(100).ConfigureAwait(false);
                _appHost.Restart();
            });
            return NoContent();
        }

        /// <summary>
        /// Shuts down the application.
        /// </summary>
        /// <response code="204">Server shut down.</response>
        /// <returns>No content. Server shut down.</returns>
        [HttpPost("Shutdown")]
        [Authorize(Policy = Policies.RequiresElevation)]
        [ProducesResponseType(StatusCodes.Status204NoContent)]
        public ActionResult ShutdownApplication()
        {
            Task.Run(async () =>
            {
                await Task.Delay(100).ConfigureAwait(false);
                await _appHost.Shutdown().ConfigureAwait(false);
            });
            return NoContent();
        }

        /// <summary>
        /// Gets a list of available server log files.
        /// </summary>
        /// <response code="200">Information retrieved.</response>
        /// <returns>An array of <see cref="LogFile"/> with the available log files.</returns>
        [HttpGet("Logs")]
        [Authorize(Policy = Policies.RequiresElevation)]
        [ProducesResponseType(StatusCodes.Status200OK)]
        public ActionResult<LogFile[]> GetServerLogs()
        {
            IEnumerable<FileSystemMetadata> files;

            try
            {
                files = _fileSystem.GetFiles(_appPaths.LogDirectoryPath, new[] { ".txt", ".log" }, true, false);
            }
            catch (IOException ex)
            {
                _logger.LogError(ex, "Error getting logs");
                files = Enumerable.Empty<FileSystemMetadata>();
            }

            var result = files.Select(i => new LogFile
                {
                    DateCreated = _fileSystem.GetCreationTimeUtc(i),
                    DateModified = _fileSystem.GetLastWriteTimeUtc(i),
                    Name = i.Name,
                    Size = i.Length
                })
                .OrderByDescending(i => i.DateModified)
                .ThenByDescending(i => i.DateCreated)
                .ThenBy(i => i.Name)
                .ToArray();

            return result;
        }

        /// <summary>
        /// Gets information about the request endpoint.
        /// </summary>
        /// <response code="200">Information retrieved.</response>
        /// <returns><see cref="EndPointInfo"/> with information about the endpoint.</returns>
        [HttpGet("Endpoint")]
        [Authorize(Policy = Policies.DefaultAuthorization)]
        [ProducesResponseType(StatusCodes.Status200OK)]
        public ActionResult<EndPointInfo> GetEndpointInfo()
        {
            return new EndPointInfo
            {
                IsLocal = HttpContext.IsLocal(),
                IsInNetwork = _network.IsInLocalNetwork(HttpContext.GetNormalizedRemoteIp())
            };
        }

        /// <summary>
        /// Gets a log file.
        /// </summary>
        /// <param name="name">The name of the log file to get.</param>
        /// <response code="200">Log file retrieved.</response>
        /// <returns>The log file.</returns>
        [HttpGet("Logs/Log")]
        [Authorize(Policy = Policies.RequiresElevation)]
        [ProducesResponseType(StatusCodes.Status200OK)]
        [ProducesFile(MediaTypeNames.Text.Plain)]
        public ActionResult GetLogFile([FromQuery, Required] string name)
        {
            var file = _fileSystem.GetFiles(_appPaths.LogDirectoryPath)
                .First(i => string.Equals(i.Name, name, StringComparison.OrdinalIgnoreCase));

            // For older files, assume fully static
            var fileShare = file.LastWriteTimeUtc < DateTime.UtcNow.AddHours(-1) ? FileShare.Read : FileShare.ReadWrite;
            FileStream stream = new FileStream(file.FullName, FileMode.Open, FileAccess.Read, fileShare);
            return File(stream, "text/plain; charset=utf-8");
        }

        /// <summary>
        /// Gets wake on lan information.
        /// </summary>
        /// <response code="200">Information retrieved.</response>
        /// <returns>An <see cref="IEnumerable{WakeOnLanInfo}"/> with the WakeOnLan infos.</returns>
        [HttpGet("WakeOnLanInfo")]
        [Authorize(Policy = Policies.DefaultAuthorization)]
        [ProducesResponseType(StatusCodes.Status200OK)]
        public ActionResult<IEnumerable<WakeOnLanInfo>> GetWakeOnLanInfo()
        {
            var result = _appHost.GetWakeOnLanInfo();
            return Ok(result);
        }
    }
}<|MERGE_RESOLUTION|>--- conflicted
+++ resolved
@@ -67,11 +67,7 @@
         [ProducesResponseType(StatusCodes.Status200OK)]
         public ActionResult<SystemInfo> GetSystemInfo()
         {
-<<<<<<< HEAD
             return _appHost.GetSystemInfo(Request);
-=======
-            return _appHost.GetSystemInfo(Request.HttpContext.Connection.RemoteIpAddress ?? IPAddress.Loopback);
->>>>>>> 7acee407
         }
 
         /// <summary>
@@ -83,11 +79,7 @@
         [ProducesResponseType(StatusCodes.Status200OK)]
         public ActionResult<PublicSystemInfo> GetPublicSystemInfo()
         {
-<<<<<<< HEAD
             return _appHost.GetPublicSystemInfo(Request);
-=======
-            return _appHost.GetPublicSystemInfo(Request.HttpContext.Connection.RemoteIpAddress ?? IPAddress.Loopback);
->>>>>>> 7acee407
         }
 
         /// <summary>
