using System;
using System.ComponentModel.DataAnnotations;
using System.Linq;
using Jellyfin.Api.Extensions;
using Jellyfin.Api.Helpers;
using Jellyfin.Api.ModelBinders;
using Jellyfin.Data.Entities;
using Jellyfin.Data.Enums;
using MediaBrowser.Controller.Dto;
using MediaBrowser.Controller.Entities;
using MediaBrowser.Controller.Entities.Audio;
using MediaBrowser.Controller.Library;
using MediaBrowser.Model.Dto;
using MediaBrowser.Model.Entities;
using MediaBrowser.Model.Querying;
using Microsoft.AspNetCore.Authorization;
using Microsoft.AspNetCore.Http;
using Microsoft.AspNetCore.Mvc;

namespace Jellyfin.Api.Controllers;

/// <summary>
/// The music genres controller.
/// </summary>
[Authorize]
public class MusicGenresController : BaseJellyfinApiController
{
    private readonly ILibraryManager _libraryManager;
    private readonly IDtoService _dtoService;
    private readonly IUserManager _userManager;

    /// <summary>
    /// Initializes a new instance of the <see cref="MusicGenresController"/> class.
    /// </summary>
    /// <param name="libraryManager">Instance of <see cref="ILibraryManager"/> interface.</param>
    /// <param name="userManager">Instance of <see cref="IUserManager"/> interface.</param>
    /// <param name="dtoService">Instance of <see cref="IDtoService"/> interface.</param>
    public MusicGenresController(
        ILibraryManager libraryManager,
        IUserManager userManager,
        IDtoService dtoService)
    {
        _libraryManager = libraryManager;
        _userManager = userManager;
        _dtoService = dtoService;
    }

<<<<<<< HEAD
        /// <summary>
        /// Gets all music genres from a given item, folder, or the entire library.
        /// </summary>
        /// <param name="startIndex">Optional. The record index to start at. All items with a lower index will be dropped from the results.</param>
        /// <param name="limit">Optional. The maximum number of records to return.</param>
        /// <param name="searchTerm">The search term.</param>
        /// <param name="parentId">Specify this to localize the search to a specific item or folder. Omit to use the root.</param>
        /// <param name="fields">Optional. Specify additional fields of information to return in the output.</param>
        /// <param name="excludeItemTypes">Optional. If specified, results will be filtered out based on item type. This allows multiple, comma delimited.</param>
        /// <param name="includeItemTypes">Optional. If specified, results will be filtered in based on item type. This allows multiple, comma delimited.</param>
        /// <param name="isFavorite">Optional filter by items that are marked as favorite, or not.</param>
        /// <param name="imageTypeLimit">Optional, the max number of images to return, per image type.</param>
        /// <param name="enableImageTypes">Optional. The image types to include in the output.</param>
        /// <param name="userId">User id.</param>
        /// <param name="nameStartsWithOrGreater">Optional filter by items whose name is sorted equally or greater than a given input string.</param>
        /// <param name="nameStartsWith">Optional filter by items whose name is sorted equally than a given input string.</param>
        /// <param name="nameLessThan">Optional filter by items whose name is equally or lesser than a given input string.</param>
        /// <param name="sortBy">Optional. Specify one or more sort orders, comma delimited.</param>
        /// <param name="sortOrder">Sort Order - Ascending,Descending.</param>
        /// <param name="enableImages">Optional, include image information in output.</param>
        /// <param name="enableTotalRecordCount">Optional. Include total record count.</param>
        /// <response code="200">Music genres returned.</response>
        /// <returns>An <see cref="OkResult"/> containing the queryresult of music genres.</returns>
        [HttpGet]
        [Obsolete("Use GetGenres instead")]
        public ActionResult<QueryResult<BaseItemDto>> GetMusicGenres(
            [FromQuery] int? startIndex,
            [FromQuery] int? limit,
            [FromQuery] string? searchTerm,
            [FromQuery] Guid? parentId,
            [FromQuery, ModelBinder(typeof(CommaDelimitedArrayModelBinder))] ItemFields[] fields,
            [FromQuery, ModelBinder(typeof(CommaDelimitedArrayModelBinder))] BaseItemKind[] excludeItemTypes,
            [FromQuery, ModelBinder(typeof(CommaDelimitedArrayModelBinder))] BaseItemKind[] includeItemTypes,
            [FromQuery] bool? isFavorite,
            [FromQuery] int? imageTypeLimit,
            [FromQuery, ModelBinder(typeof(CommaDelimitedArrayModelBinder))] ImageType[] enableImageTypes,
            [FromQuery] Guid? userId,
            [FromQuery] string? nameStartsWithOrGreater,
            [FromQuery] string? nameStartsWith,
            [FromQuery] string? nameLessThan,
            [FromQuery, ModelBinder(typeof(CommaDelimitedArrayModelBinder))] string[] sortBy,
            [FromQuery, ModelBinder(typeof(CommaDelimitedArrayModelBinder))] SortOrder[] sortOrder,
            [FromQuery] bool? enableImages = true,
            [FromQuery] bool enableTotalRecordCount = true)
        {
            userId = RequestHelpers.GetUserId(User, userId);
            var dtoOptions = new DtoOptions { Fields = fields }
                .AddClientFields(User)
                .AddAdditionalDtoOptions(enableImages, false, imageTypeLimit, enableImageTypes);

            User? user = userId.Value.Equals(default)
                ? null
                : _userManager.GetUserById(userId.Value);
=======
    /// <summary>
    /// Gets all music genres from a given item, folder, or the entire library.
    /// </summary>
    /// <param name="startIndex">Optional. The record index to start at. All items with a lower index will be dropped from the results.</param>
    /// <param name="limit">Optional. The maximum number of records to return.</param>
    /// <param name="searchTerm">The search term.</param>
    /// <param name="parentId">Specify this to localize the search to a specific item or folder. Omit to use the root.</param>
    /// <param name="fields">Optional. Specify additional fields of information to return in the output.</param>
    /// <param name="excludeItemTypes">Optional. If specified, results will be filtered out based on item type. This allows multiple, comma delimited.</param>
    /// <param name="includeItemTypes">Optional. If specified, results will be filtered in based on item type. This allows multiple, comma delimited.</param>
    /// <param name="isFavorite">Optional filter by items that are marked as favorite, or not.</param>
    /// <param name="imageTypeLimit">Optional, the max number of images to return, per image type.</param>
    /// <param name="enableImageTypes">Optional. The image types to include in the output.</param>
    /// <param name="userId">User id.</param>
    /// <param name="nameStartsWithOrGreater">Optional filter by items whose name is sorted equally or greater than a given input string.</param>
    /// <param name="nameStartsWith">Optional filter by items whose name is sorted equally than a given input string.</param>
    /// <param name="nameLessThan">Optional filter by items whose name is equally or lesser than a given input string.</param>
    /// <param name="sortBy">Optional. Specify one or more sort orders, comma delimited.</param>
    /// <param name="sortOrder">Sort Order - Ascending,Descending.</param>
    /// <param name="enableImages">Optional, include image information in output.</param>
    /// <param name="enableTotalRecordCount">Optional. Include total record count.</param>
    /// <response code="200">Music genres returned.</response>
    /// <returns>An <see cref="OkResult"/> containing the queryresult of music genres.</returns>
    [HttpGet]
    [Obsolete("Use GetGenres instead")]
    public ActionResult<QueryResult<BaseItemDto>> GetMusicGenres(
        [FromQuery] int? startIndex,
        [FromQuery] int? limit,
        [FromQuery] string? searchTerm,
        [FromQuery] Guid? parentId,
        [FromQuery, ModelBinder(typeof(CommaDelimitedArrayModelBinder))] ItemFields[] fields,
        [FromQuery, ModelBinder(typeof(CommaDelimitedArrayModelBinder))] BaseItemKind[] excludeItemTypes,
        [FromQuery, ModelBinder(typeof(CommaDelimitedArrayModelBinder))] BaseItemKind[] includeItemTypes,
        [FromQuery] bool? isFavorite,
        [FromQuery] int? imageTypeLimit,
        [FromQuery, ModelBinder(typeof(CommaDelimitedArrayModelBinder))] ImageType[] enableImageTypes,
        [FromQuery] Guid? userId,
        [FromQuery] string? nameStartsWithOrGreater,
        [FromQuery] string? nameStartsWith,
        [FromQuery] string? nameLessThan,
        [FromQuery, ModelBinder(typeof(CommaDelimitedArrayModelBinder))] string[] sortBy,
        [FromQuery, ModelBinder(typeof(CommaDelimitedArrayModelBinder))] SortOrder[] sortOrder,
        [FromQuery] bool? enableImages = true,
        [FromQuery] bool enableTotalRecordCount = true)
    {
        var dtoOptions = new DtoOptions { Fields = fields }
            .AddClientFields(User)
            .AddAdditionalDtoOptions(enableImages, false, imageTypeLimit, enableImageTypes);

        User? user = userId is null || userId.Value.Equals(default)
            ? null
            : _userManager.GetUserById(userId.Value);
>>>>>>> 3fe64f69

        var parentItem = _libraryManager.GetParentItem(parentId, userId);

        var query = new InternalItemsQuery(user)
        {
            ExcludeItemTypes = excludeItemTypes,
            IncludeItemTypes = includeItemTypes,
            StartIndex = startIndex,
            Limit = limit,
            IsFavorite = isFavorite,
            NameLessThan = nameLessThan,
            NameStartsWith = nameStartsWith,
            NameStartsWithOrGreater = nameStartsWithOrGreater,
            DtoOptions = dtoOptions,
            SearchTerm = searchTerm,
            EnableTotalRecordCount = enableTotalRecordCount,
            OrderBy = RequestHelpers.GetOrderBy(sortBy, sortOrder)
        };

        if (parentId.HasValue)
        {
            if (parentItem is Folder)
            {
                query.AncestorIds = new[] { parentId.Value };
            }
            else
            {
                query.ItemIds = new[] { parentId.Value };
            }
        }

        var result = _libraryManager.GetMusicGenres(query);

        var shouldIncludeItemTypes = includeItemTypes.Length != 0;
        return RequestHelpers.CreateQueryResult(result, dtoOptions, _dtoService, shouldIncludeItemTypes, user);
    }

<<<<<<< HEAD
        /// <summary>
        /// Gets a music genre, by name.
        /// </summary>
        /// <param name="genreName">The genre name.</param>
        /// <param name="userId">Optional. Filter by user id, and attach user data.</param>
        /// <returns>An <see cref="OkResult"/> containing a <see cref="BaseItemDto"/> with the music genre.</returns>
        [HttpGet("{genreName}")]
        [ProducesResponseType(StatusCodes.Status200OK)]
        public ActionResult<BaseItemDto> GetMusicGenre([FromRoute, Required] string genreName, [FromQuery] Guid? userId)
        {
            userId = RequestHelpers.GetUserId(User, userId);
            var dtoOptions = new DtoOptions().AddClientFields(User);
=======
    /// <summary>
    /// Gets a music genre, by name.
    /// </summary>
    /// <param name="genreName">The genre name.</param>
    /// <param name="userId">Optional. Filter by user id, and attach user data.</param>
    /// <returns>An <see cref="OkResult"/> containing a <see cref="BaseItemDto"/> with the music genre.</returns>
    [HttpGet("{genreName}")]
    [ProducesResponseType(StatusCodes.Status200OK)]
    public ActionResult<BaseItemDto> GetMusicGenre([FromRoute, Required] string genreName, [FromQuery] Guid? userId)
    {
        var dtoOptions = new DtoOptions().AddClientFields(User);
>>>>>>> 3fe64f69

        MusicGenre? item;

        if (genreName.IndexOf(BaseItem.SlugChar, StringComparison.OrdinalIgnoreCase) != -1)
        {
            item = GetItemFromSlugName<MusicGenre>(_libraryManager, genreName, dtoOptions, BaseItemKind.MusicGenre);
        }
        else
        {
            item = _libraryManager.GetMusicGenre(genreName);
        }

<<<<<<< HEAD
            if (!userId.Value.Equals(default))
            {
                var user = _userManager.GetUserById(userId.Value);
=======
        if (item is null)
        {
            return NotFound();
        }
>>>>>>> 3fe64f69

        if (userId.HasValue && !userId.Value.Equals(default))
        {
            var user = _userManager.GetUserById(userId.Value);

            return _dtoService.GetBaseItemDto(item, dtoOptions, user);
        }

        return _dtoService.GetBaseItemDto(item, dtoOptions);
    }

    private T? GetItemFromSlugName<T>(ILibraryManager libraryManager, string name, DtoOptions dtoOptions, BaseItemKind baseItemKind)
        where T : BaseItem, new()
    {
        var result = libraryManager.GetItemList(new InternalItemsQuery
        {
            Name = name.Replace(BaseItem.SlugChar, '&'),
            IncludeItemTypes = new[] { baseItemKind },
            DtoOptions = dtoOptions
        }).OfType<T>().FirstOrDefault();

        result ??= libraryManager.GetItemList(new InternalItemsQuery
        {
            Name = name.Replace(BaseItem.SlugChar, '/'),
            IncludeItemTypes = new[] { baseItemKind },
            DtoOptions = dtoOptions
        }).OfType<T>().FirstOrDefault();

        result ??= libraryManager.GetItemList(new InternalItemsQuery
        {
            Name = name.Replace(BaseItem.SlugChar, '?'),
            IncludeItemTypes = new[] { baseItemKind },
            DtoOptions = dtoOptions
        }).OfType<T>().FirstOrDefault();

        return result;
    }
}<|MERGE_RESOLUTION|>--- conflicted
+++ resolved
@@ -45,61 +45,6 @@
         _dtoService = dtoService;
     }
 
-<<<<<<< HEAD
-        /// <summary>
-        /// Gets all music genres from a given item, folder, or the entire library.
-        /// </summary>
-        /// <param name="startIndex">Optional. The record index to start at. All items with a lower index will be dropped from the results.</param>
-        /// <param name="limit">Optional. The maximum number of records to return.</param>
-        /// <param name="searchTerm">The search term.</param>
-        /// <param name="parentId">Specify this to localize the search to a specific item or folder. Omit to use the root.</param>
-        /// <param name="fields">Optional. Specify additional fields of information to return in the output.</param>
-        /// <param name="excludeItemTypes">Optional. If specified, results will be filtered out based on item type. This allows multiple, comma delimited.</param>
-        /// <param name="includeItemTypes">Optional. If specified, results will be filtered in based on item type. This allows multiple, comma delimited.</param>
-        /// <param name="isFavorite">Optional filter by items that are marked as favorite, or not.</param>
-        /// <param name="imageTypeLimit">Optional, the max number of images to return, per image type.</param>
-        /// <param name="enableImageTypes">Optional. The image types to include in the output.</param>
-        /// <param name="userId">User id.</param>
-        /// <param name="nameStartsWithOrGreater">Optional filter by items whose name is sorted equally or greater than a given input string.</param>
-        /// <param name="nameStartsWith">Optional filter by items whose name is sorted equally than a given input string.</param>
-        /// <param name="nameLessThan">Optional filter by items whose name is equally or lesser than a given input string.</param>
-        /// <param name="sortBy">Optional. Specify one or more sort orders, comma delimited.</param>
-        /// <param name="sortOrder">Sort Order - Ascending,Descending.</param>
-        /// <param name="enableImages">Optional, include image information in output.</param>
-        /// <param name="enableTotalRecordCount">Optional. Include total record count.</param>
-        /// <response code="200">Music genres returned.</response>
-        /// <returns>An <see cref="OkResult"/> containing the queryresult of music genres.</returns>
-        [HttpGet]
-        [Obsolete("Use GetGenres instead")]
-        public ActionResult<QueryResult<BaseItemDto>> GetMusicGenres(
-            [FromQuery] int? startIndex,
-            [FromQuery] int? limit,
-            [FromQuery] string? searchTerm,
-            [FromQuery] Guid? parentId,
-            [FromQuery, ModelBinder(typeof(CommaDelimitedArrayModelBinder))] ItemFields[] fields,
-            [FromQuery, ModelBinder(typeof(CommaDelimitedArrayModelBinder))] BaseItemKind[] excludeItemTypes,
-            [FromQuery, ModelBinder(typeof(CommaDelimitedArrayModelBinder))] BaseItemKind[] includeItemTypes,
-            [FromQuery] bool? isFavorite,
-            [FromQuery] int? imageTypeLimit,
-            [FromQuery, ModelBinder(typeof(CommaDelimitedArrayModelBinder))] ImageType[] enableImageTypes,
-            [FromQuery] Guid? userId,
-            [FromQuery] string? nameStartsWithOrGreater,
-            [FromQuery] string? nameStartsWith,
-            [FromQuery] string? nameLessThan,
-            [FromQuery, ModelBinder(typeof(CommaDelimitedArrayModelBinder))] string[] sortBy,
-            [FromQuery, ModelBinder(typeof(CommaDelimitedArrayModelBinder))] SortOrder[] sortOrder,
-            [FromQuery] bool? enableImages = true,
-            [FromQuery] bool enableTotalRecordCount = true)
-        {
-            userId = RequestHelpers.GetUserId(User, userId);
-            var dtoOptions = new DtoOptions { Fields = fields }
-                .AddClientFields(User)
-                .AddAdditionalDtoOptions(enableImages, false, imageTypeLimit, enableImageTypes);
-
-            User? user = userId.Value.Equals(default)
-                ? null
-                : _userManager.GetUserById(userId.Value);
-=======
     /// <summary>
     /// Gets all music genres from a given item, folder, or the entire library.
     /// </summary>
@@ -145,14 +90,14 @@
         [FromQuery] bool? enableImages = true,
         [FromQuery] bool enableTotalRecordCount = true)
     {
+            userId = RequestHelpers.GetUserId(User, userId);
         var dtoOptions = new DtoOptions { Fields = fields }
             .AddClientFields(User)
             .AddAdditionalDtoOptions(enableImages, false, imageTypeLimit, enableImageTypes);
 
-        User? user = userId is null || userId.Value.Equals(default)
+            User? user = userId.Value.Equals(default)
             ? null
             : _userManager.GetUserById(userId.Value);
->>>>>>> 3fe64f69
 
         var parentItem = _libraryManager.GetParentItem(parentId, userId);
 
@@ -190,20 +135,6 @@
         return RequestHelpers.CreateQueryResult(result, dtoOptions, _dtoService, shouldIncludeItemTypes, user);
     }
 
-<<<<<<< HEAD
-        /// <summary>
-        /// Gets a music genre, by name.
-        /// </summary>
-        /// <param name="genreName">The genre name.</param>
-        /// <param name="userId">Optional. Filter by user id, and attach user data.</param>
-        /// <returns>An <see cref="OkResult"/> containing a <see cref="BaseItemDto"/> with the music genre.</returns>
-        [HttpGet("{genreName}")]
-        [ProducesResponseType(StatusCodes.Status200OK)]
-        public ActionResult<BaseItemDto> GetMusicGenre([FromRoute, Required] string genreName, [FromQuery] Guid? userId)
-        {
-            userId = RequestHelpers.GetUserId(User, userId);
-            var dtoOptions = new DtoOptions().AddClientFields(User);
-=======
     /// <summary>
     /// Gets a music genre, by name.
     /// </summary>
@@ -214,8 +145,8 @@
     [ProducesResponseType(StatusCodes.Status200OK)]
     public ActionResult<BaseItemDto> GetMusicGenre([FromRoute, Required] string genreName, [FromQuery] Guid? userId)
     {
+        userId = RequestHelpers.GetUserId(User, userId);
         var dtoOptions = new DtoOptions().AddClientFields(User);
->>>>>>> 3fe64f69
 
         MusicGenre? item;
 
@@ -228,18 +159,12 @@
             item = _libraryManager.GetMusicGenre(genreName);
         }
 
-<<<<<<< HEAD
-            if (!userId.Value.Equals(default))
-            {
-                var user = _userManager.GetUserById(userId.Value);
-=======
         if (item is null)
         {
             return NotFound();
         }
->>>>>>> 3fe64f69
-
-        if (userId.HasValue && !userId.Value.Equals(default))
+
+        if (!userId.Value.Equals(default))
         {
             var user = _userManager.GetUserById(userId.Value);
 
