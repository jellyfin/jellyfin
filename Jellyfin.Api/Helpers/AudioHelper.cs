using System.Net.Http;
using System.Threading;
using System.Threading.Tasks;
using Jellyfin.Api.Models.StreamingDtos;
using MediaBrowser.Common.Configuration;
using MediaBrowser.Common.Extensions;
using MediaBrowser.Common.Net;
using MediaBrowser.Controller.Configuration;
using MediaBrowser.Controller.Devices;
using MediaBrowser.Controller.Library;
using MediaBrowser.Controller.MediaEncoding;
using MediaBrowser.Controller.Net;
using MediaBrowser.Model.IO;
using MediaBrowser.Model.MediaInfo;
using MediaBrowser.Model.Net;
using Microsoft.AspNetCore.Http;
using Microsoft.AspNetCore.Mvc;
using Microsoft.Extensions.Configuration;

namespace Jellyfin.Api.Helpers
{
    /// <summary>
    /// Audio helper.
    /// </summary>
    public class AudioHelper
    {
        private readonly IAuthorizationContext _authContext;
        private readonly IUserManager _userManager;
        private readonly ILibraryManager _libraryManager;
        private readonly IMediaSourceManager _mediaSourceManager;
        private readonly IServerConfigurationManager _serverConfigurationManager;
        private readonly IMediaEncoder _mediaEncoder;
        private readonly IDeviceManager _deviceManager;
        private readonly TranscodingJobHelper _transcodingJobHelper;
        private readonly IHttpClientFactory _httpClientFactory;
        private readonly IHttpContextAccessor _httpContextAccessor;
        private readonly EncodingHelper _encodingHelper;

        /// <summary>
        /// Initializes a new instance of the <see cref="AudioHelper"/> class.
        /// </summary>
        /// <param name="authContext">Instance of the <see cref="IAuthorizationContext"/> interface.</param>
        /// <param name="userManager">Instance of the <see cref="IUserManager"/> interface.</param>
        /// <param name="libraryManager">Instance of the <see cref="ILibraryManager"/> interface.</param>
        /// <param name="mediaSourceManager">Instance of the <see cref="IMediaSourceManager"/> interface.</param>
        /// <param name="serverConfigurationManager">Instance of the <see cref="IServerConfigurationManager"/> interface.</param>
        /// <param name="mediaEncoder">Instance of the <see cref="IMediaEncoder"/> interface.</param>
        /// <param name="deviceManager">Instance of the <see cref="IDeviceManager"/> interface.</param>
        /// <param name="transcodingJobHelper">Instance of <see cref="TranscodingJobHelper"/>.</param>
        /// <param name="httpClientFactory">Instance of the <see cref="IHttpClientFactory"/> interface.</param>
        /// <param name="httpContextAccessor">Instance of the <see cref="IHttpContextAccessor"/> interface.</param>
        /// <param name="encodingHelper">Instance of <see cref="EncodingHelper"/>.</param>
        public AudioHelper(
            IAuthorizationContext authContext,
            IUserManager userManager,
            ILibraryManager libraryManager,
            IMediaSourceManager mediaSourceManager,
            IServerConfigurationManager serverConfigurationManager,
            IMediaEncoder mediaEncoder,
            IDeviceManager deviceManager,
            TranscodingJobHelper transcodingJobHelper,
            IHttpClientFactory httpClientFactory,
            IHttpContextAccessor httpContextAccessor,
            EncodingHelper encodingHelper)
        {
            _authContext = authContext;
            _userManager = userManager;
            _libraryManager = libraryManager;
            _mediaSourceManager = mediaSourceManager;
            _serverConfigurationManager = serverConfigurationManager;
            _mediaEncoder = mediaEncoder;
            _deviceManager = deviceManager;
            _transcodingJobHelper = transcodingJobHelper;
            _httpClientFactory = httpClientFactory;
            _httpContextAccessor = httpContextAccessor;
            _encodingHelper = encodingHelper;
        }

        /// <summary>
        /// Get audio stream.
        /// </summary>
        /// <param name="transcodingJobType">Transcoding job type.</param>
        /// <param name="streamingRequest">Streaming controller.Request dto.</param>
        /// <returns>A <see cref="Task"/> containing the resulting <see cref="ActionResult"/>.</returns>
        public async Task<ActionResult> GetAudioStream(
            TranscodingJobType transcodingJobType,
            StreamingRequestDto streamingRequest)
        {
            if (_httpContextAccessor.HttpContext == null)
            {
                throw new ResourceNotFoundException(nameof(_httpContextAccessor.HttpContext));
            }

            bool isHeadRequest = _httpContextAccessor.HttpContext.Request.Method == System.Net.WebRequestMethods.Http.Head;
            var cancellationTokenSource = new CancellationTokenSource();

            using var state = await StreamingHelpers.GetStreamingState(
                    streamingRequest,
                    _httpContextAccessor.HttpContext.Request,
                    _authContext,
                    _mediaSourceManager,
                    _userManager,
                    _libraryManager,
                    _serverConfigurationManager,
                    _mediaEncoder,
<<<<<<< HEAD
                    _fileSystem,
                    _subtitleEncoder,
                    _configuration,
=======
                    _encodingHelper,
                    _dlnaManager,
>>>>>>> adfc03ac
                    _deviceManager,
                    _transcodingJobHelper,
                    transcodingJobType,
                    cancellationTokenSource.Token)
                .ConfigureAwait(false);

            if (streamingRequest.Static && state.DirectStreamProvider != null)
            {
                StreamingHelpers.StreamEvent?.Invoke(this, new StreamEventArgs()
                {
                    Type = StreamEventType.OnStreamStart,
                    State = state,
                    ResponseHeaders = _httpContextAccessor.HttpContext.Response.Headers,
                    IsStaticallyStreamed = true,
                    StartTimeTicks = streamingRequest.StartTimeTicks,
                    Request = _httpContextAccessor.HttpContext.Request,
                    StreamingRequest = streamingRequest,
                });

                await new ProgressiveFileCopier(state.DirectStreamProvider, null, _transcodingJobHelper, CancellationToken.None)
                    {
                        AllowEndOfFile = false
                    }.WriteToAsync(_httpContextAccessor.HttpContext.Response.Body, CancellationToken.None)
                    .ConfigureAwait(false);

                // TODO (moved from MediaBrowser.Api): Don't hardcode contentType
                return new FileStreamResult(_httpContextAccessor.HttpContext.Response.Body, MimeTypes.GetMimeType("file.ts")!);
            }

            // Static remote stream
            if (streamingRequest.Static && state.InputProtocol == MediaProtocol.Http)
            {
                StreamingHelpers.StreamEvent?.Invoke(this, new StreamEventArgs()
                {
                    Type = StreamEventType.OnStreamStart,
                    State = state,
                    ResponseHeaders = _httpContextAccessor.HttpContext.Response.Headers,
                    IsStaticallyStreamed = true,
                    StartTimeTicks = streamingRequest.StartTimeTicks,
                    Request = _httpContextAccessor.HttpContext.Request,
                    StreamingRequest = streamingRequest,
                });

                var httpClient = _httpClientFactory.CreateClient(NamedClient.Default);
                return await FileStreamResponseHelpers.GetStaticRemoteStreamResult(state, isHeadRequest, httpClient, _httpContextAccessor.HttpContext).ConfigureAwait(false);
            }

            if (streamingRequest.Static && state.InputProtocol != MediaProtocol.File)
            {
                return new BadRequestObjectResult($"Input protocol {state.InputProtocol} cannot be streamed statically");
            }

            var outputPath = state.OutputFilePath;
            var outputPathExists = System.IO.File.Exists(outputPath);

            var transcodingJob = _transcodingJobHelper.GetTranscodingJob(outputPath, TranscodingJobType.Progressive);
            var isTranscodeCached = outputPathExists && transcodingJob != null;

            StreamingHelpers.StreamEvent?.Invoke(this, new StreamEventArgs()
            {
                Type = StreamEventType.OnStreamStart,
                State = state,
                ResponseHeaders = _httpContextAccessor.HttpContext.Response.Headers,
                IsStaticallyStreamed = streamingRequest.Static || isTranscodeCached,
                StartTimeTicks = streamingRequest.StartTimeTicks,
                Request = _httpContextAccessor.HttpContext.Request,
                StreamingRequest = streamingRequest,
            });

            // Static stream
            if (streamingRequest.Static)
            {
                var contentType = state.GetMimeType("." + state.OutputContainer, false) ?? state.GetMimeType(state.MediaPath);

                if (state.MediaSource.IsInfiniteStream)
                {
                    await new ProgressiveFileCopier(state.MediaPath, null, _transcodingJobHelper, CancellationToken.None)
                        {
                            AllowEndOfFile = false
                        }.WriteToAsync(_httpContextAccessor.HttpContext.Response.Body, CancellationToken.None)
                        .ConfigureAwait(false);

                    return new FileStreamResult(_httpContextAccessor.HttpContext.Response.Body, contentType);
                }

                return FileStreamResponseHelpers.GetStaticFileResult(
                    state.MediaPath,
                    contentType,
                    isHeadRequest,
                    _httpContextAccessor.HttpContext);
            }

            // Need to start ffmpeg (because media can't be returned directly)
            var encodingOptions = _serverConfigurationManager.GetEncodingOptions();
            var ffmpegCommandLineArguments = _encodingHelper.GetProgressiveAudioFullCommandLine(state, encodingOptions, outputPath);
            return await FileStreamResponseHelpers.GetTranscodedFile(
                state,
                isHeadRequest,
                _httpContextAccessor.HttpContext,
                _transcodingJobHelper,
                ffmpegCommandLineArguments,
                transcodingJobType,
                cancellationTokenSource).ConfigureAwait(false);
        }
    }
}<|MERGE_RESOLUTION|>--- conflicted
+++ resolved
@@ -10,12 +10,10 @@
 using MediaBrowser.Controller.Library;
 using MediaBrowser.Controller.MediaEncoding;
 using MediaBrowser.Controller.Net;
-using MediaBrowser.Model.IO;
 using MediaBrowser.Model.MediaInfo;
 using MediaBrowser.Model.Net;
 using Microsoft.AspNetCore.Http;
 using Microsoft.AspNetCore.Mvc;
-using Microsoft.Extensions.Configuration;
 
 namespace Jellyfin.Api.Helpers
 {
@@ -103,14 +101,7 @@
                     _libraryManager,
                     _serverConfigurationManager,
                     _mediaEncoder,
-<<<<<<< HEAD
-                    _fileSystem,
-                    _subtitleEncoder,
-                    _configuration,
-=======
                     _encodingHelper,
-                    _dlnaManager,
->>>>>>> adfc03ac
                     _deviceManager,
                     _transcodingJobHelper,
                     transcodingJobType,
