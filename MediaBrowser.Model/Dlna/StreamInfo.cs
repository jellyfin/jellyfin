--- conflicted
+++ resolved
@@ -814,37 +814,6 @@
         }
 
         /// <summary>
-        /// Returns this class as a url.
-        /// </summary>
-        /// <param name="baseUrl">The baseUrl.</param>
-        /// <param name="accessToken">The accessToken.</param>
-        /// <returns>A querystring representation of this object.</returns>
-        public string ToUrl(string baseUrl, string? accessToken)
-        {
-            if (PlayMethod == PlayMethod.DirectPlay)
-            {
-                return MediaSource?.Path ?? string.Empty;
-            }
-
-<<<<<<< HEAD
-            var list = new List<string>();
-            foreach (NameValuePair pair in BuildParams(this, accessToken))
-            {
-                if (string.IsNullOrEmpty(pair.Value))
-                {
-                    continue;
-                }
-=======
-            if (string.IsNullOrEmpty(baseUrl))
-            {
-                throw new ArgumentNullException(nameof(baseUrl));
-            }
-
-            return BuildQueryString(this, accessToken, baseUrl);
-        }
->>>>>>> 9370157a
-
-        /// <summary>
         /// Returns a list of the external subtitles.
         /// </summary>
         /// <param name="transcoderSupport">The transcoderSupport<see cref="ITranscoderSupport"/>.</param>
@@ -893,9 +862,6 @@
         /// <returns>The <see cref="List{SubtitleStreamInfo}"/>.</returns>
         public List<SubtitleStreamInfo> GetSubtitleProfiles(ITranscoderSupport transcoderSupport, bool includeSelectedTrackOnly, string baseUrl, string? accessToken)
         {
-<<<<<<< HEAD
-            baseUrl = baseUrl?.TrimEnd('/') ?? string.Empty;
-=======
             return GetSubtitleProfiles(transcoderSupport, includeSelectedTrackOnly, false, baseUrl, accessToken);
         }
 
@@ -916,7 +882,6 @@
             long startPositionTicks = string.Equals(SubProtocol, "hls", StringComparison.OrdinalIgnoreCase)
                 ? 0
                 : (PlayMethod == PlayMethod.Transcode && !CopyTimestamps ? StartPositionTicks : 0);
->>>>>>> 9370157a
 
             // First add the selected track
             if (SubtitleStreamIndex.HasValue && MediaSource != null)
@@ -928,17 +893,6 @@
                         AddSubtitleProfiles(list, stream, transcoderSupport, enableAllProfiles, baseUrl, accessToken, startPositionTicks);
                     }
                 }
-<<<<<<< HEAD
-
-                // Store the original container name, and fake response a .ts so media will show up.
-                if (!string.IsNullOrEmpty(Container))
-                {
-                    queryString += "&ext=." + Container;
-                }
-
-                return string.Format(CultureInfo.InvariantCulture, "{0}/audio/{1}/stream.ts?{2}", baseUrl, ItemId, queryString);
-=======
->>>>>>> 9370157a
             }
 
             if (!includeSelectedTrackOnly && MediaSource != null)
@@ -952,17 +906,7 @@
                 }
             }
 
-<<<<<<< HEAD
-            // Store the original container name, and fake response a .ts so media will show up.
-            if (!string.IsNullOrEmpty(Container))
-            {
-                queryString += "&ext=." + Container;
-            }
-
-            return string.Format(CultureInfo.InvariantCulture, "{0}/videos/{1}/stream.ts?{2}", baseUrl, ItemId, queryString);
-=======
             return list;
->>>>>>> 9370157a
         }
 
         /// <summary>
@@ -1107,168 +1051,195 @@
             return list;
         }
 
-        private static string BuildQueryString(StreamInfo item, string? accessToken, string baseUrl)
-        {
+        /// <summary>
+        /// Returns this class as a url.
+        /// </summary>
+        /// <param name="baseUrl">The baseUrl.</param>
+        /// <param name="accessToken">The accessToken.</param>
+        /// <param name="query">Optional extra query.</param>
+        /// <returns>A querystring representation of this object.</returns>
+        public string ToUrl(string? baseUrl, string? accessToken, string? query = null)
+        {
+            if (PlayMethod == PlayMethod.DirectPlay)
+            {
+                return MediaSource?.Path ?? string.Empty;
+            }
+
+            if (string.IsNullOrEmpty(baseUrl))
+            {
+                throw new ArgumentNullException(nameof(baseUrl));
+            }
+
             var sb = new StringBuilder(2000);
 
-            sb.Append(baseUrl.TrimEnd('/'));
-            if (item.MediaType == DlnaProfileType.Audio)
+            if (!string.IsNullOrEmpty(baseUrl))
+            {
+                sb.Append(baseUrl.TrimEnd('/'));
+            }
+
+            if (MediaType == DlnaProfileType.Audio)
             {
                 sb.Append("/audio/");
-                sb.Append(item.ItemId);
-
-                if (string.Equals(item.SubProtocol, "hls", StringComparison.OrdinalIgnoreCase))
+                sb.Append(ItemId);
+
+                if (string.Equals(SubProtocol, "hls", StringComparison.OrdinalIgnoreCase))
                 {
                     sb.Append("/master.m3u8?");
                 }
                 else
                 {
-                    string extension = string.IsNullOrEmpty(item.Container) ? string.Empty : "." + item.Container;
-                    sb.Append("/stream");
-                    sb.Append(extension);
-                    sb.Append('?');
+                    sb.Append("/stream.ts?");
+
+                    if (!string.IsNullOrEmpty(Container))
+                    {
+                        sb.Append("ext=.");
+                        sb.Append(Container);
+                    }
                 }
             }
             else
             {
                 sb.Append("/videos/");
-                sb.Append(item.ItemId);
-
-                if (string.Equals(item.SubProtocol, "hls", StringComparison.OrdinalIgnoreCase))
+                sb.Append(ItemId);
+
+                if (string.Equals(SubProtocol, "hls", StringComparison.OrdinalIgnoreCase))
                 {
                     sb.Append("/master.m3u8?");
                 }
                 else
                 {
-                    string extension = string.IsNullOrEmpty(item.Container) ? string.Empty : "." + item.Container;
-                    sb.Append("/stream");
-                    sb.Append(extension);
-                    sb.Append('?');
-                }
-            }
-
-            if (!string.IsNullOrEmpty(item.DeviceProfileId))
-            {
-                sb.Append("DeviceProfileId=");
-                sb.Append(item.DeviceProfileId);
-            }
-
-            if (!string.IsNullOrEmpty(item.DeviceId))
+                    sb.Append("/stream.ts?");
+
+                    if (!string.IsNullOrEmpty(Container))
+                    {
+                        sb.Append("ext=.");
+                        sb.Append(Container);
+                    }
+                }
+            }
+
+            if (!string.IsNullOrEmpty(DeviceProfileId))
+            {
+                sb.Append("&DeviceProfileId=");
+                sb.Append(DeviceProfileId);
+            }
+
+            if (!string.IsNullOrEmpty(DeviceId))
             {
                 sb.Append("&DeviceId=");
-                sb.Append(item.DeviceId);
-            }
-
-            if (!string.IsNullOrEmpty(item.MediaSourceId))
+                sb.Append(DeviceId);
+            }
+
+            if (!string.IsNullOrEmpty(MediaSourceId))
             {
                 sb.Append("&MediaSourceId=");
-                sb.Append(item.MediaSourceId);
+                sb.Append(MediaSourceId);
             }
 
             // default true so don't store.
-            if (item.IsDirectStream)
+            if (IsDirectStream)
             {
                 sb.Append("&Static=true");
             }
 
-            if (item.VideoCodecs.Length != 0)
+            if (VideoCodecs.Length != 0)
             {
                 sb.Append("&VideoCodec=");
-                sb.Append(string.Join(",", item.VideoCodecs));
-            }
-
-            if (item.AudioCodecs.Length != 0)
+                sb.Append(string.Join(",", VideoCodecs));
+            }
+
+            if (AudioCodecs.Length != 0)
             {
                 sb.Append("&AudioCodec=");
-                sb.Append(string.Join(",", item.AudioCodecs));
-            }
-
-            if (item.AudioStreamIndex.HasValue)
+                sb.Append(string.Join(",", AudioCodecs));
+            }
+
+            if (AudioStreamIndex.HasValue)
             {
                 sb.Append("&AudioStreamIndex=");
-                sb.Append(item.AudioStreamIndex.Value.ToString(CultureInfo.InvariantCulture));
-            }
-
-            if (item.SubtitleStreamIndex.HasValue && item.SubtitleDeliveryMethod != SubtitleDeliveryMethod.External && item.SubtitleStreamIndex != -1)
+                sb.Append(AudioStreamIndex.Value.ToString(CultureInfo.InvariantCulture));
+            }
+
+            if (SubtitleStreamIndex.HasValue && SubtitleDeliveryMethod != SubtitleDeliveryMethod.External && SubtitleStreamIndex != -1)
             {
                 sb.Append("&SubtitleStreamIndex=");
-                sb.Append(item.SubtitleStreamIndex.Value.ToString(CultureInfo.InvariantCulture));
+                sb.Append(SubtitleStreamIndex.Value.ToString(CultureInfo.InvariantCulture));
                 sb.Append("&SubtitleMethod=");
-                sb.Append(item.SubtitleDeliveryMethod.ToString());
-            }
-
-            if (item.VideoBitrate.HasValue)
+                sb.Append(SubtitleDeliveryMethod.ToString());
+            }
+
+            if (VideoBitrate.HasValue)
             {
                 sb.Append("&VideoBitrate=");
-                sb.Append(item.VideoBitrate.Value.ToString(CultureInfo.InvariantCulture));
-            }
-
-            if (item.AudioBitrate.HasValue)
+                sb.Append(VideoBitrate.Value.ToString(CultureInfo.InvariantCulture));
+            }
+
+            if (AudioBitrate.HasValue)
             {
                 sb.Append("&AudioBitrate=");
-                sb.Append(item.AudioBitrate.Value.ToString(CultureInfo.InvariantCulture));
-            }
-
-            if (item.AudioSampleRate.HasValue)
+                sb.Append(AudioBitrate.Value.ToString(CultureInfo.InvariantCulture));
+            }
+
+            if (AudioSampleRate.HasValue)
             {
                 sb.Append("&AudioSampleRate=");
-                sb.Append(item.AudioSampleRate.Value.ToString(CultureInfo.InvariantCulture));
-            }
-
-            if (item.MaxFramerate.HasValue)
+                sb.Append(AudioSampleRate.Value.ToString(CultureInfo.InvariantCulture));
+            }
+
+            if (MaxFramerate.HasValue)
             {
                 sb.Append("&MaxFramerate=");
-                sb.Append(item.MaxFramerate.Value.ToString(CultureInfo.InvariantCulture));
-            }
-
-            if (item.MaxWidth.HasValue)
+                sb.Append(MaxFramerate.Value.ToString(CultureInfo.InvariantCulture));
+            }
+
+            if (MaxWidth.HasValue)
             {
                 sb.Append("&MaxWidth=");
-                sb.Append(item.MaxWidth.Value.ToString(CultureInfo.InvariantCulture));
-            }
-
-            if (item.MaxHeight.HasValue)
+                sb.Append(MaxWidth.Value.ToString(CultureInfo.InvariantCulture));
+            }
+
+            if (MaxHeight.HasValue)
             {
                 sb.Append("&MaxHeight=");
-                sb.Append(item.MaxHeight.Value.ToString(CultureInfo.InvariantCulture));
-            }
-
-            if (!string.Equals(item.SubProtocol, "hls", StringComparison.OrdinalIgnoreCase))
-            {
-                if (item.StartPositionTicks != 0)
+                sb.Append(MaxHeight.Value.ToString(CultureInfo.InvariantCulture));
+            }
+
+            if (!string.Equals(SubProtocol, "hls", StringComparison.OrdinalIgnoreCase))
+            {
+                if (StartPositionTicks != 0)
                 {
                     sb.Append("&StartTimeTicks=");
-                    sb.Append(item.StartPositionTicks.ToString(CultureInfo.InvariantCulture));
+                    sb.Append(StartPositionTicks.ToString(CultureInfo.InvariantCulture));
                 }
             }
             else
             {
-                if (!string.IsNullOrEmpty(item.Container))
+                if (!string.IsNullOrEmpty(Container))
                 {
                     sb.Append("&SegmentContainer=");
-                    sb.Append(item.Container);
-                }
-
-                if (item.SegmentLength.HasValue)
+                    sb.Append(Container);
+                }
+
+                if (SegmentLength.HasValue)
                 {
                     sb.Append("&SegmentLength=");
-                    sb.Append(item.SegmentLength.Value.ToString(CultureInfo.InvariantCulture));
-                }
-
-                if (item.MinSegments.HasValue)
+                    sb.Append(SegmentLength.Value.ToString(CultureInfo.InvariantCulture));
+                }
+
+                if (MinSegments.HasValue)
                 {
                     sb.Append("&MinSegments=");
-                    sb.Append(item.MinSegments.Value.ToString(CultureInfo.InvariantCulture));
+                    sb.Append(MinSegments.Value.ToString(CultureInfo.InvariantCulture));
                 }
 
                 sb.Append("&BreakOnNonKeyFrames=");
-                sb.Append(item.BreakOnNonKeyFrames.ToString(CultureInfo.InvariantCulture));
-            }
-
-            if (!string.IsNullOrEmpty(item.PlaySessionId))
+                sb.Append(BreakOnNonKeyFrames.ToString(CultureInfo.InvariantCulture));
+            }
+
+            if (!string.IsNullOrEmpty(PlaySessionId))
             {
                 sb.Append("&PlaySessionId=");
-                sb.Append(item.PlaySessionId);
+                sb.Append(PlaySessionId);
             }
 
             if (!string.IsNullOrEmpty(accessToken))
@@ -1277,75 +1248,75 @@
                 sb.Append(accessToken);
             }
 
-            var liveStreamId = item.MediaSource?.LiveStreamId;
+            var liveStreamId = MediaSource?.LiveStreamId;
             if (!string.IsNullOrEmpty(liveStreamId))
             {
                 sb.Append("&LiveStreamId=");
                 sb.Append(liveStreamId);
             }
 
-            if (!item.IsDirectStream)
-            {
-                if (item.RequireNonAnamorphic)
+            if (!IsDirectStream)
+            {
+                if (RequireNonAnamorphic)
                 {
                     sb.Append("&RequireNonAnamorphic=");
-                    sb.Append(item.RequireNonAnamorphic.ToString(CultureInfo.InvariantCulture).ToLowerInvariant());
-                }
-
-                if (item.TranscodingMaxAudioChannels.HasValue)
+                    sb.Append(RequireNonAnamorphic.ToString(CultureInfo.InvariantCulture).ToLowerInvariant());
+                }
+
+                if (TranscodingMaxAudioChannels.HasValue)
                 {
                     sb.Append("&TranscodingMaxAudioChannels=");
-                    sb.Append(item.TranscodingMaxAudioChannels.Value.ToString(CultureInfo.InvariantCulture));
-                }
-
-                if (item.EnableSubtitlesInManifest)
+                    sb.Append(TranscodingMaxAudioChannels.Value.ToString(CultureInfo.InvariantCulture));
+                }
+
+                if (EnableSubtitlesInManifest)
                 {
                     sb.Append("&EnableSubtitlesInManifest=");
-                    sb.Append(item.EnableSubtitlesInManifest.ToString(CultureInfo.InvariantCulture).ToLowerInvariant());
-                }
-
-                if (item.EnableMpegtsM2TsMode)
+                    sb.Append(EnableSubtitlesInManifest.ToString(CultureInfo.InvariantCulture).ToLowerInvariant());
+                }
+
+                if (EnableMpegtsM2TsMode)
                 {
                     sb.Append("&EnableMpegtsM2TsMode=");
-                    sb.Append(item.EnableMpegtsM2TsMode.ToString(CultureInfo.InvariantCulture).ToLowerInvariant());
-                }
-
-                if (item.EstimateContentLength)
+                    sb.Append(EnableMpegtsM2TsMode.ToString(CultureInfo.InvariantCulture).ToLowerInvariant());
+                }
+
+                if (EstimateContentLength)
                 {
                     sb.Append("&EstimateContentLength=");
-                    sb.Append(item.EstimateContentLength.ToString(CultureInfo.InvariantCulture).ToLowerInvariant());
-                }
-
-                if (item.TranscodeSeekInfo != TranscodeSeekInfo.Auto)
+                    sb.Append(EstimateContentLength.ToString(CultureInfo.InvariantCulture).ToLowerInvariant());
+                }
+
+                if (TranscodeSeekInfo != TranscodeSeekInfo.Auto)
                 {
                     sb.Append("&TranscodeSeekInfo=");
-                    sb.Append(item.TranscodeSeekInfo.ToString().ToLowerInvariant());
-                }
-
-                if (item.CopyTimestamps)
+                    sb.Append(TranscodeSeekInfo.ToString().ToLowerInvariant());
+                }
+
+                if (CopyTimestamps)
                 {
                     sb.Append("&CopyTimestamps=");
-                    sb.Append(item.CopyTimestamps.ToString(CultureInfo.InvariantCulture).ToLowerInvariant());
+                    sb.Append(CopyTimestamps.ToString(CultureInfo.InvariantCulture).ToLowerInvariant());
                 }
 
                 sb.Append("&RequireAvc=");
-                sb.Append(item.RequireAvc.ToString(CultureInfo.InvariantCulture).ToLowerInvariant());
-            }
-
-            var etag = item.MediaSource?.ETag;
+                sb.Append(RequireAvc.ToString(CultureInfo.InvariantCulture).ToLowerInvariant());
+            }
+
+            var etag = MediaSource?.ETag;
             if (!string.IsNullOrEmpty(etag))
             {
                 sb.Append("&Tag=");
                 sb.Append(etag);
             }
 
-            if (item.SubtitleStreamIndex.HasValue && item.SubtitleDeliveryMethod == SubtitleDeliveryMethod.Embed && item.SubtitleCodecs.Length != 0)
+            if (SubtitleStreamIndex.HasValue && SubtitleDeliveryMethod == SubtitleDeliveryMethod.Embed && SubtitleCodecs.Length != 0)
             {
                 sb.Append("&SubtitleCodec=");
-                sb.Append(string.Join(",", item.SubtitleCodecs));
-            }
-
-            foreach (var pair in item.StreamOptions)
+                sb.Append(string.Join(",", SubtitleCodecs));
+            }
+
+            foreach (var pair in StreamOptions)
             {
                 if (string.IsNullOrEmpty(pair.Value))
                 {
@@ -1359,10 +1330,19 @@
                 sb.Append(pair.Value.Replace(" ", string.Empty, StringComparison.Ordinal));
             }
 
-            if (!item.IsDirectStream)
+            if (!IsDirectStream)
             {
                 sb.Append("&TranscodeReasons=");
-                sb.Append(string.Join(",", item.TranscodeReasons.Distinct().Select(i => i.ToString())).Replace(" ", "%20", StringComparison.Ordinal));
+                sb.Append(string.Join(
+                    ",",
+                    TranscodeReasons.Distinct()
+                        .Select(i => i.ToString()))
+                    .Replace(" ", "%20", StringComparison.Ordinal));
+            }
+
+            if (query != null)
+            {
+                sb.Append(query);
             }
 
             return sb.ToString();
