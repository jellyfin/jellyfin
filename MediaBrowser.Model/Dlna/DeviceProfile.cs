--- conflicted
+++ resolved
@@ -39,7 +39,7 @@
         /// <summary>
         /// Gets or sets the userId to use with this profile. If null, the default dlna account will be used.
         /// </summary>
-        public string UserId { get; set; }
+        public string? UserId { get; set; }
 
         /// <summary>
         /// Gets or sets the Identification.
@@ -107,20 +107,12 @@
         /// <summary>
         /// Gets or sets a value indicating whether didl should be encoded to this device.
         /// </summary>
-<<<<<<< HEAD
         public bool EncodeContextOnTransmission { get; set; }
-=======
+
+        /// <summary>
+        /// Gets or sets the SupportedMediaTypes.
+        /// </summary>
         public string SupportedMediaTypes { get; set; } = "Audio,Photo,Video";
->>>>>>> 4b31c007
-
-        /// <summary>
-        /// Gets or sets the SupportedMediaTypes.
-        /// </summary>
-<<<<<<< HEAD
-        public string SupportedMediaTypes { get; set; }
-=======
-        public string? UserId { get; set; }
->>>>>>> 4b31c007
 
         /// <summary>
         /// Gets or sets the AlbumArtPn.
