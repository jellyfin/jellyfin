--- conflicted
+++ resolved
@@ -66,16 +66,12 @@
         private static readonly FrozenDictionary<string, string> _mimeTypeLookup = new KeyValuePair<string, string>[]
         {
             // Type application
-<<<<<<< HEAD
             new(".azw3", "application/vnd.amazon.ebook"),
-=======
-            { ".azw3", "application/vnd.amazon.ebook" },
-            { ".cb7", "application/x-cb7" },
-            { ".cba", "application/x-cba" },
-            { ".cbr", "application/vnd.comicbook-rar" },
-            { ".cbt", "application/x-cbt" },
-            { ".cbz", "application/vnd.comicbook+zip" },
->>>>>>> 972174b1
+            new(".cb7", "application/x-cb7"),
+            new(".cba", "application/x-cba"),
+            new(".cbr", "application/vnd.comicbook-rar"),
+            new(".cbt", "application/x-cbt"),
+            new(".cbz", "application/vnd.comicbook+zip"),
 
             // Type image
             new(".tbn", "image/jpeg"),
@@ -91,14 +87,13 @@
             new(".mpegts", "video/mp2t"),
 
             // Type audio
-<<<<<<< HEAD
             new(".aac", "audio/aac"),
             new(".ac3", "audio/ac3"),
             new(".ape", "audio/x-ape"),
             new(".dsf", "audio/dsf"),
             new(".dsp", "audio/dsp"),
             new(".flac", "audio/flac"),
-            new(".m4b", "audio/m4b"),
+            new(".m4b", "audio/mp4"),
             new(".mp3", "audio/mpeg"),
             new(".vorbis", "audio/vorbis"),
             new(".webma", "audio/webm"),
@@ -109,39 +104,16 @@
         private static readonly FrozenDictionary<string, string> _extensionLookup = new KeyValuePair<string, string>[]
         {
             // Type application
+            new("application/vnd.comicbook-rar", ".cbr"),
+            new("application/vnd.comicbook+zip", ".cbz"),
+            new("application/x-cb7", ".cb7"),
+            new("application/x-cba", ".cba"),
+            new("application/x-cbr", ".cbr"),
+            new("application/x-cbt", ".cbt"),
             new("application/x-cbz", ".cbz"),
             new("application/x-javascript", ".js"),
             new("application/xml", ".xml"),
             new("application/x-mpegURL", ".m3u8"),
-=======
-            { ".aac", "audio/aac" },
-            { ".ac3", "audio/ac3" },
-            { ".ape", "audio/x-ape" },
-            { ".dsf", "audio/dsf" },
-            { ".dsp", "audio/dsp" },
-            { ".flac", "audio/flac" },
-            { ".m4b", "audio/mp4" },
-            { ".mp3", "audio/mpeg" },
-            { ".vorbis", "audio/vorbis" },
-            { ".webma", "audio/webm" },
-            { ".wv", "audio/x-wavpack" },
-            { ".xsp", "audio/xsp" },
-        };
-
-        private static readonly Dictionary<string, string> _extensionLookup = new Dictionary<string, string>(StringComparer.OrdinalIgnoreCase)
-        {
-            // Type application
-            { "application/vnd.comicbook-rar", ".cbr" },
-            { "application/vnd.comicbook+zip", ".cbz" },
-            { "application/x-cb7", ".cb7" },
-            { "application/x-cba", ".cba" },
-            { "application/x-cbr", ".cbr" },
-            { "application/x-cbt", ".cbt" },
-            { "application/x-cbz", ".cbz" },
-            { "application/x-javascript", ".js" },
-            { "application/xml", ".xml" },
-            { "application/x-mpegURL", ".m3u8" },
->>>>>>> 972174b1
 
             // Type audio
             new("audio/aac", ".aac"),
