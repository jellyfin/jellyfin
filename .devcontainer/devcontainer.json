{
    "name": "Development Jellyfin Server",
<<<<<<< HEAD
    "image":"mcr.microsoft.com/devcontainers/dotnet:8.0-bookworm",
=======
    "image":"mcr.microsoft.com/devcontainers/dotnet:9.0-jammy",
>>>>>>> 9e05abcc
    // restores nuget packages, installs the dotnet workloads and installs the dev https certificate
    "postStartCommand": "sudo dotnet restore; sudo dotnet workload update; sudo dotnet dev-certs https --trust; sudo bash \"./.devcontainer/install-ffmpeg.sh\"",
    // reads the extensions list and installs them
    "postAttachCommand": "cat .vscode/extensions.json | jq -r .recommendations[] | xargs -n 1 code --install-extension",
    "features": {
        "ghcr.io/devcontainers/features/dotnet:2": {
            "version": "none",
            "dotnetRuntimeVersions": "9.0",
            "aspNetCoreRuntimeVersions": "9.0"
        },
        "ghcr.io/devcontainers-contrib/features/apt-packages:1": {
            "preserve_apt_list": false,
            "packages": ["libfontconfig1"]
        },
        "ghcr.io/devcontainers/features/docker-in-docker:2": {
            "dockerDashComposeVersion": "v2"
        },
        "ghcr.io/devcontainers/features/github-cli:1": {},
        "ghcr.io/eitsupi/devcontainer-features/jq-likes:2": {}
    },
    "hostRequirements": {
        "memory": "8gb",
        "cpus": 4
    }
}<|MERGE_RESOLUTION|>--- conflicted
+++ resolved
@@ -1,10 +1,6 @@
 {
     "name": "Development Jellyfin Server",
-<<<<<<< HEAD
-    "image":"mcr.microsoft.com/devcontainers/dotnet:8.0-bookworm",
-=======
-    "image":"mcr.microsoft.com/devcontainers/dotnet:9.0-jammy",
->>>>>>> 9e05abcc
+    "image":"mcr.microsoft.com/devcontainers/dotnet:9.0-bookworm",
     // restores nuget packages, installs the dotnet workloads and installs the dev https certificate
     "postStartCommand": "sudo dotnet restore; sudo dotnet workload update; sudo dotnet dev-certs https --trust; sudo bash \"./.devcontainer/install-ffmpeg.sh\"",
     // reads the extensions list and installs them
