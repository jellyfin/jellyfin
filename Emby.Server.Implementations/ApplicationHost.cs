--- conflicted
+++ resolved
@@ -1189,7 +1189,6 @@
                 {
                     NetCollection addresses = _networkManager.OnFilteredBindAddressesCallback(IsLocalIpAddressValidAsync, cancellationToken);
 
-<<<<<<< HEAD
                     if (addresses.Count > 0)
                     {
                         _cachedLocalApiUrl = GetLocalApiUrl(addresses.Items[0].Address);
@@ -1203,13 +1202,6 @@
                 {
                     Logger.LogError(ex, "Error in  OnFilteredBindAddressCallback: Params. {0}.", _networkManager.GetBindInterfaces());
                 }
-=======
-                return GetLocalApiUrl(addresses[0]);
-            }
-            catch (Exception ex)
-            {
-                Logger.LogError(ex, "Error getting local Ip address information");
->>>>>>> 107cf21f
             }
 
             return _cachedLocalApiUrl;
@@ -1268,7 +1260,6 @@
             }.ToString().TrimEnd('/');
         }
 
-<<<<<<< HEAD
         /// <summary>
         /// Performs a http ping to the address given in the parameters.
         /// </summary>
@@ -1276,72 +1267,6 @@
         /// <param name="cancellationToken">CancellationToken object.</param>
         /// <returns>Boolean result of the operation.</returns>
         private async Task<bool> IsLocalIpAddressValidAsync(IPObject item, CancellationToken cancellationToken)
-=======
-        public Task<List<IPAddress>> GetLocalIpAddresses(CancellationToken cancellationToken)
-        {
-            return GetLocalIpAddressesInternal(true, 0, cancellationToken);
-        }
-
-        private async Task<List<IPAddress>> GetLocalIpAddressesInternal(bool allowLoopback, int limit, CancellationToken cancellationToken)
-        {
-            var addresses = ServerConfigurationManager
-                .Configuration
-                .LocalNetworkAddresses
-                .Select(x => NormalizeConfiguredLocalAddress(x))
-                .Where(i => i != null)
-                .ToList();
-
-            if (addresses.Count == 0)
-            {
-                addresses.AddRange(_networkManager.GetLocalIpAddresses());
-            }
-
-            var resultList = new List<IPAddress>();
-
-            foreach (var address in addresses)
-            {
-                if (!allowLoopback)
-                {
-                    if (address.Equals(IPAddress.Loopback) || address.Equals(IPAddress.IPv6Loopback))
-                    {
-                        continue;
-                    }
-                }
-
-                if (await IsLocalIpAddressValidAsync(address, cancellationToken).ConfigureAwait(false))
-                {
-                    resultList.Add(address);
-
-                    if (limit > 0 && resultList.Count >= limit)
-                    {
-                        return resultList;
-                    }
-                }
-            }
-
-            return resultList;
-        }
-
-        public IPAddress NormalizeConfiguredLocalAddress(ReadOnlySpan<char> address)
-        {
-            var index = address.Trim('/').IndexOf('/');
-            if (index != -1)
-            {
-                address = address.Slice(index + 1);
-            }
-
-            if (IPAddress.TryParse(address.Trim('/'), out IPAddress result))
-            {
-                return result;
-            }
-
-            return null;
-        }
-
-        private readonly ConcurrentDictionary<string, bool> _validAddressResults = new ConcurrentDictionary<string, bool>(StringComparer.OrdinalIgnoreCase);
-
-        private async Task<bool> IsLocalIpAddressValidAsync(IPAddress address, CancellationToken cancellationToken)
->>>>>>> 107cf21f
         {
             var apiUrl = GetLocalApiUrl(item.Address);
             apiUrl += "/system/ping";
