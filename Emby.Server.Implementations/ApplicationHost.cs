#pragma warning disable CS1591

using System;
using System.Collections.Generic;
using System.Diagnostics;
using System.Globalization;
using System.IO;
using System.Linq;
using System.Net;
using System.Reflection;
using System.Runtime.InteropServices;
using System.Security.Cryptography.X509Certificates;
using System.Threading;
using System.Threading.Tasks;
using Emby.Drawing;
using Emby.Notifications;
using Emby.Photos;
using Emby.Server.Implementations.Archiving;
using Emby.Server.Implementations.Channels;
using Emby.Server.Implementations.Collections;
using Emby.Server.Implementations.Configuration;
using Emby.Server.Implementations.Cryptography;
using Emby.Server.Implementations.Data;
using Emby.Server.Implementations.Devices;
using Emby.Server.Implementations.Dto;
using Emby.Server.Implementations.HttpServer.Security;
using Emby.Server.Implementations.IO;
using Emby.Server.Implementations.Library;
using Emby.Server.Implementations.LiveTv;
using Emby.Server.Implementations.Localization;
using Emby.Server.Implementations.Playlists;
using Emby.Server.Implementations.Plugins;
using Emby.Server.Implementations.QuickConnect;
using Emby.Server.Implementations.ScheduledTasks;
using Emby.Server.Implementations.Security;
using Emby.Server.Implementations.Serialization;
using Emby.Server.Implementations.Session;
using Emby.Server.Implementations.SyncPlay;
using Emby.Server.Implementations.TV;
using Emby.Server.Implementations.Updates;
using Jellyfin.Api.Helpers;
using Jellyfin.Networking.AutoDiscovery;
using Jellyfin.Networking.Configuration;
using Jellyfin.Networking.Manager;
using MediaBrowser.Common;
using MediaBrowser.Common.Configuration;
using MediaBrowser.Common.Events;
using MediaBrowser.Common.Net;
using MediaBrowser.Common.Plugins;
using MediaBrowser.Common.Updates;
using MediaBrowser.Controller;
using MediaBrowser.Controller.Channels;
using MediaBrowser.Controller.Chapters;
using MediaBrowser.Controller.Collections;
using MediaBrowser.Controller.Configuration;
using MediaBrowser.Controller.Devices;
using MediaBrowser.Controller.Drawing;
using MediaBrowser.Controller.Dto;
using MediaBrowser.Controller.Entities;
using MediaBrowser.Controller.Library;
using MediaBrowser.Controller.LiveTv;
using MediaBrowser.Controller.MediaEncoding;
using MediaBrowser.Controller.Net;
using MediaBrowser.Controller.Notifications;
using MediaBrowser.Controller.Persistence;
using MediaBrowser.Controller.Playlists;
using MediaBrowser.Controller.Plugins;
using MediaBrowser.Controller.Providers;
using MediaBrowser.Controller.QuickConnect;
using MediaBrowser.Controller.Resolvers;
using MediaBrowser.Controller.Security;
using MediaBrowser.Controller.Session;
using MediaBrowser.Controller.Sorting;
using MediaBrowser.Controller.Subtitles;
using MediaBrowser.Controller.SyncPlay;
using MediaBrowser.Controller.TV;
using MediaBrowser.LocalMetadata.Savers;
using MediaBrowser.MediaEncoding.BdInfo;
using MediaBrowser.Model.Cryptography;
using MediaBrowser.Model.Globalization;
using MediaBrowser.Model.IO;
using MediaBrowser.Model.MediaInfo;
using MediaBrowser.Model.Net;
using MediaBrowser.Model.Serialization;
using MediaBrowser.Model.System;
using MediaBrowser.Model.Tasks;
using MediaBrowser.Providers.Chapters;
using MediaBrowser.Providers.Manager;
using MediaBrowser.Providers.Plugins.Tmdb;
using MediaBrowser.Providers.Subtitles;
using MediaBrowser.XbmcMetadata.Providers;
using Microsoft.AspNetCore.Http;
using Microsoft.AspNetCore.Mvc;
using Microsoft.Extensions.Configuration;
using Microsoft.Extensions.DependencyInjection;
using Microsoft.Extensions.Logging;
using Prometheus.DotNetRuntime;
using OperatingSystem = MediaBrowser.Common.System.OperatingSystem;
using WebSocketManager = Emby.Server.Implementations.HttpServer.WebSocketManager;

namespace Emby.Server.Implementations
{
    /// <summary>
    /// Class CompositionRoot.
    /// </summary>
    public abstract class ApplicationHost : IServerApplicationHost, IDisposable
    {
        /// <summary>
        /// The environment variable prefixes to log at server startup.
        /// </summary>
        private static readonly string[] _relevantEnvVarPrefixes = { "JELLYFIN_", "DOTNET_", "ASPNETCORE_" };

        private readonly IFileSystem _fileSystemManager;
        private readonly IConfiguration _startupConfig;
        private readonly IXmlSerializer _xmlSerializer;
        private readonly IStartupOptions _startupOptions;
        private readonly IPluginManager _pluginManager;

        private List<Type> _creatingInstances;
        private IMediaEncoder _mediaEncoder;
        private ISessionManager _sessionManager;
        private string[] _urlPrefixes;

        /// <summary>
        /// Gets a value indicating whether this instance can self restart.
        /// </summary>
        public bool CanSelfRestart => _startupOptions.RestartPath != null;

        public bool CoreStartupHasCompleted { get; private set; }

        /// <summary>
        /// Gets the configured published server url.
        /// </summary>
        public string PublishedServerUrl => _startupOptions.PublishedServerUrl;

        public virtual bool CanLaunchWebBrowser
        {
            get
            {
                if (!Environment.UserInteractive)
                {
                    return false;
                }

                if (_startupOptions.IsService)
                {
                    return false;
                }

                if (OperatingSystem.Id == OperatingSystemId.Windows
                    || OperatingSystem.Id == OperatingSystemId.Darwin)
                {
                    return true;
                }

                return false;
            }
        }

        /// <summary>
        /// Gets the <see cref="INetworkManager"/> singleton instance.
        /// </summary>
        public INetworkManager NetManager { get; internal set; }

        /// <summary>
        /// Occurs when [has pending restart changed].
        /// </summary>
        public event EventHandler HasPendingRestartChanged;

        /// <summary>
        /// Gets a value indicating whether this instance has changes that require the entire application to restart.
        /// </summary>
        /// <value><c>true</c> if this instance has pending application restart; otherwise, <c>false</c>.</value>
        public bool HasPendingRestart { get; private set; }

        /// <inheritdoc />
        public bool IsShuttingDown { get; private set; }

        /// <summary>
        /// Gets the logger.
        /// </summary>
        protected ILogger<ApplicationHost> Logger { get; }

        protected IServiceCollection ServiceCollection { get; }

        /// <summary>
        /// Gets the logger factory.
        /// </summary>
        protected ILoggerFactory LoggerFactory { get; }

        /// <summary>
        /// Gets or sets the application paths.
        /// </summary>
        /// <value>The application paths.</value>
        protected IServerApplicationPaths ApplicationPaths { get; set; }

        /// <summary>
        /// Gets or sets all concrete types.
        /// </summary>
        /// <value>All concrete types.</value>
        private Type[] _allConcreteTypes;

        /// <summary>
        /// The disposable parts.
        /// </summary>
        private readonly List<IDisposable> _disposableParts = new List<IDisposable>();

        /// <summary>
        /// Gets or sets the configuration manager.
        /// </summary>
        /// <value>The configuration manager.</value>
        public ServerConfigurationManager ConfigurationManager { get; set; }

        /// <summary>
        /// Gets or sets the service provider.
        /// </summary>
        public IServiceProvider ServiceProvider { get; set; }

        /// <summary>
        /// Gets the http port for the webhost.
        /// </summary>
        public int HttpPort { get; private set; }

        /// <summary>
        /// Gets the https port for the webhost.
        /// </summary>
        public int HttpsPort { get; private set; }

        /// <summary>
<<<<<<< HEAD
        /// Gets the server configuration manager.
        /// </summary>
        /// <value>The server configuration manager.</value>
        public IServerConfigurationManager ServerConfigurationManager => (IServerConfigurationManager)ConfigurationManager;
=======
        /// Gets the value of the PublishedServerUrl setting.
        /// </summary>
        public string PublishedServerUrl => _startupOptions.PublishedServerUrl ?? _startupConfig[UdpServer.AddressOverrideConfigKey];
>>>>>>> 4c915f5e

        /// <summary>
        /// Initializes a new instance of the <see cref="ApplicationHost"/> class.
        /// </summary>
        /// <param name="applicationPaths">Instance of the <see cref="IServerApplicationPaths"/> interface.</param>
        /// <param name="loggerFactory">Instance of the <see cref="ILoggerFactory"/> interface.</param>
        /// <param name="options">Instance of the <see cref="IStartupOptions"/> interface.</param>
        /// <param name="startupConfig">The <see cref="IConfiguration" /> interface.</param>
        /// <param name="fileSystem">Instance of the <see cref="IFileSystem"/> interface.</param>
        /// <param name="serviceCollection">Instance of the <see cref="IServiceCollection"/> interface.</param>
        public ApplicationHost(
            IServerApplicationPaths applicationPaths,
            ILoggerFactory loggerFactory,
            IStartupOptions options,
            IConfiguration startupConfig,
            IFileSystem fileSystem,
            IServiceCollection serviceCollection)
        {
            ApplicationPaths = applicationPaths;
            LoggerFactory = loggerFactory;
            _startupOptions = options;
            _startupConfig = startupConfig;
            _fileSystemManager = fileSystem;
            ServiceCollection = serviceCollection;

            Logger = LoggerFactory.CreateLogger<ApplicationHost>();
            fileSystem.AddShortcutHandler(new MbLinkShortcutHandler(fileSystem));

            ApplicationVersion = typeof(ApplicationHost).Assembly.GetName().Version;
            ApplicationVersionString = ApplicationVersion.ToString(3);
            ApplicationUserAgent = Name.Replace(' ', '-') + "/" + ApplicationVersionString;

            _xmlSerializer = new MyXmlSerializer();
            ConfigurationManager = new ServerConfigurationManager(ApplicationPaths, LoggerFactory, _xmlSerializer, _fileSystemManager);
            _pluginManager = new PluginManager(
                LoggerFactory.CreateLogger<PluginManager>(),
                this,
                ConfigurationManager.Configuration,
                ApplicationPaths.PluginsPath,
                ApplicationVersion);
        }

        /// <summary>
        /// Temporary function to migration network settings out of system.xml and into network.xml.
        /// TODO: remove at the point when a fixed migration path has been decided upon.
        /// </summary>
        private void MigrateNetworkConfiguration()
        {
            string path = Path.Combine(ConfigurationManager.CommonApplicationPaths.ConfigurationDirectoryPath, "network.xml");
            if (!File.Exists(path))
            {
                var networkSettings = new NetworkConfiguration();
                ClassMigrationHelper.CopyProperties(ConfigurationManager.Configuration, networkSettings);
                _xmlSerializer.SerializeToFile(networkSettings, path);
                Logger.LogDebug("Successfully migrated network settings.");
            }
        }

        public string ExpandVirtualPath(string path)
        {
            var appPaths = ApplicationPaths;

            return path.Replace(appPaths.VirtualDataPath, appPaths.DataPath, StringComparison.OrdinalIgnoreCase)
                .Replace(appPaths.VirtualInternalMetadataPath, appPaths.InternalMetadataPath, StringComparison.OrdinalIgnoreCase);
        }

        public string ReverseVirtualPath(string path)
        {
            var appPaths = ApplicationPaths;

            return path.Replace(appPaths.DataPath, appPaths.VirtualDataPath, StringComparison.OrdinalIgnoreCase)
                .Replace(appPaths.InternalMetadataPath, appPaths.VirtualInternalMetadataPath, StringComparison.OrdinalIgnoreCase);
        }

        /// <inheritdoc />
        public Version ApplicationVersion { get; }

        /// <inheritdoc />
        public string ApplicationVersionString { get; }

        /// <summary>
        /// Gets the current application user agent.
        /// </summary>
        /// <value>The application user agent.</value>
        public string ApplicationUserAgent { get; }

        /// <summary>
        /// Gets the email address for use within a comment section of a user agent field.
        /// Presently used to provide contact information to MusicBrainz service.
        /// </summary>
        public string ApplicationUserAgentAddress => "team@jellyfin.org";

        /// <summary>
        /// Gets the current application name.
        /// </summary>
        /// <value>The application name.</value>
        public string ApplicationProductName { get; } = FileVersionInfo.GetVersionInfo(Assembly.GetEntryAssembly().Location).ProductName;

        private DeviceId _deviceId;

        public string SystemId
        {
            get
            {
                if (_deviceId == null)
                {
                    _deviceId = new DeviceId(ApplicationPaths, LoggerFactory);
                }

                return _deviceId.Value;
            }
        }

        /// <inheritdoc/>
        public string Name => ApplicationProductName;

        /// <summary>
        /// Creates an instance of type and resolves all constructor dependencies.
        /// </summary>
        /// <param name="type">The type.</param>
        /// <returns>System.Object.</returns>
        public object CreateInstance(Type type)
            => ActivatorUtilities.CreateInstance(ServiceProvider, type);

        /// <summary>
        /// Creates an instance of type and resolves all constructor dependencies.
        /// </summary>
        /// <typeparam name="T">The type.</typeparam>
        /// <returns>T.</returns>
        public T CreateInstance<T>()
            => ActivatorUtilities.CreateInstance<T>(ServiceProvider);

        /// <summary>
        /// Creates the instance safe.
        /// </summary>
        /// <param name="type">The type.</param>
        /// <returns>System.Object.</returns>
        protected object CreateInstanceSafe(Type type)
        {
            if (_creatingInstances == null)
            {
                _creatingInstances = new List<Type>();
            }

            if (_creatingInstances.IndexOf(type) != -1)
            {
                Logger.LogError("DI Loop detected in the attempted creation of {Type}", type.FullName);
                foreach (var entry in _creatingInstances)
                {
                    Logger.LogError("Called from: {TypeName}", entry.FullName);
                }

                _pluginManager.FailPlugin(type.Assembly);

                throw new ExternalException("DI Loop detected.");
            }

            try
            {
                _creatingInstances.Add(type);
                Logger.LogDebug("Creating instance of {Type}", type);
                return ActivatorUtilities.CreateInstance(ServiceProvider, type);
            }
            catch (Exception ex)
            {
                Logger.LogError(ex, "Error creating {Type}", type);
                // If this is a plugin fail it.
                _pluginManager.FailPlugin(type.Assembly);
                return null;
            }
            finally
            {
                _creatingInstances.Remove(type);
            }
        }

        /// <summary>
        /// Resolves this instance.
        /// </summary>
        /// <typeparam name="T">The type.</typeparam>
        /// <returns>``0.</returns>
        public T Resolve<T>() => ServiceProvider.GetService<T>();

        /// <inheritdoc/>
        public IEnumerable<Type> GetExportTypes<T>()
        {
            var currentType = typeof(T);

            return _allConcreteTypes.Where(i => currentType.IsAssignableFrom(i));
        }

        /// <inheritdoc />
        public IReadOnlyCollection<T> GetExports<T>(bool manageLifetime = true)
        {
            // Convert to list so this isn't executed for each iteration
            var parts = GetExportTypes<T>()
                .Select(CreateInstanceSafe)
                .Where(i => i != null)
                .Cast<T>()
                .ToList();

            if (manageLifetime)
            {
                lock (_disposableParts)
                {
                    _disposableParts.AddRange(parts.OfType<IDisposable>());
                }
            }

            return parts;
        }

        /// <inheritdoc />
        public IReadOnlyCollection<T> GetExports<T>(CreationDelegateFactory defaultFunc, bool manageLifetime = true)
        {
            // Convert to list so this isn't executed for each iteration
            var parts = GetExportTypes<T>()
                .Select(i => defaultFunc(i))
                .Where(i => i != null)
                .Cast<T>()
                .ToList();

            if (manageLifetime)
            {
                lock (_disposableParts)
                {
                    _disposableParts.AddRange(parts.OfType<IDisposable>());
                }
            }

            return parts;
        }

        /// <summary>
        /// Runs the startup tasks.
        /// </summary>
        /// <returns><see cref="Task" />.</returns>
        public async Task RunStartupTasksAsync(CancellationToken cancellationToken)
        {
            cancellationToken.ThrowIfCancellationRequested();
            Logger.LogInformation("Running startup tasks");

            Resolve<ITaskManager>().AddTasks(GetExports<IScheduledTask>(false));

            ConfigurationManager.ConfigurationUpdated += OnConfigurationUpdated;
            ConfigurationManager.NamedConfigurationUpdated += OnConfigurationUpdated;

            _mediaEncoder.SetFFmpegPath();

            Logger.LogInformation("ServerId: {0}", SystemId);

            var entryPoints = GetExports<IServerEntryPoint>();

            cancellationToken.ThrowIfCancellationRequested();

            var stopWatch = new Stopwatch();
            stopWatch.Start();

            await Task.WhenAll(StartEntryPoints(entryPoints, true)).ConfigureAwait(false);
            Logger.LogInformation("Executed all pre-startup entry points in {Elapsed:g}", stopWatch.Elapsed);

            Logger.LogInformation("Core startup complete");
            CoreStartupHasCompleted = true;

            cancellationToken.ThrowIfCancellationRequested();

            stopWatch.Restart();

            await Task.WhenAll(StartEntryPoints(entryPoints, false)).ConfigureAwait(false);
            Logger.LogInformation("Executed all post-startup entry points in {Elapsed:g}", stopWatch.Elapsed);
            stopWatch.Stop();
        }

        private IEnumerable<Task> StartEntryPoints(IEnumerable<IServerEntryPoint> entryPoints, bool isBeforeStartup)
        {
            foreach (var entryPoint in entryPoints)
            {
                if (isBeforeStartup != (entryPoint is IRunBeforeStartup))
                {
                    continue;
                }

                Logger.LogDebug("Starting entry point {Type}", entryPoint.GetType());

                yield return entryPoint.RunAsync();
            }
        }

        /// <inheritdoc/>
        public void Init()
        {
            DiscoverTypes();

            ConfigurationManager.AddParts(GetExports<IConfigurationFactory>());

            // Have to migrate settings here as migration subsystem not yet initialised.
            MigrateNetworkConfiguration();
            NetManager = new NetworkManager(ConfigurationManager, LoggerFactory.CreateLogger<NetworkManager>());

            // Initialize runtime stat collection
            if (ConfigurationManager.Configuration.EnableMetrics)
            {
                DotNetRuntimeStatsBuilder.Default().StartCollecting();
            }

            var networkConfiguration = ConfigurationManager.GetNetworkConfiguration();
            HttpPort = networkConfiguration.HttpServerPortNumber;
            HttpsPort = networkConfiguration.HttpsPortNumber;

            // Safeguard against invalid configuration
            if (HttpPort == HttpsPort)
            {
                HttpPort = NetworkConfiguration.DefaultHttpPort;
                HttpsPort = NetworkConfiguration.DefaultHttpsPort;
            }

            CertificateInfo = new CertificateInfo
            {
                Path = networkConfiguration.CertificatePath,
                Password = networkConfiguration.CertificatePassword
            };
            Certificate = GetCertificate(CertificateInfo);

            RegisterServices();

            _pluginManager.RegisterServices(ServiceCollection);
        }

        /// <summary>
        /// Registers services/resources with the service collection that will be available via DI.
        /// </summary>
        protected virtual void RegisterServices()
        {
            ServiceCollection.AddSingleton(_startupOptions);

            ServiceCollection.AddMemoryCache();

            ServiceCollection.AddSingleton<IServerConfigurationManager>(ConfigurationManager);
            ServiceCollection.AddSingleton<IConfigurationManager>(ConfigurationManager);
            ServiceCollection.AddSingleton<IApplicationHost>(this);
            ServiceCollection.AddSingleton<IPluginManager>(_pluginManager);
            ServiceCollection.AddSingleton<IApplicationPaths>(ApplicationPaths);

            ServiceCollection.AddSingleton(_fileSystemManager);
            ServiceCollection.AddSingleton<TmdbClientManager>();

            ServiceCollection.AddSingleton(NetManager);
            ServiceCollection.AddSingleton<ZeroConf>();

            ServiceCollection.AddSingleton<ITaskManager, TaskManager>();

            ServiceCollection.AddSingleton(_xmlSerializer);

            ServiceCollection.AddSingleton<IStreamHelper, StreamHelper>();

            ServiceCollection.AddSingleton<ICryptoProvider, CryptographyProvider>();

            ServiceCollection.AddSingleton<IInstallationManager, InstallationManager>();

            ServiceCollection.AddSingleton<IZipClient, ZipClient>();

            ServiceCollection.AddSingleton<IServerApplicationHost>(this);
            ServiceCollection.AddSingleton<IServerApplicationPaths>(ApplicationPaths);

            ServiceCollection.AddSingleton<ILocalizationManager, LocalizationManager>();

            ServiceCollection.AddSingleton<IBlurayExaminer, BdInfoExaminer>();

            ServiceCollection.AddSingleton<IUserDataRepository, SqliteUserDataRepository>();
            ServiceCollection.AddSingleton<IUserDataManager, UserDataManager>();

            ServiceCollection.AddSingleton<IItemRepository, SqliteItemRepository>();

            ServiceCollection.AddSingleton<IAuthenticationRepository, AuthenticationRepository>();

            // TODO: Refactor to eliminate the circular dependency here so that Lazy<T> isn't required
            ServiceCollection.AddTransient(provider => new Lazy<IDtoService>(provider.GetRequiredService<IDtoService>));

            // TODO: Refactor to eliminate the circular dependency here so that Lazy<T> isn't required
            ServiceCollection.AddTransient(provider => new Lazy<EncodingHelper>(provider.GetRequiredService<EncodingHelper>));
            ServiceCollection.AddSingleton<IMediaEncoder, MediaBrowser.MediaEncoding.Encoder.MediaEncoder>();

            // TODO: Refactor to eliminate the circular dependencies here so that Lazy<T> isn't required
            ServiceCollection.AddTransient(provider => new Lazy<ILibraryMonitor>(provider.GetRequiredService<ILibraryMonitor>));
            ServiceCollection.AddTransient(provider => new Lazy<IProviderManager>(provider.GetRequiredService<IProviderManager>));
            ServiceCollection.AddTransient(provider => new Lazy<IUserViewManager>(provider.GetRequiredService<IUserViewManager>));
            ServiceCollection.AddSingleton<ILibraryManager, LibraryManager>();

            ServiceCollection.AddSingleton<IMusicManager, MusicManager>();

            ServiceCollection.AddSingleton<ILibraryMonitor, LibraryMonitor>();

            ServiceCollection.AddSingleton<ISearchEngine, SearchEngine>();

            ServiceCollection.AddSingleton<IWebSocketManager, WebSocketManager>();

            ServiceCollection.AddSingleton<IImageProcessor, ImageProcessor>();

            ServiceCollection.AddSingleton<ITVSeriesManager, TVSeriesManager>();

            ServiceCollection.AddSingleton<IDeviceManager, DeviceManager>();

            ServiceCollection.AddSingleton<IMediaSourceManager, MediaSourceManager>();

            ServiceCollection.AddSingleton<ISubtitleManager, SubtitleManager>();

            ServiceCollection.AddSingleton<IProviderManager, ProviderManager>();

            // TODO: Refactor to eliminate the circular dependency here so that Lazy<T> isn't required
            ServiceCollection.AddTransient(provider => new Lazy<ILiveTvManager>(provider.GetRequiredService<ILiveTvManager>));
            ServiceCollection.AddSingleton<IDtoService, DtoService>();

            ServiceCollection.AddSingleton<IChannelManager, ChannelManager>();

            ServiceCollection.AddSingleton<ISessionManager, SessionManager>();

            ServiceCollection.AddSingleton<ICollectionManager, CollectionManager>();

            ServiceCollection.AddSingleton<IPlaylistManager, PlaylistManager>();

            ServiceCollection.AddSingleton<ISyncPlayManager, SyncPlayManager>();

            ServiceCollection.AddSingleton<LiveTvDtoService>();
            ServiceCollection.AddSingleton<ILiveTvManager, LiveTvManager>();

            ServiceCollection.AddSingleton<IUserViewManager, UserViewManager>();

            ServiceCollection.AddSingleton<INotificationManager, NotificationManager>();

            ServiceCollection.AddSingleton<IChapterManager, ChapterManager>();

            ServiceCollection.AddSingleton<IEncodingManager, MediaEncoder.EncodingManager>();

            ServiceCollection.AddSingleton<IAuthorizationContext, AuthorizationContext>();
            ServiceCollection.AddSingleton<ISessionContext, SessionContext>();

            ServiceCollection.AddSingleton<IAuthService, AuthService>();
            ServiceCollection.AddSingleton<IQuickConnect, QuickConnectManager>();

            ServiceCollection.AddSingleton<ISubtitleEncoder, MediaBrowser.MediaEncoding.Subtitles.SubtitleEncoder>();

            ServiceCollection.AddSingleton<EncodingHelper>();

            ServiceCollection.AddSingleton<IAttachmentExtractor, MediaBrowser.MediaEncoding.Attachments.AttachmentExtractor>();

            ServiceCollection.AddSingleton<TranscodingJobHelper>();
            ServiceCollection.AddScoped<MediaInfoHelper>();
            ServiceCollection.AddScoped<AudioHelper>();
            ServiceCollection.AddScoped<DynamicHlsHelper>();

            ServiceCollection.AddSingleton<IDirectoryService, DirectoryService>();
        }

        /// <summary>
        /// Create services registered with the service container that need to be initialized at application startup.
        /// </summary>
        /// <returns>A task representing the service initialization operation.</returns>
        public async Task InitializeServices()
        {
            var localizationManager = (LocalizationManager)Resolve<ILocalizationManager>();
            await localizationManager.LoadAll().ConfigureAwait(false);

            _mediaEncoder = Resolve<IMediaEncoder>();
            _sessionManager = Resolve<ISessionManager>();

            ((AuthenticationRepository)Resolve<IAuthenticationRepository>()).Initialize();

            SetStaticProperties();

            var userDataRepo = (SqliteUserDataRepository)Resolve<IUserDataRepository>();
            ((SqliteItemRepository)Resolve<IItemRepository>()).Initialize(userDataRepo, Resolve<IUserManager>());

            FindParts();
        }

        public static void LogEnvironmentInfo(ILogger logger, IApplicationPaths appPaths)
        {
            // Distinct these to prevent users from reporting problems that aren't actually problems
            var commandLineArgs = Environment
                .GetCommandLineArgs()
                .Distinct();

            // Get all relevant environment variables
            var allEnvVars = Environment.GetEnvironmentVariables();
            var relevantEnvVars = new Dictionary<object, object>();
            foreach (var key in allEnvVars.Keys)
            {
                if (_relevantEnvVarPrefixes.Any(prefix => key.ToString().StartsWith(prefix, StringComparison.OrdinalIgnoreCase)))
                {
                    relevantEnvVars.Add(key, allEnvVars[key]);
                }
            }

            logger.LogInformation("Environment Variables: {EnvVars}", relevantEnvVars);
            logger.LogInformation("Arguments: {Args}", commandLineArgs);
            logger.LogInformation("Operating system: {OS}", OperatingSystem.Name);
            logger.LogInformation("Architecture: {Architecture}", RuntimeInformation.OSArchitecture);
            logger.LogInformation("64-Bit Process: {Is64Bit}", Environment.Is64BitProcess);
            logger.LogInformation("User Interactive: {IsUserInteractive}", Environment.UserInteractive);
            logger.LogInformation("Processor count: {ProcessorCount}", Environment.ProcessorCount);
            logger.LogInformation("Program data path: {ProgramDataPath}", appPaths.ProgramDataPath);
            logger.LogInformation("Web resources path: {WebPath}", appPaths.WebPath);
            logger.LogInformation("Application directory: {ApplicationPath}", appPaths.ProgramSystemPath);
        }

        private X509Certificate2 GetCertificate(CertificateInfo info)
        {
            var certificateLocation = info?.Path;

            if (string.IsNullOrWhiteSpace(certificateLocation))
            {
                return null;
            }

            try
            {
                if (!File.Exists(certificateLocation))
                {
                    return null;
                }

                // Don't use an empty string password
                var password = string.IsNullOrWhiteSpace(info.Password) ? null : info.Password;

                var localCert = new X509Certificate2(certificateLocation, password, X509KeyStorageFlags.UserKeySet);
                // localCert.PrivateKey = PrivateKey.CreateFromFile(pvk_file).RSA;
                if (!localCert.HasPrivateKey)
                {
                    Logger.LogError("No private key included in SSL cert {CertificateLocation}.", certificateLocation);
                    return null;
                }

                return localCert;
            }
            catch (Exception ex)
            {
                Logger.LogError(ex, "Error loading cert from {CertificateLocation}", certificateLocation);
                return null;
            }
        }

        /// <summary>
        /// Dirty hacks.
        /// </summary>
        private void SetStaticProperties()
        {
            // For now there's no real way to inject these properly
            BaseItem.Logger = Resolve<ILogger<BaseItem>>();
            BaseItem.ConfigurationManager = ConfigurationManager;
            BaseItem.LibraryManager = Resolve<ILibraryManager>();
            BaseItem.ProviderManager = Resolve<IProviderManager>();
            BaseItem.LocalizationManager = Resolve<ILocalizationManager>();
            BaseItem.ItemRepository = Resolve<IItemRepository>();
            BaseItem.FileSystem = _fileSystemManager;
            BaseItem.UserDataManager = Resolve<IUserDataManager>();
            BaseItem.ChannelManager = Resolve<IChannelManager>();
            Video.LiveTvManager = Resolve<ILiveTvManager>();
            Folder.UserViewManager = Resolve<IUserViewManager>();
            UserView.TVSeriesManager = Resolve<ITVSeriesManager>();
            UserView.CollectionManager = Resolve<ICollectionManager>();
            BaseItem.MediaSourceManager = Resolve<IMediaSourceManager>();
            CollectionFolder.XmlSerializer = _xmlSerializer;
            CollectionFolder.ApplicationHost = this;
        }

        /// <summary>
        /// Finds plugin components and register them with the appropriate services.
        /// </summary>
        private void FindParts()
        {
            if (!ConfigurationManager.Configuration.IsPortAuthorized)
            {
                ConfigurationManager.Configuration.IsPortAuthorized = true;
                ConfigurationManager.SaveConfiguration();
            }

            _pluginManager.CreatePlugins();

            _urlPrefixes = GetUrlPrefixes().ToArray();

            Resolve<ILibraryManager>().AddParts(
                GetExports<IResolverIgnoreRule>(),
                GetExports<IItemResolver>(),
                GetExports<IIntroProvider>(),
                GetExports<IBaseItemComparer>(),
                GetExports<ILibraryPostScanTask>());

            Resolve<IProviderManager>().AddParts(
                GetExports<IImageProvider>(),
                GetExports<IMetadataService>(),
                GetExports<IMetadataProvider>(),
                GetExports<IMetadataSaver>(),
                GetExports<IExternalId>());

            Resolve<ILiveTvManager>().AddParts(GetExports<ILiveTvService>(), GetExports<ITunerHost>(), GetExports<IListingsProvider>());

            Resolve<ISubtitleManager>().AddParts(GetExports<ISubtitleProvider>());

            Resolve<IChannelManager>().AddParts(GetExports<IChannel>());

            Resolve<IMediaSourceManager>().AddParts(GetExports<IMediaSourceProvider>());

            Resolve<INotificationManager>().AddParts(GetExports<INotificationService>(), GetExports<INotificationTypeFactory>());
        }

        /// <summary>
        /// Discovers the types.
        /// </summary>
        protected void DiscoverTypes()
        {
            Logger.LogInformation("Loading assemblies");

            _allConcreteTypes = GetTypes(GetComposablePartAssemblies()).ToArray();
        }

        private IEnumerable<Type> GetTypes(IEnumerable<Assembly> assemblies)
        {
            foreach (var ass in assemblies)
            {
                Type[] exportedTypes;
                try
                {
                    exportedTypes = ass.GetExportedTypes();
                }
                catch (FileNotFoundException ex)
                {
                    Logger.LogError(ex, "Error getting exported types from {Assembly}", ass.FullName);
                    _pluginManager.FailPlugin(ass);
                    continue;
                }
                catch (TypeLoadException ex)
                {
                    Logger.LogError(ex, "Error loading types from {Assembly}.", ass.FullName);
                    _pluginManager.FailPlugin(ass);
                    continue;
                }

                foreach (Type type in exportedTypes)
                {
                    if (type.IsClass && !type.IsAbstract && !type.IsInterface && !type.IsGenericType)
                    {
                        yield return type;
                    }
                }
            }
        }

        private CertificateInfo CertificateInfo { get; set; }

        public X509Certificate2 Certificate { get; private set; }

        private IEnumerable<string> GetUrlPrefixes()
        {
            var hosts = new[] { "+" };

            return hosts.SelectMany(i =>
            {
                var prefixes = new List<string>
                {
                    "http://" + i + ":" + HttpPort + "/"
                };

                if (CertificateInfo != null)
                {
                    prefixes.Add("https://" + i + ":" + HttpsPort + "/");
                }

                return prefixes;
            });
        }

        /// <summary>
        /// Called when [configuration updated].
        /// </summary>
        /// <param name="sender">The sender.</param>
        /// <param name="e">The <see cref="EventArgs"/> instance containing the event data.</param>
        protected void OnConfigurationUpdated(object sender, EventArgs e)
        {
            var requiresRestart = false;
            var networkConfiguration = ConfigurationManager.GetNetworkConfiguration();

            // Don't do anything if these haven't been set yet
            if (HttpPort != 0 && HttpsPort != 0)
            {
                // Need to restart if ports have changed
                if (networkConfiguration.HttpServerPortNumber != HttpPort ||
                    networkConfiguration.HttpsPortNumber != HttpsPort)
                {
                    if (ConfigurationManager.Configuration.IsPortAuthorized)
                    {
                        ConfigurationManager.Configuration.IsPortAuthorized = false;
                        ConfigurationManager.SaveConfiguration();

                        requiresRestart = true;
                    }
                }
            }

            if (!_urlPrefixes.SequenceEqual(GetUrlPrefixes(), StringComparer.OrdinalIgnoreCase))
            {
                requiresRestart = true;
            }

            if (ValidateSslCertificate(networkConfiguration))
            {
                requiresRestart = true;
            }

            if (requiresRestart)
            {
                Logger.LogInformation("App needs to be restarted due to configuration change.");

                NotifyPendingRestart();
            }
        }

        /// <summary>
        /// Validates the SSL certificate.
        /// </summary>
        /// <param name="networkConfig">The new configuration.</param>
        /// <exception cref="FileNotFoundException">The certificate path doesn't exist.</exception>
        private bool ValidateSslCertificate(NetworkConfiguration networkConfig)
        {
            var newPath = networkConfig.CertificatePath;

            if (!string.IsNullOrWhiteSpace(newPath)
                && !string.Equals(CertificateInfo?.Path, newPath, StringComparison.Ordinal))
            {
                if (File.Exists(newPath))
                {
                    return true;
                }

                throw new FileNotFoundException(
                    string.Format(
                        CultureInfo.InvariantCulture,
                        "Certificate file '{0}' does not exist.",
                        newPath));
            }

            return false;
        }

        /// <summary>
        /// Notifies that the kernel that a change has been made that requires a restart.
        /// </summary>
        public void NotifyPendingRestart()
        {
            Logger.LogInformation("App needs to be restarted.");

            var changed = !HasPendingRestart;

            HasPendingRestart = true;

            if (changed)
            {
                EventHelper.QueueEventIfNotNull(HasPendingRestartChanged, this, EventArgs.Empty, Logger);
            }
        }

        /// <summary>
        /// Restarts this instance.
        /// </summary>
        public void Restart()
        {
            if (!CanSelfRestart)
            {
                throw new PlatformNotSupportedException("The server is unable to self-restart. Please restart manually.");
            }

            if (IsShuttingDown)
            {
                return;
            }

            IsShuttingDown = true;

            Task.Run(async () =>
            {
                try
                {
                    await _sessionManager.SendServerRestartNotification(CancellationToken.None).ConfigureAwait(false);
                }
                catch (Exception ex)
                {
                    Logger.LogError(ex, "Error sending server restart notification");
                }

                Logger.LogInformation("Calling RestartInternal");

                RestartInternal();
            });
        }

        protected abstract void RestartInternal();

        /// <summary>
        /// Gets the composable part assemblies.
        /// </summary>
        /// <returns>IEnumerable{Assembly}.</returns>
        protected IEnumerable<Assembly> GetComposablePartAssemblies()
        {
            foreach (var p in _pluginManager.LoadAssemblies())
            {
                yield return p;
            }

            // Include composable parts in the Model assembly
            yield return typeof(SystemInfo).Assembly;

            // Include composable parts in the Common assembly
            yield return typeof(IApplicationHost).Assembly;

            // Include composable parts in the Controller assembly
            yield return typeof(IServerApplicationHost).Assembly;

            // Include composable parts in the Providers assembly
            yield return typeof(ProviderUtils).Assembly;

            // Include composable parts in the Photos assembly
            yield return typeof(PhotoProvider).Assembly;

            // Emby.Server implementations
            yield return typeof(InstallationManager).Assembly;

            // MediaEncoding
            yield return typeof(MediaBrowser.MediaEncoding.Encoder.MediaEncoder).Assembly;

            // Local metadata
            yield return typeof(BoxSetXmlSaver).Assembly;

            // Notifications
            yield return typeof(NotificationManager).Assembly;

            // Xbmc
            yield return typeof(ArtistNfoProvider).Assembly;

            // Network
            yield return typeof(NetworkManager).Assembly;

            foreach (var i in GetAssembliesWithPartsInternal())
            {
                yield return i;
            }
        }

        protected abstract IEnumerable<Assembly> GetAssembliesWithPartsInternal();

        /// <summary>
        /// Gets the system status.
        /// </summary>
        /// <param name="source">Where this request originated.</param>
        /// <returns>SystemInfo.</returns>
        public SystemInfo GetSystemInfo(HttpRequest source)
        {
            return new SystemInfo
            {
                HasPendingRestart = HasPendingRestart,
                IsShuttingDown = IsShuttingDown,
                Version = ApplicationVersionString,
                WebSocketPortNumber = HttpPort,
                CompletedInstallations = Resolve<IInstallationManager>().CompletedInstallations.ToArray(),
                Id = SystemId,
                ProgramDataPath = ApplicationPaths.ProgramDataPath,
                WebPath = ApplicationPaths.WebPath,
                LogPath = ApplicationPaths.LogDirectoryPath,
                ItemsByNamePath = ApplicationPaths.InternalMetadataPath,
                InternalMetadataPath = ApplicationPaths.InternalMetadataPath,
                CachePath = ApplicationPaths.CachePath,
                OperatingSystem = OperatingSystem.Id.ToString(),
                OperatingSystemDisplayName = OperatingSystem.Name,
                CanSelfRestart = CanSelfRestart,
                CanLaunchWebBrowser = CanLaunchWebBrowser,
                HasUpdateAvailable = HasUpdateAvailable,
                TranscodingTempPath = ConfigurationManager.GetTranscodePath(),
                ServerName = FriendlyName,
                LocalAddress = GetSmartApiUrl(source),
                SupportsLibraryMonitor = true,
                EncoderLocation = _mediaEncoder.EncoderLocation,
                SystemArchitecture = RuntimeInformation.OSArchitecture,
                PackageName = _startupOptions.PackageName
            };
        }

        public IEnumerable<WakeOnLanInfo> GetWakeOnLanInfo()
            => NetManager.GetMacAddresses()
                .Select(i => new WakeOnLanInfo(i))
                .ToList();

        public PublicSystemInfo GetPublicSystemInfo(HttpRequest source)
        {
            return new PublicSystemInfo
            {
                Version = ApplicationVersionString,
                ProductName = ApplicationProductName,
                Id = SystemId,
                OperatingSystem = OperatingSystem.Id.ToString(),
                ServerName = FriendlyName,
                LocalAddress = GetSmartApiUrl(source),
                StartupWizardCompleted = ConfigurationManager.CommonConfiguration.IsStartupWizardCompleted
            };
        }

        /// <inheritdoc/>
        public bool ListenWithHttps => Certificate != null && ConfigurationManager.GetNetworkConfiguration().EnableHttps;

        /// <inheritdoc/>
        public string GetSmartApiUrl(IPAddress ipAddress)
        {
            if (!string.IsNullOrEmpty(_startupOptions.PublishedServerUrl))
            {
                return _startupOptions.PublishedServerUrl;
            }

            string smart = NetManager.GetBindInterface(new IPNetAddress(ipAddress), out int? port);
            // If the smartAPI doesn't start with http then treat it as a host or ip.
            if (smart.StartsWith("http", StringComparison.OrdinalIgnoreCase))
            {
                return smart.TrimEnd('/');
            }

            return GetLocalApiUrl(smart.TrimEnd('/'), null, port);
        }

        /// <inheritdoc/>
        public string GetSmartApiUrl(HttpRequest request)
        {
            if (!string.IsNullOrEmpty(_startupOptions.PublishedServerUrl))
            {
                // Published server ends with a '/', so we need to remove it.
                return _startupOptions.PublishedServerUrl;
            }

            string smart = NetManager.GetBindInterface(request, out int? port);
            // If the smartAPI doesn't start with http then treat it as a host or ip.
            if (smart.StartsWith("http", StringComparison.OrdinalIgnoreCase))
            {
                return smart.TrimEnd('/');
            }

            return GetLocalApiUrl(smart.TrimEnd('/'), request.Scheme, port);
        }

        /// <inheritdoc/>
        public string GetLoopbackHttpApiUrl()
        {
            if (NetManager.IsIP6Enabled)
            {
                return GetLocalApiUrl("::1", Uri.UriSchemeHttp, HttpPort);
            }

            return GetLocalApiUrl("127.0.0.1", Uri.UriSchemeHttp, HttpPort);
        }

        /// <inheritdoc/>
        public string GetLocalApiUrl(string host, string scheme = null, int? port = null)
        {
            if (!string.IsNullOrEmpty(_startupOptions.PublishedServerUrl))
            {
                return _startupOptions.PublishedServerUrl;
            }

            // NOTE: If no BaseUrl is set then UriBuilder appends a trailing slash, but if there is no BaseUrl it does
            // not. For consistency, always trim the trailing slash.
            return new UriBuilder
            {
                Scheme = scheme ?? (ListenWithHttps ? Uri.UriSchemeHttps : Uri.UriSchemeHttp),
                Host = host,
                Port = port ?? (ListenWithHttps ? HttpsPort : HttpPort),
                Path = ConfigurationManager.GetNetworkConfiguration().BaseUrl
            }.ToString().TrimEnd('/');
        }

        public string FriendlyName =>
            string.IsNullOrEmpty(ConfigurationManager.Configuration.ServerName)
                ? Environment.MachineName
                : ConfigurationManager.Configuration.ServerName;

        /// <summary>
        /// Shuts down.
        /// </summary>
        public async Task Shutdown()
        {
            if (IsShuttingDown)
            {
                return;
            }

            IsShuttingDown = true;

            try
            {
                await _sessionManager.SendServerShutdownNotification(CancellationToken.None).ConfigureAwait(false);
            }
            catch (Exception ex)
            {
                Logger.LogError(ex, "Error sending server shutdown notification");
            }

            ShutdownInternal();
        }

        protected abstract void ShutdownInternal();

        public event EventHandler HasUpdateAvailableChanged;

        private bool _hasUpdateAvailable;

        public bool HasUpdateAvailable
        {
            get => _hasUpdateAvailable;
            set
            {
                var fireEvent = value && !_hasUpdateAvailable;

                _hasUpdateAvailable = value;

                if (fireEvent)
                {
                    HasUpdateAvailableChanged?.Invoke(this, EventArgs.Empty);
                }
            }
        }

        public IEnumerable<Assembly> GetApiPluginAssemblies()
        {
            var assemblies = _allConcreteTypes
                .Where(i => typeof(ControllerBase).IsAssignableFrom(i))
                .Select(i => i.Assembly)
                .Distinct();

            foreach (var assembly in assemblies)
            {
                Logger.LogDebug("Found API endpoints in plugin {Name}", assembly.FullName);
                yield return assembly;
            }
        }

        public virtual void LaunchUrl(string url)
        {
            if (!CanLaunchWebBrowser)
            {
                throw new NotSupportedException();
            }

            var process = new Process
            {
                StartInfo = new ProcessStartInfo
                {
                    FileName = url,
                    UseShellExecute = true,
                    ErrorDialog = false
                },
                EnableRaisingEvents = true
            };
            process.Exited += (sender, args) => ((Process)sender).Dispose();

            try
            {
                process.Start();
            }
            catch (Exception ex)
            {
                Logger.LogError(ex, "Error launching url: {url}", url);
                throw;
            }
        }

        private bool _disposed = false;

        /// <summary>
        /// Performs application-defined tasks associated with freeing, releasing, or resetting unmanaged resources.
        /// </summary>
        public void Dispose()
        {
            Dispose(true);
            GC.SuppressFinalize(this);
        }

        /// <summary>
        /// Releases unmanaged and - optionally - managed resources.
        /// </summary>
        /// <param name="dispose"><c>true</c> to release both managed and unmanaged resources; <c>false</c> to release only unmanaged resources.</param>
        protected virtual void Dispose(bool dispose)
        {
            if (_disposed)
            {
                return;
            }

            if (dispose)
            {
                var type = GetType();

                Logger.LogInformation("Disposing {Type}", type.Name);

                var parts = _disposableParts.Distinct().Where(i => i.GetType() != type).ToList();
                _disposableParts.Clear();

                foreach (var part in parts)
                {
                    Logger.LogInformation("Disposing {Type}", part.GetType().Name);

                    try
                    {
                        part.Dispose();
                    }
                    catch (Exception ex)
                    {
                        Logger.LogError(ex, "Error disposing {Type}", part.GetType().Name);
                    }
                }
            }

            _disposed = true;
        }
    }

    internal class CertificateInfo
    {
        public string Path { get; set; }

        public string Password { get; set; }
    }
}<|MERGE_RESOLUTION|>--- conflicted
+++ resolved
@@ -227,16 +227,10 @@
         public int HttpsPort { get; private set; }
 
         /// <summary>
-<<<<<<< HEAD
         /// Gets the server configuration manager.
         /// </summary>
         /// <value>The server configuration manager.</value>
         public IServerConfigurationManager ServerConfigurationManager => (IServerConfigurationManager)ConfigurationManager;
-=======
-        /// Gets the value of the PublishedServerUrl setting.
-        /// </summary>
-        public string PublishedServerUrl => _startupOptions.PublishedServerUrl ?? _startupConfig[UdpServer.AddressOverrideConfigKey];
->>>>>>> 4c915f5e
 
         /// <summary>
         /// Initializes a new instance of the <see cref="ApplicationHost"/> class.
