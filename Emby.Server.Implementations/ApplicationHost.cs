--- conflicted
+++ resolved
@@ -1169,115 +1169,6 @@
             }.ToString().TrimEnd('/');
         }
 
-<<<<<<< HEAD
-=======
-        public Task<List<IPAddress>> GetLocalIpAddresses(CancellationToken cancellationToken)
-        {
-            return GetLocalIpAddressesInternal(true, 0, cancellationToken);
-        }
-
-        private async Task<List<IPAddress>> GetLocalIpAddressesInternal(bool allowLoopback, int limit, CancellationToken cancellationToken)
-        {
-            var addresses = ServerConfigurationManager
-                .Configuration
-                .LocalNetworkAddresses
-                .Select(x => NormalizeConfiguredLocalAddress(x))
-                .Where(i => i != null)
-                .ToList();
-
-            if (addresses.Count == 0)
-            {
-                addresses.AddRange(_networkManager.GetLocalIpAddresses());
-            }
-
-            var resultList = new List<IPAddress>();
-
-            foreach (var address in addresses)
-            {
-                if (!allowLoopback)
-                {
-                    if (address.Equals(IPAddress.Loopback) || address.Equals(IPAddress.IPv6Loopback))
-                    {
-                        continue;
-                    }
-                }
-
-                if (await IsLocalIpAddressValidAsync(address, cancellationToken).ConfigureAwait(false))
-                {
-                    resultList.Add(address);
-
-                    if (limit > 0 && resultList.Count >= limit)
-                    {
-                        return resultList;
-                    }
-                }
-            }
-
-            return resultList;
-        }
-
-        public IPAddress NormalizeConfiguredLocalAddress(ReadOnlySpan<char> address)
-        {
-            var index = address.Trim('/').IndexOf('/');
-            if (index != -1)
-            {
-                address = address.Slice(index + 1);
-            }
-
-            if (IPAddress.TryParse(address.Trim('/'), out IPAddress result))
-            {
-                return result;
-            }
-
-            return null;
-        }
-
-        private readonly ConcurrentDictionary<string, bool> _validAddressResults = new ConcurrentDictionary<string, bool>(StringComparer.OrdinalIgnoreCase);
-
-        private async Task<bool> IsLocalIpAddressValidAsync(IPAddress address, CancellationToken cancellationToken)
-        {
-            if (address.Equals(IPAddress.Loopback)
-                || address.Equals(IPAddress.IPv6Loopback))
-            {
-                return true;
-            }
-
-            var apiUrl = GetLocalApiUrl(address) + "/system/ping";
-
-            if (_validAddressResults.TryGetValue(apiUrl, out var cachedResult))
-            {
-                return cachedResult;
-            }
-
-            try
-            {
-                using var request = new HttpRequestMessage(HttpMethod.Post, apiUrl);
-                using var response = await _httpClientFactory.CreateClient(NamedClient.Default)
-                    .SendAsync(request, HttpCompletionOption.ResponseHeadersRead, cancellationToken).ConfigureAwait(false);
-
-                await using var stream = await response.Content.ReadAsStreamAsync().ConfigureAwait(false);
-                var result = await System.Text.Json.JsonSerializer.DeserializeAsync<string>(stream, JsonDefaults.GetOptions(), cancellationToken).ConfigureAwait(false);
-                var valid = string.Equals(Name, result, StringComparison.OrdinalIgnoreCase);
-
-                _validAddressResults.AddOrUpdate(apiUrl, valid, (k, v) => valid);
-                Logger.LogDebug("Ping test result to {0}. Success: {1}", apiUrl, valid);
-                return valid;
-            }
-            catch (OperationCanceledException)
-            {
-                Logger.LogDebug("Ping test result to {0}. Success: {1}", apiUrl, "Cancelled");
-                throw;
-            }
-            catch (Exception ex)
-            {
-                Logger.LogDebug(ex, "Ping test result to {0}. Success: {1}", apiUrl, false);
-
-                _validAddressResults.AddOrUpdate(apiUrl, false, (k, v) => false);
-                return false;
-            }
-        }
-
->>>>>>> 6d154041
         public string FriendlyName =>
             string.IsNullOrEmpty(ServerConfigurationManager.Configuration.ServerName)
                 ? Environment.MachineName
