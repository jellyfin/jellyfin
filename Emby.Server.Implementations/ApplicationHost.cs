--- conflicted
+++ resolved
@@ -103,11 +103,8 @@
 using Microsoft.Extensions.Configuration;
 using Microsoft.Extensions.DependencyInjection;
 using Microsoft.Extensions.Logging;
-<<<<<<< HEAD
 using Prometheus.DotNetRuntime;
 using static MediaBrowser.Controller.Extensions.ConfigurationExtensions;
-=======
->>>>>>> d84db4b8
 using WebSocketManager = Emby.Server.Implementations.HttpServer.WebSocketManager;
 
 namespace Emby.Server.Implementations
@@ -469,7 +466,7 @@
 
             ConfigurationManager.AddParts(GetExports<IConfigurationFactory>());
 
-            NetManager = new NetworkManager(ConfigurationManager, LoggerFactory.CreateLogger<NetworkManager>());
+            NetManager = new NetworkManager(ConfigurationManager, LoggerFactory.CreateLogger<NetworkManager>()); 
 
             var networkConfiguration = ConfigurationManager.GetNetworkConfiguration();
             HttpPort = networkConfiguration.HttpServerPortNumber;
@@ -603,8 +600,6 @@
             serviceCollection.AddScoped<DynamicHlsHelper>();
             serviceCollection.AddScoped<IClientEventLogger, ClientEventLogger>();
             serviceCollection.AddSingleton<IDirectoryService, DirectoryService>();
-
-            serviceCollection.AddSingleton<IMetricsCollector, PrometheusMetricsCollector>();
         }
 
         /// <summary>
