--- conflicted
+++ resolved
@@ -251,19 +251,6 @@
         {
             ApplicationPaths = applicationPaths;
             LoggerFactory = loggerFactory;
-<<<<<<< HEAD
-            _fileSystemManager = fileSystem;
-
-            ConfigurationManager = new ServerConfigurationManager(ApplicationPaths, LoggerFactory, _xmlSerializer, _fileSystemManager);
-
-            // Have to pre-register the NetworkConfigurationFactory, as the configuration sub-system is not yet initialised.
-            ConfigurationManager.RegisterConfiguration<NetworkConfigurationFactory>();
-            NetManager = new NetworkManager((IServerConfigurationManager)ConfigurationManager, LoggerFactory.CreateLogger<NetworkManager>());
-
-            Logger = LoggerFactory.CreateLogger<ApplicationHost>();
-
-=======
->>>>>>> 91d6ffd7
             _startupOptions = options;
             _startupConfig = startupConfig;
             _fileSystemManager = fileSystem;
@@ -286,8 +273,6 @@
                 ApplicationVersion);
         }
 
-<<<<<<< HEAD
-=======
         /// <summary>
         /// Temporary function to migration network settings out of system.xml and into network.xml.
         /// TODO: remove at the point when a fixed migration path has been decided upon.
@@ -304,7 +289,6 @@
             }
         }
 
->>>>>>> 91d6ffd7
         public string ExpandVirtualPath(string path)
         {
             var appPaths = ApplicationPaths;
