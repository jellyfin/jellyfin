--- conflicted
+++ resolved
@@ -192,7 +192,6 @@
                                 await _pluginManager.PopulateManifest(package, version.VersionNumber, plugin.Path, plugin.Manifest.Status).ConfigureAwait(false);
                             }
 
-<<<<<<< HEAD
                             // Remove versions with a maximum ABI greater than the current application version.
                             if (Version.TryParse(version.MaximumAbi, out var maximumAbi) && _applicationHost.ApplicationVersion > maximumAbi)
                             {
@@ -200,8 +199,6 @@
                                 continue;
                             }
 
-=======
->>>>>>> 1acefa61
                             // Remove versions with a target ABI greater than the current application version.
                             if (Version.TryParse(version.TargetAbi, out var targetAbi) && _applicationHost.ApplicationVersion < targetAbi)
                             {
