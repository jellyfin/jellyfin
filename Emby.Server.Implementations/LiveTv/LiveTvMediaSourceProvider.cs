--- conflicted
+++ resolved
@@ -76,10 +76,6 @@
             }
 
             var list = sources.ToList();
-<<<<<<< HEAD
-
-=======
->>>>>>> a57b99bf
 
             foreach (var source in list)
             {
