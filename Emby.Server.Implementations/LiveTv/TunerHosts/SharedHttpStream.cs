#pragma warning disable CS1591

using System;
using System.Collections.Generic;
using System.IO;
using System.Net.Http;
using System.Threading;
using System.Threading.Tasks;
using MediaBrowser.Common.Configuration;
using MediaBrowser.Common.Net;
using MediaBrowser.Controller;
using MediaBrowser.Controller.Library;
using MediaBrowser.Model.Dto;
using MediaBrowser.Model.IO;
using MediaBrowser.Model.LiveTv;
using MediaBrowser.Model.MediaInfo;
using Microsoft.Extensions.Logging;

namespace Emby.Server.Implementations.LiveTv.TunerHosts
{
    public class SharedHttpStream : LiveStream, IDirectStreamProvider
    {
        private readonly IHttpClient _httpClient;
        private readonly IServerApplicationHost _appHost;

        public SharedHttpStream(
            MediaSourceInfo mediaSource,
            TunerHostInfo tunerHostInfo,
            string originalStreamId,
            IFileSystem fileSystem,
            IHttpClient httpClient,
            ILogger logger,
            IConfigurationManager configurationManager,
            IServerApplicationHost appHost,
            IStreamHelper streamHelper)
            : base(mediaSource, tunerHostInfo, fileSystem, logger, configurationManager, streamHelper)
        {
            _httpClient = httpClient;
            _appHost = appHost;
            OriginalStreamId = originalStreamId;
            EnableStreamSharing = true;
        }

        public override async Task Open(CancellationToken openCancellationToken)
        {
            LiveStreamCancellationTokenSource.Token.ThrowIfCancellationRequested();

            var mediaSource = OriginalMediaSource;

            var url = mediaSource.Path;

            Directory.CreateDirectory(Path.GetDirectoryName(TempFilePath));

            var typeName = GetType().Name;
            Logger.LogInformation("Opening " + typeName + " Live stream from {0}", url);

            var httpRequestOptions = new HttpRequestOptions
            {
                Url = url,
                CancellationToken = CancellationToken.None,
                BufferContent = false,
                DecompressionMethod = CompressionMethods.None
            };

            foreach (var header in mediaSource.RequiredHttpHeaders)
            {
                httpRequestOptions.RequestHeaders[header.Key] = header.Value;
            }

            var response = await _httpClient.SendAsync(httpRequestOptions, HttpMethod.Get).ConfigureAwait(false);

            var extension = "ts";
            var requiresRemux = false;

            var contentType = response.ContentType ?? string.Empty;
            if (contentType.IndexOf("matroska", StringComparison.OrdinalIgnoreCase) != -1)
            {
                requiresRemux = true;
            }
            else if (contentType.IndexOf("mp4", StringComparison.OrdinalIgnoreCase) != -1 ||
               contentType.IndexOf("dash", StringComparison.OrdinalIgnoreCase) != -1 ||
               contentType.IndexOf("mpegURL", StringComparison.OrdinalIgnoreCase) != -1 ||
               contentType.IndexOf("text/", StringComparison.OrdinalIgnoreCase) != -1)
            {
                requiresRemux = true;
            }

            // Close the stream without any sharing features
            if (requiresRemux)
            {
                using (response)
                {
                    return;
                }
            }

            SetTempFilePath(extension);

            var taskCompletionSource = new TaskCompletionSource<bool>();

            var now = DateTime.UtcNow;

            _ = StartStreaming(response, taskCompletionSource, LiveStreamCancellationTokenSource.Token);

            //OpenedMediaSource.Protocol = MediaProtocol.File;
            //OpenedMediaSource.Path = tempFile;
            //OpenedMediaSource.ReadAtNativeFramerate = true;

<<<<<<< HEAD
            MediaSource.Path = _appHost.GetLocalApiUrl("127.0.0.1", true) + "/LiveTv/LiveStreamFiles/" + UniqueId + "/stream.ts";
=======
            MediaSource.Path = _appHost.GetLoopbackHttpApiUrl() + "/LiveTv/LiveStreamFiles/" + UniqueId + "/stream.ts";
>>>>>>> 8c49259a
            MediaSource.Protocol = MediaProtocol.Http;

            //OpenedMediaSource.Path = TempFilePath;
            //OpenedMediaSource.Protocol = MediaProtocol.File;

            //OpenedMediaSource.Path = _tempFilePath;
            //OpenedMediaSource.Protocol = MediaProtocol.File;
            //OpenedMediaSource.SupportsDirectPlay = false;
            //OpenedMediaSource.SupportsDirectStream = true;
            //OpenedMediaSource.SupportsTranscoding = true;
            await taskCompletionSource.Task.ConfigureAwait(false);
        }

        private Task StartStreaming(HttpResponseInfo response, TaskCompletionSource<bool> openTaskCompletionSource, CancellationToken cancellationToken)
        {
            return Task.Run(async () =>
            {
                try
                {
                    Logger.LogInformation("Beginning {0} stream to {1}", GetType().Name, TempFilePath);
                    using (response)
                    using (var stream = response.Content)
                    using (var fileStream = new FileStream(TempFilePath, FileMode.Create, FileAccess.Write, FileShare.Read))
                    {
                        await StreamHelper.CopyToAsync(
                            stream,
                            fileStream,
                            IODefaults.CopyToBufferSize,
                            () => Resolve(openTaskCompletionSource),
                            cancellationToken).ConfigureAwait(false);
                    }
                }
                catch (OperationCanceledException)
                {
                }
                catch (Exception ex)
                {
                    Logger.LogError(ex, "Error copying live stream.");
                }

                EnableStreamSharing = false;
                await DeleteTempFiles(new List<string> { TempFilePath }).ConfigureAwait(false);
            });
        }

        private void Resolve(TaskCompletionSource<bool> openTaskCompletionSource)
        {
            DateOpened = DateTime.UtcNow;
            openTaskCompletionSource.TrySetResult(true);
        }
    }
}<|MERGE_RESOLUTION|>--- conflicted
+++ resolved
@@ -106,11 +106,7 @@
             //OpenedMediaSource.Path = tempFile;
             //OpenedMediaSource.ReadAtNativeFramerate = true;
 
-<<<<<<< HEAD
-            MediaSource.Path = _appHost.GetLocalApiUrl("127.0.0.1", true) + "/LiveTv/LiveStreamFiles/" + UniqueId + "/stream.ts";
-=======
             MediaSource.Path = _appHost.GetLoopbackHttpApiUrl() + "/LiveTv/LiveStreamFiles/" + UniqueId + "/stream.ts";
->>>>>>> 8c49259a
             MediaSource.Protocol = MediaProtocol.Http;
 
             //OpenedMediaSource.Path = TempFilePath;
