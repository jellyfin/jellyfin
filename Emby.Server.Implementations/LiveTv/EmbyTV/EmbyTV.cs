--- conflicted
+++ resolved
@@ -2412,7 +2412,6 @@
 
                     if (updateTimerSettings)
                     {
-<<<<<<< HEAD
                         // Only update if not currently active - test both new timer and existing in case Id's are different
                         // Id's could be different if the timer was created manually prior to series timer creation
                         if (!_activeRecordings.TryGetValue(timer.Id, out var activeRecordingInfo) && !_activeRecordings.TryGetValue(existingTimer.Id, out activeRecordingInfo))
@@ -2449,14 +2448,6 @@
                             existingTimer.SeriesTimerId = seriesTimer.Id;
                             _timerProvider.Update(existingTimer);
                         }
-=======
-                        existingTimer.KeepUntil = seriesTimer.KeepUntil;
-                        existingTimer.IsPostPaddingRequired = seriesTimer.IsPostPaddingRequired;
-                        existingTimer.IsPrePaddingRequired = seriesTimer.IsPrePaddingRequired;
-                        existingTimer.PostPaddingSeconds = seriesTimer.PostPaddingSeconds;
-                        existingTimer.PrePaddingSeconds = seriesTimer.PrePaddingSeconds;
-                        existingTimer.Priority = seriesTimer.Priority;
->>>>>>> 03bd229b
                     }
 
                     existingTimer.SeriesTimerId = seriesTimer.Id;
