--- conflicted
+++ resolved
@@ -28,13 +28,9 @@
     <PackageReference Include="Microsoft.Extensions.Hosting.Abstractions" Version="5.0.0" />
     <PackageReference Include="Mono.Nat" Version="3.0.1" />
     <PackageReference Include="prometheus-net.DotNetRuntime" Version="3.4.1" />
-<<<<<<< HEAD
     <PackageReference Include="Rebus" Version="6.4.1" />
     <PackageReference Include="Rebus.ServiceProvider" Version="6.0.0" />
-    <PackageReference Include="sharpcompress" Version="0.27.1" />
-=======
     <PackageReference Include="sharpcompress" Version="0.28.0" />
->>>>>>> 91ee1b1d
     <PackageReference Include="SQLitePCL.pretty.netstandard" Version="2.1.0" />
     <PackageReference Include="DotNet.Glob" Version="3.1.2" />
   </ItemGroup>
