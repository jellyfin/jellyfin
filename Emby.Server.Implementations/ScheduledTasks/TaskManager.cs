using System;
using System.Collections.Concurrent;
using System.Collections.Generic;
using System.Linq;
using System.Threading.Tasks;
using Jellyfin.Data.Events;
using MediaBrowser.Common.Configuration;
using MediaBrowser.Controller;
using MediaBrowser.Controller.Library;
using MediaBrowser.Model.Tasks;
using Microsoft.Extensions.DependencyInjection;
using Microsoft.Extensions.Logging;

namespace Emby.Server.Implementations.ScheduledTasks
{
    /// <summary>
    /// Class TaskManager.
    /// </summary>
    public class TaskManager : ITaskManager
    {
        /// <summary>
        /// The _task queue.
        /// </summary>
        private readonly ConcurrentQueue<Tuple<Type, TaskOptions>> _taskQueue =
            new ConcurrentQueue<Tuple<Type, TaskOptions>>();

        private readonly IApplicationPaths _applicationPaths;
        private readonly ILogger<TaskManager> _logger;
        private readonly IServiceProvider _serviceProvider;

        /// <summary>
        /// Initializes a new instance of the <see cref="TaskManager" /> class.
        /// </summary>
        /// <param name="applicationPaths">The application paths.</param>
        /// <param name="logger">The logger.</param>
        /// <param name="serviceProvider">The service provider.</param>
        public TaskManager(
            IApplicationPaths applicationPaths,
            ILogger<TaskManager> logger,
            IServiceProvider serviceProvider)
        {
            _applicationPaths = applicationPaths;
            _logger = logger;
            _serviceProvider = serviceProvider;
            ScheduledTasks = [];
        }

        /// <inheritdoc />
        public event EventHandler<GenericEventArgs<IScheduledTaskWorker>>? TaskExecuting;

        /// <inheritdoc />
        public event EventHandler<TaskCompletionEventArgs>? TaskCompleted;

<<<<<<< HEAD
        /// <summary>
        /// Gets the list of Scheduled Tasks.
        /// </summary>
        /// <value>The scheduled tasks.</value>
=======
        /// <inheritdoc />
>>>>>>> 57452d65
        public IReadOnlyList<IScheduledTaskWorker> ScheduledTasks { get; private set; }

        /// <inheritdoc />
        public void CancelIfRunningAndQueue<T>(TaskOptions options)
            where T : IScheduledTask
        {
            var task = ScheduledTasks.First(t => t.ScheduledTask.GetType() == typeof(T));
            ((ScheduledTaskWorker)task).CancelIfRunning();

            QueueScheduledTask<T>(options);
        }

        /// <inheritdoc />
        public void CancelIfRunningAndQueue<T>()
               where T : IScheduledTask
        {
            CancelIfRunningAndQueue<T>(new TaskOptions());
        }

        /// <inheritdoc />
        public void CancelIfRunning<T>()
                 where T : IScheduledTask
        {
            var task = ScheduledTasks.First(t => t.ScheduledTask.GetType() == typeof(T));
            ((ScheduledTaskWorker)task).CancelIfRunning();
        }

        /// <inheritdoc />
        public void QueueScheduledTask<T>(TaskOptions options)
            where T : IScheduledTask
        {
            var scheduledTask = ScheduledTasks.FirstOrDefault(t => t.ScheduledTask.GetType() == typeof(T));

            if (scheduledTask is null)
            {
                _logger.LogError("Unable to find scheduled task of type {0} in QueueScheduledTask.", typeof(T).Name);
            }
            else
            {
                QueueScheduledTask(scheduledTask, options);
            }
        }

        /// <inheritdoc />
        public void QueueScheduledTask<T>()
            where T : IScheduledTask
        {
            QueueScheduledTask<T>(new TaskOptions());
        }

        /// <inheritdoc />
        public void QueueIfNotRunning<T>()
            where T : IScheduledTask
        {
            var task = ScheduledTasks.First(t => t.ScheduledTask.GetType() == typeof(T));

            if (task.State != TaskState.Running)
            {
                QueueScheduledTask<T>(new TaskOptions());
            }
        }

        /// <inheritdoc />
        public void Execute<T>()
            where T : IScheduledTask
        {
            var scheduledTask = ScheduledTasks.FirstOrDefault(t => t.ScheduledTask.GetType() == typeof(T));

            if (scheduledTask is null)
            {
                _logger.LogError("Unable to find scheduled task of type {0} in Execute.", typeof(T).Name);
            }
            else
            {
                var type = scheduledTask.ScheduledTask.GetType();

                _logger.LogDebug("Queuing task {0}", type.Name);

                lock (_taskQueue)
                {
                    if (scheduledTask.State == TaskState.Idle)
                    {
                        Execute(scheduledTask, new TaskOptions());
                    }
                }
            }
        }

        /// <inheritdoc />
        public void QueueScheduledTask(IScheduledTask task, TaskOptions options)
        {
            var scheduledTask = ScheduledTasks.FirstOrDefault(t => t.ScheduledTask.GetType() == task.GetType());

            if (scheduledTask is null)
            {
                _logger.LogError("Unable to find scheduled task of type {0} in QueueScheduledTask.", task.GetType().Name);
            }
            else
            {
                QueueScheduledTask(scheduledTask, options);
            }
        }

        /// <summary>
        /// Queues the scheduled task.
        /// </summary>
        /// <param name="task">The task.</param>
        /// <param name="options">The task options.</param>
        private void QueueScheduledTask(IScheduledTaskWorker task, TaskOptions options)
        {
            var type = task.ScheduledTask.GetType();

            _logger.LogDebug("Queuing task {0}", type.Name);

            lock (_taskQueue)
            {
                if (task.State == TaskState.Idle)
                {
                    Execute(task, options);
                    return;
                }

                _taskQueue.Enqueue(new Tuple<Type, TaskOptions>(type, options));
            }
        }

<<<<<<< HEAD
        /// <summary>
        /// Adds the tasks.
        /// </summary>
        /// <param name="tasks">The tasks.</param>
        public void AddTasks(IReadOnlyList<IScheduledTask> tasks)
=======
        /// <inheritdoc />
        public void AddTasks(IEnumerable<IScheduledTask> tasks)
>>>>>>> 57452d65
        {
            var libraryManager = _serviceProvider.GetRequiredService<ILibraryManager>();
            var list = tasks.Except(tasks.OfType<IBaseItemScheduledTask>())
                .Select(t => new ScheduledTaskWorker(t, _applicationPaths, this, _logger))
                .Concat(tasks.OfType<IBaseItemScheduledTask>().Select(e => new BaseItemScheduledTaskWorker(e, _applicationPaths, this, _logger, libraryManager)));

            ScheduledTasks = ScheduledTasks.Concat(list).ToArray();
        }

        /// <inheritdoc />
        public void Dispose()
        {
            Dispose(true);
            GC.SuppressFinalize(this);
        }

        /// <summary>
        /// Releases unmanaged and - optionally - managed resources.
        /// </summary>
        /// <param name="dispose"><c>true</c> to release both managed and unmanaged resources; <c>false</c> to release only unmanaged resources.</param>
        protected virtual void Dispose(bool dispose)
        {
            foreach (var task in ScheduledTasks)
            {
                task.Dispose();
            }
        }

        /// <inheritdoc />
        public void Cancel(IScheduledTaskWorker task)
        {
            ((ScheduledTaskWorker)task).Cancel();
        }

        /// <inheritdoc />
        public Task Execute(IScheduledTaskWorker task, TaskOptions options)
        {
            return ((ScheduledTaskWorker)task).Execute(options);
        }

        /// <summary>
        /// Called when [task executing].
        /// </summary>
        /// <param name="task">The task.</param>
        internal void OnTaskExecuting(IScheduledTaskWorker task)
        {
            TaskExecuting?.Invoke(this, new GenericEventArgs<IScheduledTaskWorker>(task));
        }

        /// <summary>
        /// Called when [task completed].
        /// </summary>
        /// <param name="task">The task.</param>
        /// <param name="result">The result.</param>
        internal void OnTaskCompleted(IScheduledTaskWorker task, TaskResult result)
        {
            TaskCompleted?.Invoke(task, new TaskCompletionEventArgs(task, result));

            ExecuteQueuedTasks();
        }

        /// <summary>
        /// Executes the queued tasks.
        /// </summary>
        private void ExecuteQueuedTasks()
        {
            lock (_taskQueue)
            {
                var list = new List<Tuple<Type, TaskOptions>>();

                while (_taskQueue.TryDequeue(out var item))
                {
                    if (list.All(i => i.Item1 != item.Item1))
                    {
                        list.Add(item);
                    }
                }

                foreach (var enqueuedType in list)
                {
                    var scheduledTask = ScheduledTasks.First(t => t.ScheduledTask.GetType() == enqueuedType.Item1);

                    if (scheduledTask.State == TaskState.Idle)
                    {
                        Execute(scheduledTask, enqueuedType.Item2);
                    }
                }
            }
        }
    }
}<|MERGE_RESOLUTION|>--- conflicted
+++ resolved
@@ -51,14 +51,7 @@
         /// <inheritdoc />
         public event EventHandler<TaskCompletionEventArgs>? TaskCompleted;
 
-<<<<<<< HEAD
-        /// <summary>
-        /// Gets the list of Scheduled Tasks.
-        /// </summary>
-        /// <value>The scheduled tasks.</value>
-=======
-        /// <inheritdoc />
->>>>>>> 57452d65
+        /// <inheritdoc />
         public IReadOnlyList<IScheduledTaskWorker> ScheduledTasks { get; private set; }
 
         /// <inheritdoc />
@@ -185,16 +178,8 @@
             }
         }
 
-<<<<<<< HEAD
-        /// <summary>
-        /// Adds the tasks.
-        /// </summary>
-        /// <param name="tasks">The tasks.</param>
+        /// <inheritdoc />
         public void AddTasks(IReadOnlyList<IScheduledTask> tasks)
-=======
-        /// <inheritdoc />
-        public void AddTasks(IEnumerable<IScheduledTask> tasks)
->>>>>>> 57452d65
         {
             var libraryManager = _serviceProvider.GetRequiredService<ILibraryManager>();
             var list = tasks.Except(tasks.OfType<IBaseItemScheduledTask>())
