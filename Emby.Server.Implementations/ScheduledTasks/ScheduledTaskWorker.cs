--- conflicted
+++ resolved
@@ -1,13 +1,9 @@
 #nullable disable
 
 using System;
-<<<<<<< HEAD
 using System.Collections.Concurrent;
 using System.Collections.Generic;
 using System.Collections.Immutable;
-=======
-using System.Collections.Generic;
->>>>>>> 57452d65
 using System.Globalization;
 using System.IO;
 using System.Linq;
@@ -84,48 +80,10 @@
     /// </exception>
     public ScheduledTaskWorker(IScheduledTask scheduledTask, IApplicationPaths applicationPaths, ITaskManager taskManager, ILogger logger)
     {
-<<<<<<< HEAD
         ArgumentNullException.ThrowIfNull(scheduledTask);
         ArgumentNullException.ThrowIfNull(applicationPaths);
         ArgumentNullException.ThrowIfNull(taskManager);
         ArgumentNullException.ThrowIfNull(logger);
-=======
-        private readonly JsonSerializerOptions _jsonOptions = JsonDefaults.Options;
-        private readonly IApplicationPaths _applicationPaths;
-        private readonly ILogger _logger;
-        private readonly ITaskManager _taskManager;
-        private readonly object _lastExecutionResultSyncLock = new();
-        private bool _readFromFile;
-        private TaskResult _lastExecutionResult;
-        private Task _currentTask;
-        private Tuple<TaskTriggerInfo, ITaskTrigger>[] _triggers;
-        private string _id;
-
-        /// <summary>
-        /// Initializes a new instance of the <see cref="ScheduledTaskWorker" /> class.
-        /// </summary>
-        /// <param name="scheduledTask">The scheduled task.</param>
-        /// <param name="applicationPaths">The application paths.</param>
-        /// <param name="taskManager">The task manager.</param>
-        /// <param name="logger">The logger.</param>
-        /// <exception cref="ArgumentNullException">
-        /// scheduledTask
-        /// or
-        /// applicationPaths
-        /// or
-        /// taskManager
-        /// or
-        /// jsonSerializer
-        /// or
-        /// logger.
-        /// </exception>
-        public ScheduledTaskWorker(IScheduledTask scheduledTask, IApplicationPaths applicationPaths, ITaskManager taskManager, ILogger logger)
-        {
-            ArgumentNullException.ThrowIfNull(scheduledTask);
-            ArgumentNullException.ThrowIfNull(applicationPaths);
-            ArgumentNullException.ThrowIfNull(taskManager);
-            ArgumentNullException.ThrowIfNull(logger);
->>>>>>> 57452d65
 
         ScheduledTask = scheduledTask;
         _applicationPaths = applicationPaths;
@@ -135,7 +93,6 @@
         InitTriggerEvents();
     }
 
-<<<<<<< HEAD
     /// <inheritdoc/>
     public event EventHandler<GenericEventArgs<double>> TaskProgress;
 
@@ -156,31 +113,15 @@
     /// <value>The task manager.</value>
     protected ITaskManager TaskManager { get; }
 
-    /// <summary>
-    /// Gets the scheduled task.
-    /// </summary>
-    /// <value>The scheduled task.</value>
-    public IScheduledTask ScheduledTask { get; private set; }
-
-    /// <summary>
-    /// Gets the last execution result.
-    /// </summary>
-    /// <value>The last execution result.</value>
-    public TaskResult LastExecutionResult
-    {
-        get
-=======
-        /// <inheritdoc />
-        public event EventHandler<GenericEventArgs<double>> TaskProgress;
-
         /// <inheritdoc />
         public IScheduledTask ScheduledTask { get; private set; }
 
         /// <inheritdoc />
         public TaskResult LastExecutionResult
->>>>>>> 57452d65
-        {
-            var path = GetHistoryFilePath();
+        {
+            get
+            {
+                var path = GetHistoryFilePath();
 
             lock (_lastExecutionResultSyncLock)
             {
@@ -213,33 +154,7 @@
             return _lastExecutionResult;
         }
 
-<<<<<<< HEAD
         private set
-=======
-        /// <inheritdoc />
-        public string Name => ScheduledTask.Name;
-
-        /// <inheritdoc />
-        public string Description => ScheduledTask.Description;
-
-        /// <inheritdoc />
-        public string Category => ScheduledTask.Category;
-
-        /// <summary>
-        /// Gets or sets the current cancellation token.
-        /// </summary>
-        /// <value>The current cancellation token source.</value>
-        private CancellationTokenSource CurrentCancellationTokenSource { get; set; }
-
-        /// <summary>
-        /// Gets or sets the current execution start time.
-        /// </summary>
-        /// <value>The current execution start time.</value>
-        private DateTime CurrentExecutionStartTime { get; set; }
-
-        /// <inheritdoc />
-        public TaskState State
->>>>>>> 57452d65
         {
             _lastExecutionResult = value;
 
@@ -255,39 +170,14 @@
         }
     }
 
-<<<<<<< HEAD
-    /// <summary>
-    /// Gets the name.
-    /// </summary>
-    /// <value>The name.</value>
-    public string Name => ScheduledTask.Name;
-=======
-        /// <inheritdoc />
-        public double? CurrentProgress { get; private set; }
-
-        /// <summary>
-        /// Gets or sets the triggers that define when the task will run.
-        /// </summary>
-        /// <value>The triggers.</value>
-        private Tuple<TaskTriggerInfo, ITaskTrigger>[] InternalTriggers
-        {
-            get => _triggers;
-            set
-            {
-                ArgumentNullException.ThrowIfNull(value);
->>>>>>> 57452d65
-
-    /// <summary>
-    /// Gets the description.
-    /// </summary>
-    /// <value>The description.</value>
-    public string Description => ScheduledTask.Description;
-
-    /// <summary>
-    /// Gets the category.
-    /// </summary>
-    /// <value>The category.</value>
-    public string Category => ScheduledTask.Category;
+        /// <inheritdoc />
+        public string Name => ScheduledTask.Name;
+
+        /// <inheritdoc />
+        public string Description => ScheduledTask.Description;
+
+        /// <inheritdoc />
+        public string Category => ScheduledTask.Category;
 
     /// <summary>
     /// Gets or sets the current cancellation token.
@@ -295,41 +185,30 @@
     /// <value>The current cancellation token source.</value>
     private CancellationTokenSource CurrentCancellationTokenSource { get; set; }
 
-<<<<<<< HEAD
     /// <summary>
     /// Gets or sets the current execution start time.
     /// </summary>
     /// <value>The current execution start time.</value>
     private DateTime CurrentExecutionStartTime { get; set; }
 
-    /// <summary>
-    /// Gets the state.
-    /// </summary>
-    /// <value>The state.</value>
-    public TaskState State
-    {
-        get
-=======
-        /// <inheritdoc />
-        public IReadOnlyList<TaskTriggerInfo> Triggers
->>>>>>> 57452d65
-        {
-            if (CurrentCancellationTokenSource is not null)
-            {
-                return CurrentCancellationTokenSource.IsCancellationRequested
-                           ? TaskState.Cancelling
-                           : TaskState.Running;
-            }
+        /// <inheritdoc />
+        public TaskState State
+        {
+            get
+            {
+                if (CurrentCancellationTokenSource is not null)
+                {
+                    return CurrentCancellationTokenSource.IsCancellationRequested
+                               ? TaskState.Cancelling
+                               : TaskState.Running;
+                }
 
             return TaskState.Idle;
         }
     }
 
-    /// <summary>
-    /// Gets the current progress.
-    /// </summary>
-    /// <value>The current progress.</value>
-    public double? CurrentProgress { get; private set; }
+        /// <inheritdoc />
+        public double? CurrentProgress { get; private set; }
 
     /// <summary>
     /// Gets or sets the triggers that define when the task will run.
@@ -354,19 +233,10 @@
         }
     }
 
-<<<<<<< HEAD
-    /// <summary>
-    /// Gets or sets the triggers that define when the task will run.
-    /// </summary>
-    /// <value>The triggers.</value>
-    /// <exception cref="ArgumentNullException"><c>value</c> is <c>null</c>.</exception>
+    /// <inheritdoc />
     public IReadOnlyList<TaskTriggerInfo> Triggers
     {
         get
-=======
-        /// <inheritdoc />
-        public string Id
->>>>>>> 57452d65
         {
             return InternalTriggers.Select(i => i.Item1).ToImmutableArray();
         }
@@ -384,22 +254,14 @@
         }
     }
 
-<<<<<<< HEAD
-    /// <summary>
-    /// Gets the unique id.
-    /// </summary>
-    /// <value>The unique id.</value>
-    public string Id
-    {
-        get
-=======
-        /// <inheritdoc />
-        public void ReloadTriggerEvents()
->>>>>>> 57452d65
-        {
-            return _id ??= ScheduledTask.GetType().FullName.GetMD5().ToString("N", CultureInfo.InvariantCulture);
-        }
-    }
+        /// <inheritdoc />
+        public string Id
+        {
+            get
+            {
+                return _id ??= ScheduledTask.GetType().FullName.GetMD5().ToString("N", CultureInfo.InvariantCulture);
+            }
+        }
 
     private void InitTriggerEvents()
     {
@@ -407,11 +269,11 @@
         ReloadTriggerEvents(true);
     }
 
-    /// <inheritdoc/>
-    public void ReloadTriggerEvents()
-    {
-        ReloadTriggerEvents(false);
-    }
+        /// <inheritdoc />
+        public void ReloadTriggerEvents()
+        {
+            ReloadTriggerEvents(false);
+        }
 
     /// <summary>
     /// Reloads the trigger events.
@@ -642,10 +504,16 @@
         TaskTriggerInfo[] list = null;
         if (File.Exists(path))
         {
-<<<<<<< HEAD
             var bytes = File.ReadAllBytes(path);
             list = JsonSerializer.Deserialize<TaskTriggerInfo[]>(bytes, _jsonOptions);
-=======
+        }
+
+        // Return defaults if file doesn't exist.
+        return list ?? GetDefaultTriggers();
+    }
+
+        private TaskTriggerInfo[] GetDefaultTriggers()
+        {
             try
             {
                 return ScheduledTask.GetDefaultTriggers().ToArray();
@@ -661,31 +529,7 @@
                     }
                 ];
             }
->>>>>>> 57452d65
-        }
-
-        // Return defaults if file doesn't exist.
-        return list ?? GetDefaultTriggers();
-    }
-
-    private TaskTriggerInfo[] GetDefaultTriggers()
-    {
-        try
-        {
-            return ScheduledTask.GetDefaultTriggers().ToArray();
-        }
-        catch
-        {
-            return new TaskTriggerInfo[]
-            {
-                new TaskTriggerInfo
-                {
-                    IntervalTicks = TimeSpan.FromDays(1).Ticks,
-                    Type = TaskTriggerInfo.TriggerInterval
-                }
-            };
-        }
-    }
+        }
 
     /// <summary>
     /// Saves the triggers.
@@ -714,12 +558,7 @@
 
         Logger.LogInformation("{0} {1} after {2} minute(s) and {3} seconds", Name, status, Math.Truncate(elapsedTime.TotalMinutes), elapsedTime.Seconds);
 
-<<<<<<< HEAD
         var result = new TaskResult
-=======
-        /// <inheritdoc />
-        public void Dispose()
->>>>>>> 57452d65
         {
             StartTimeUtc = startTime,
             EndTimeUtc = endTime,
@@ -741,14 +580,12 @@
         ((TaskManager)TaskManager).OnTaskCompleted(this, result);
     }
 
-    /// <summary>
-    /// Performs application-defined tasks associated with freeing, releasing, or resetting unmanaged resources.
-    /// </summary>
-    public void Dispose()
-    {
-        Dispose(true);
-        GC.SuppressFinalize(this);
-    }
+        /// <inheritdoc />
+        public void Dispose()
+        {
+            Dispose(true);
+            GC.SuppressFinalize(this);
+        }
 
     /// <summary>
     /// Releases unmanaged and - optionally - managed resources.
