--- conflicted
+++ resolved
@@ -29,27 +29,6 @@
         ILocalizationManager localization,
         IJellyfinDatabaseProvider jellyfinDatabaseProvider)
     {
-<<<<<<< HEAD
-        private readonly ILogger<OptimizeDatabaseTask> _logger;
-        private readonly ILocalizationManager _localization;
-        private readonly IJellyfinDatabaseProvider _jellyfinDatabaseProvider;
-
-        /// <summary>
-        /// Initializes a new instance of the <see cref="OptimizeDatabaseTask" /> class.
-        /// </summary>
-        /// <param name="logger">Instance of the <see cref="ILogger"/> interface.</param>
-        /// <param name="localization">Instance of the <see cref="ILocalizationManager"/> interface.</param>
-        /// <param name="jellyfinDatabaseProvider">Instance of the JellyfinDatabaseProvider that can be used for provider specific operations.</param>
-        public OptimizeDatabaseTask(
-            ILogger<OptimizeDatabaseTask> logger,
-            ILocalizationManager localization,
-            IJellyfinDatabaseProvider jellyfinDatabaseProvider)
-        {
-            _logger = logger;
-            _localization = localization;
-            _jellyfinDatabaseProvider = jellyfinDatabaseProvider;
-        }
-=======
         _logger = logger;
         _localization = localization;
         _jellyfinDatabaseProvider = jellyfinDatabaseProvider;
@@ -60,7 +39,6 @@
 
     /// <inheritdoc />
     public string Description => _localization.GetLocalizedString("TaskOptimizeDatabaseDescription");
->>>>>>> 930a4d0f
 
     /// <inheritdoc />
     public string Category => _localization.GetLocalizedString("TasksMaintenanceCategory");
