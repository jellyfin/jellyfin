using System;
using System.Collections.Generic;
using System.Diagnostics;
using System.Globalization;
using System.IO;
using System.Linq;
using System.Text;
using System.Text.RegularExpressions;
using System.Threading;
using System.Threading.Tasks;
using Jellyfin.Data.Enums;
using MediaBrowser.Common.Configuration;
using MediaBrowser.Controller.Entities;
using MediaBrowser.Controller.Entities.Audio;
using MediaBrowser.Controller.Library;
using MediaBrowser.Controller.MediaEncoding;
using MediaBrowser.Controller.Persistence;
using MediaBrowser.Model.Globalization;
using MediaBrowser.Model.Tasks;
using Microsoft.Extensions.Logging;

namespace Emby.Server.Implementations.ScheduledTasks.Tasks;

/// <summary>
/// The audio normalization task.
/// </summary>
public partial class AudioNormalizationTask : IScheduledTask
{
    private readonly IItemRepository _itemRepository;
    private readonly ILibraryManager _libraryManager;
    private readonly IMediaEncoder _mediaEncoder;
    private readonly IApplicationPaths _applicationPaths;
    private readonly ILocalizationManager _localization;
    private readonly ILogger<AudioNormalizationTask> _logger;

    private static readonly TimeSpan _dbSaveInterval = TimeSpan.FromMinutes(5);

    /// <summary>
    /// Initializes a new instance of the <see cref="AudioNormalizationTask"/> class.
    /// </summary>
    /// <param name="itemRepository">Instance of the <see cref="IItemRepository"/> interface.</param>
    /// <param name="libraryManager">Instance of the <see cref="ILibraryManager"/> interface.</param>
    /// <param name="mediaEncoder">Instance of the <see cref="IMediaEncoder"/> interface.</param>
    /// <param name="applicationPaths">Instance of the <see cref="IApplicationPaths"/> interface.</param>
    /// <param name="localizationManager">Instance of the <see cref="ILocalizationManager"/> interface.</param>
    /// <param name="logger">Instance of the <see cref="ILogger{AudioNormalizationTask}"/> interface.</param>
    public AudioNormalizationTask(
        IItemRepository itemRepository,
        ILibraryManager libraryManager,
        IMediaEncoder mediaEncoder,
        IApplicationPaths applicationPaths,
        ILocalizationManager localizationManager,
        ILogger<AudioNormalizationTask> logger)
    {
        _itemRepository = itemRepository;
        _libraryManager = libraryManager;
        _mediaEncoder = mediaEncoder;
        _applicationPaths = applicationPaths;
        _localization = localizationManager;
        _logger = logger;
    }

    /// <inheritdoc />
    public string Name => _localization.GetLocalizedString("TaskAudioNormalization");

    /// <inheritdoc />
    public string Description => _localization.GetLocalizedString("TaskAudioNormalizationDescription");

    /// <inheritdoc />
    public string Category => _localization.GetLocalizedString("TasksLibraryCategory");

    /// <inheritdoc />
    public string Key => "AudioNormalization";

    [GeneratedRegex(@"^\s+I:\s+(.*?)\s+LUFS")]
    private static partial Regex LUFSRegex();

    /// <inheritdoc />
    public async Task ExecuteAsync(IProgress<double> progress, CancellationToken cancellationToken)
    {
        var numComplete = 0;
        var libraries = _libraryManager.RootFolder.Children.Where(library => _libraryManager.GetLibraryOptions(library).EnableLUFSScan).ToArray();
        double percent = 0;

        foreach (var library in libraries)
        {
            var startDbSaveInterval = Stopwatch.GetTimestamp();
            var albums = _libraryManager.GetItemList(new InternalItemsQuery { IncludeItemTypes = [BaseItemKind.MusicAlbum], Parent = library, Recursive = true });
            var toSaveDbItems = new List<BaseItem>();

            double nextPercent = numComplete + 1;
            nextPercent /= libraries.Length;
            nextPercent -= percent;
            // Split the progress for this single library into two halves: album gain and track gain.
            // The first half will be for album gain, the second half for track gain.
            nextPercent /= 2;
            var albumComplete = 0;

            foreach (var a in albums)
            {
                if (!a.NormalizationGain.HasValue && !a.LUFS.HasValue)
                {
                    // Album gain
                    var albumTracks = ((MusicAlbum)a).Tracks.Where(x => x.IsFileProtocol).ToList();

                    // Skip albums that don't have multiple tracks, album gain is useless here
                    if (albumTracks.Count > 1)
                    {
                        _logger.LogInformation("Calculating LUFS for album: {Album} with id: {Id}", a.Name, a.Id);
                        var tempDir = _applicationPaths.TempDirectory;
                        Directory.CreateDirectory(tempDir);
                        var tempFile = Path.Join(tempDir, a.Id + ".concat");
                        var inputLines = albumTracks.Select(x => string.Format(CultureInfo.InvariantCulture, "file '{0}'", x.Path.Replace("'", @"'\''", StringComparison.Ordinal)));
                        await File.WriteAllLinesAsync(tempFile, inputLines, cancellationToken).ConfigureAwait(false);
                        try
                        {
                            a.LUFS = await CalculateLUFSAsync(
                                string.Format(CultureInfo.InvariantCulture, "-f concat -safe 0 -i \"{0}\"", tempFile),
                                cancellationToken).ConfigureAwait(false);
                            toSaveDbItems.Add(a);
                        }
                        finally
                        {
                            try
                            {
                                File.Delete(tempFile);
                            }
<<<<<<< HEAD
                            catch (Exception e)
                            {
                                _logger.LogError(e, "Failed to delete {TempFile}", tempFile);
=======
                            catch (Exception ex)
                            {
                                _logger.LogError(ex, "Failed to delete concat file: {FileName}.", tempFile);
>>>>>>> c7320dc1
                            }
                        }
                    }
                }

                if (Stopwatch.GetElapsedTime(startDbSaveInterval) > _dbSaveInterval)
                {
                    if (toSaveDbItems.Count > 1)
                    {
                        _itemRepository.SaveItems(toSaveDbItems, cancellationToken);
                        toSaveDbItems.Clear();
                    }

                    startDbSaveInterval = Stopwatch.GetTimestamp();
                }

                // Update sub-progress for album gain
                albumComplete++;
                double albumPercent = albumComplete;
                albumPercent /= albums.Count;

                progress.Report(100 * (percent + (albumPercent * nextPercent)));
            }

            // Update progress to start at the track gain percent calculation
            percent += nextPercent;

            if (toSaveDbItems.Count > 1)
            {
                _itemRepository.SaveItems(toSaveDbItems, cancellationToken);
                toSaveDbItems.Clear();
            }

            startDbSaveInterval = Stopwatch.GetTimestamp();

            // Track gain
            var tracks = _libraryManager.GetItemList(new InternalItemsQuery { MediaTypes = [MediaType.Audio], IncludeItemTypes = [BaseItemKind.Audio], Parent = library, Recursive = true });

            var tracksComplete = 0;
            foreach (var t in tracks)
            {
                if (!t.NormalizationGain.HasValue && !t.LUFS.HasValue && t.IsFileProtocol)
                {
                    t.LUFS = await CalculateLUFSAsync(
                        string.Format(CultureInfo.InvariantCulture, "-i \"{0}\"", t.Path.Replace("\"", "\\\"", StringComparison.Ordinal)),
                        cancellationToken).ConfigureAwait(false);
                    toSaveDbItems.Add(t);
                }

                if (Stopwatch.GetElapsedTime(startDbSaveInterval) > _dbSaveInterval)
                {
                    if (toSaveDbItems.Count > 1)
                    {
                        _itemRepository.SaveItems(toSaveDbItems, cancellationToken);
                        toSaveDbItems.Clear();
                    }

                    startDbSaveInterval = Stopwatch.GetTimestamp();
                }

                // Update sub-progress for track gain
                tracksComplete++;
                double trackPercent = tracksComplete;
                trackPercent /= tracks.Count;

                progress.Report(100 * (percent + (trackPercent * nextPercent)));
            }

            if (toSaveDbItems.Count > 1)
            {
                _itemRepository.SaveItems(toSaveDbItems, cancellationToken);
            }

            // Update progress
            numComplete++;
            percent = numComplete;
            percent /= libraries.Length;

            progress.Report(100 * percent);
        }

        progress.Report(100.0);
    }

    /// <inheritdoc />
    public IEnumerable<TaskTriggerInfo> GetDefaultTriggers()
    {
        yield return new TaskTriggerInfo
        {
            Type = TaskTriggerInfoType.IntervalTrigger,
            IntervalTicks = TimeSpan.FromHours(24).Ticks
        };
    }

    private async Task<float?> CalculateLUFSAsync(string inputArgs, CancellationToken cancellationToken)
    {
        var args = $"-hide_banner {inputArgs} -af ebur128=framelog=verbose -f null -";

        using (var process = new Process()
        {
            StartInfo = new ProcessStartInfo
            {
                FileName = _mediaEncoder.EncoderPath,
                Arguments = args,
                RedirectStandardOutput = false,
                RedirectStandardError = true
            },
        })
        {
<<<<<<< HEAD
            var sb = new StringBuilder();

            process.ErrorDataReceived += (_, e) =>
                {
                    sb.AppendLine(e.Data);
                };

=======
            _logger.LogDebug("Starting ffmpeg with arguments: {Arguments}", args);
>>>>>>> c7320dc1
            try
            {
                process.Start();
            }
            catch (Exception ex)
            {
                _logger.LogError(ex, "Error starting ffmpeg with arguments: {Arguments}", args);
                return null;
            }

<<<<<<< HEAD
            process.BeginErrorReadLine();

            try
            {
                return await ReadLUFSAsync(process, sb, cancellationToken).WaitAsync(TimeSpan.FromMinutes(30), cancellationToken);
            }
            catch (Exception ex)
=======
            try
            {
                process.PriorityClass = ProcessPriorityClass.BelowNormal;
            }
            catch (Exception ex)
            {
                _logger.LogWarning(ex, "Error setting ffmpeg process priority");
            }

            using var reader = process.StandardError;
            float? lufs = null;
            await foreach (var line in reader.ReadAllLinesAsync(cancellationToken).ConfigureAwait(false))
>>>>>>> c7320dc1
            {
                _logger.LogError(ex, "Error waiting for ffmpeg process to exit with arguments: {Arguments}", args);

                try
                {
                    if (!process.HasExited)
                    {
                        process.Kill(true);
                        await process.WaitForExitAsync(cancellationToken);
                    }
                }
                catch (Exception e)
                {
                    _logger.LogError(e, "Failed to kill ffmpeg process");
                    throw;
                }

                return null;
            }
        }
    }

    private async Task<float?> ReadLUFSAsync(Process process, StringBuilder sb, CancellationToken cancellationToken)
    {
        await process.WaitForExitAsync(cancellationToken).ConfigureAwait(false);

        float? lufs = null;
        foreach (var line in sb.ToString().Split('\r', '\n'))
        {
            Match match = LUFSRegex().Match(line);
            if (match.Success)
            {
                lufs = float.Parse(match.Groups[1].ValueSpan, CultureInfo.InvariantCulture.NumberFormat);
                break;
            }
        }

        if (lufs is null)
        {
            _logger.LogError("Failed to find LUFS value in output");
        }

        return lufs;
    }
}<|MERGE_RESOLUTION|>--- conflicted
+++ resolved
@@ -125,15 +125,9 @@
                             {
                                 File.Delete(tempFile);
                             }
-<<<<<<< HEAD
                             catch (Exception e)
                             {
                                 _logger.LogError(e, "Failed to delete {TempFile}", tempFile);
-=======
-                            catch (Exception ex)
-                            {
-                                _logger.LogError(ex, "Failed to delete concat file: {FileName}.", tempFile);
->>>>>>> c7320dc1
                             }
                         }
                     }
@@ -243,7 +237,6 @@
             },
         })
         {
-<<<<<<< HEAD
             var sb = new StringBuilder();
 
             process.ErrorDataReceived += (_, e) =>
@@ -251,11 +244,9 @@
                     sb.AppendLine(e.Data);
                 };
 
-=======
-            _logger.LogDebug("Starting ffmpeg with arguments: {Arguments}", args);
->>>>>>> c7320dc1
             try
             {
+                _logger.LogDebug("Starting ffmpeg with arguments: {Arguments}", args);
                 process.Start();
             }
             catch (Exception ex)
@@ -264,7 +255,15 @@
                 return null;
             }
 
-<<<<<<< HEAD
+            try
+            {
+                process.PriorityClass = ProcessPriorityClass.BelowNormal;
+            }
+            catch (Exception ex)
+            {
+                _logger.LogWarning(ex, "Error setting ffmpeg process priority");
+            }
+
             process.BeginErrorReadLine();
 
             try
@@ -272,20 +271,6 @@
                 return await ReadLUFSAsync(process, sb, cancellationToken).WaitAsync(TimeSpan.FromMinutes(30), cancellationToken);
             }
             catch (Exception ex)
-=======
-            try
-            {
-                process.PriorityClass = ProcessPriorityClass.BelowNormal;
-            }
-            catch (Exception ex)
-            {
-                _logger.LogWarning(ex, "Error setting ffmpeg process priority");
-            }
-
-            using var reader = process.StandardError;
-            float? lufs = null;
-            await foreach (var line in reader.ReadAllLinesAsync(cancellationToken).ConfigureAwait(false))
->>>>>>> c7320dc1
             {
                 _logger.LogError(ex, "Error waiting for ffmpeg process to exit with arguments: {Arguments}", args);
 
