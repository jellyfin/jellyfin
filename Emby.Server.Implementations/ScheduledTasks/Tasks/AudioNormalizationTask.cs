using System;
using System.Collections.Generic;
using System.Diagnostics;
using System.Globalization;
using System.IO;
using System.Linq;
using System.Text;
using System.Text.RegularExpressions;
using System.Threading;
using System.Threading.Tasks;
using Jellyfin.Data.Enums;
using Jellyfin.Extensions;
using MediaBrowser.Common.Configuration;
using MediaBrowser.Controller.Entities;
using MediaBrowser.Controller.Entities.Audio;
using MediaBrowser.Controller.Library;
using MediaBrowser.Controller.MediaEncoding;
using MediaBrowser.Controller.Persistence;
using MediaBrowser.Model.Globalization;
using MediaBrowser.Model.Tasks;
using Microsoft.Extensions.Logging;

namespace Emby.Server.Implementations.ScheduledTasks.Tasks;

/// <summary>
/// The audio normalization task.
/// </summary>
public partial class AudioNormalizationTask : IScheduledTask
{
    private readonly IItemRepository _itemRepository;
    private readonly ILibraryManager _libraryManager;
    private readonly IMediaEncoder _mediaEncoder;
    private readonly IApplicationPaths _applicationPaths;
    private readonly ILocalizationManager _localization;
    private readonly ILogger<AudioNormalizationTask> _logger;

    /// <summary>
    /// Initializes a new instance of the <see cref="AudioNormalizationTask"/> class.
    /// </summary>
    /// <param name="itemRepository">Instance of the <see cref="IItemRepository"/> interface.</param>
    /// <param name="libraryManager">Instance of the <see cref="ILibraryManager"/> interface.</param>
    /// <param name="mediaEncoder">Instance of the <see cref="IMediaEncoder"/> interface.</param>
    /// <param name="applicationPaths">Instance of the <see cref="IApplicationPaths"/> interface.</param>
    /// <param name="localizationManager">Instance of the <see cref="ILocalizationManager"/> interface.</param>
    /// <param name="logger">Instance of the <see cref="ILogger{AudioNormalizationTask}"/> interface.</param>
    public AudioNormalizationTask(
        IItemRepository itemRepository,
        ILibraryManager libraryManager,
        IMediaEncoder mediaEncoder,
        IApplicationPaths applicationPaths,
        ILocalizationManager localizationManager,
        ILogger<AudioNormalizationTask> logger)
    {
        _itemRepository = itemRepository;
        _libraryManager = libraryManager;
        _mediaEncoder = mediaEncoder;
        _applicationPaths = applicationPaths;
        _localization = localizationManager;
        _logger = logger;
    }

    /// <inheritdoc />
    public string Name => _localization.GetLocalizedString("TaskAudioNormalization");

    /// <inheritdoc />
    public string Description => _localization.GetLocalizedString("TaskAudioNormalizationDescription");

    /// <inheritdoc />
    public string Category => _localization.GetLocalizedString("TasksLibraryCategory");

    /// <inheritdoc />
    public string Key => "AudioNormalization";

    [GeneratedRegex(@"^\s+I:\s+(.*?)\s+LUFS")]
    private static partial Regex LUFSRegex();

    /// <inheritdoc />
    public async Task ExecuteAsync(IProgress<double> progress, CancellationToken cancellationToken)
    {
        var numComplete = 0;
        var libraries = _libraryManager.RootFolder.Children.Where(library => _libraryManager.GetLibraryOptions(library).EnableLUFSScan).ToArray();
        double percent = 0;

        foreach (var library in libraries)
        {
            var albums = _libraryManager.GetItemList(new InternalItemsQuery { IncludeItemTypes = [BaseItemKind.MusicAlbum], Parent = library, Recursive = true });

            double nextPercent = numComplete + 1;
            nextPercent /= libraries.Length;
            nextPercent -= percent;
            // Split the progress for this single library into two halves: album gain and track gain.
            // The first half will be for album gain, the second half for track gain.
            nextPercent /= 2;
            var albumComplete = 0;

            foreach (var a in albums)
            {
                if (!a.NormalizationGain.HasValue && !a.LUFS.HasValue)
                {
                    // Album gain
                    var albumTracks = ((MusicAlbum)a).Tracks.Where(x => x.IsFileProtocol).ToList();

                    // Skip albums that don't have multiple tracks, album gain is useless here
                    if (albumTracks.Count > 1)
                    {
                        _logger.LogInformation("Calculating LUFS for album: {Album} with id: {Id}", a.Name, a.Id);
                        var tempDir = _applicationPaths.TempDirectory;
                        Directory.CreateDirectory(tempDir);
                        var tempFile = Path.Join(tempDir, a.Id + ".concat");
                        var inputLines = albumTracks.Select(x => string.Format(CultureInfo.InvariantCulture, "file '{0}'", x.Path.Replace("'", @"'\''", StringComparison.Ordinal)));
                        await File.WriteAllLinesAsync(tempFile, inputLines, cancellationToken).ConfigureAwait(false);
                        try
                        {
                            a.LUFS = await CalculateLUFSAsync(
                                string.Format(CultureInfo.InvariantCulture, "-f concat -safe 0 -i \"{0}\"", tempFile),
                                OperatingSystem.IsWindows(), // Wait for process to exit on Windows before we try deleting the concat file
                                cancellationToken).ConfigureAwait(false);
                        }
                        finally
                        {
                            File.Delete(tempFile);
                        }
                    }
                }

                // Update sub-progress for album gain
                albumComplete++;
                double albumPercent = albumComplete;
                albumPercent /= albums.Count;

<<<<<<< HEAD
                _logger.LogInformation("Calculating LUFS for album: {Album} with id: {Id}", a.Name, a.Id);
                var tempDir = _applicationPaths.TempDirectory;
                Directory.CreateDirectory(tempDir);
                var tempFile = Path.Join(tempDir, a.Id + ".concat");
                var inputLines = albumTracks.Select(x => string.Format(CultureInfo.InvariantCulture, "file '{0}'", x.Path.Replace("'", @"'\''", StringComparison.Ordinal)));
                await File.WriteAllLinesAsync(tempFile, inputLines, cancellationToken).ConfigureAwait(false);
                try
                {
                    a.LUFS = await CalculateLUFSAsync(
                        string.Format(CultureInfo.InvariantCulture, "-f concat -safe 0 -i \"{0}\"", tempFile),
                        cancellationToken).ConfigureAwait(false);
                }
                finally
                {
                    try
                    {
                        File.Delete(tempFile);
                    }
                    catch (Exception e)
                    {
                        _logger.LogError(e, "Failed to delete {TempFile}", tempFile);
                    }
                }
=======
                progress.Report(100 * (percent + (albumPercent * nextPercent)));
>>>>>>> 26a6cfaf
            }

            // Update progress to start at the track gain percent calculation
            percent += nextPercent;

            _itemRepository.SaveItems(albums, cancellationToken);

            // Track gain
            var tracks = _libraryManager.GetItemList(new InternalItemsQuery { MediaTypes = [MediaType.Audio], IncludeItemTypes = [BaseItemKind.Audio], Parent = library, Recursive = true });

            var tracksComplete = 0;
            foreach (var t in tracks)
            {
                if (!t.NormalizationGain.HasValue && !t.LUFS.HasValue && t.IsFileProtocol)
                {
                    t.LUFS = await CalculateLUFSAsync(
                        string.Format(CultureInfo.InvariantCulture, "-i \"{0}\"", t.Path.Replace("\"", "\\\"", StringComparison.Ordinal)),
                        false,
                        cancellationToken).ConfigureAwait(false);
                }

<<<<<<< HEAD
                t.LUFS = await CalculateLUFSAsync(
                    string.Format(CultureInfo.InvariantCulture, "-i \"{0}\"", t.Path.Replace("\"", "\\\"", StringComparison.Ordinal)),
                    cancellationToken).ConfigureAwait(false);
=======
                // Update sub-progress for track gain
                tracksComplete++;
                double trackPercent = tracksComplete;
                trackPercent /= tracks.Count;

                progress.Report(100 * (percent + (trackPercent * nextPercent)));
>>>>>>> 26a6cfaf
            }

            _itemRepository.SaveItems(tracks, cancellationToken);

            // Update progress
            numComplete++;
            percent = numComplete;
            percent /= libraries.Length;

            progress.Report(100 * percent);
        }

        progress.Report(100.0);
    }

    /// <inheritdoc />
    public IEnumerable<TaskTriggerInfo> GetDefaultTriggers()
    {
        yield return new TaskTriggerInfo
        {
            Type = TaskTriggerInfoType.IntervalTrigger,
            IntervalTicks = TimeSpan.FromHours(24).Ticks
        };
    }

    private async Task<float?> CalculateLUFSAsync(string inputArgs, CancellationToken cancellationToken)
    {
        var args = $"-hide_banner {inputArgs} -af ebur128=framelog=verbose -f null -";

        using (var process = new Process()
        {
            StartInfo = new ProcessStartInfo
            {
                FileName = _mediaEncoder.EncoderPath,
                Arguments = args,
                RedirectStandardOutput = false,
                RedirectStandardError = true
            },
        })
        {
            var sb = new StringBuilder();

            process.ErrorDataReceived += (_, e) =>
                {
                    sb.AppendLine(e.Data);
                };

            try
            {
                _logger.LogDebug("Starting ffmpeg with arguments: {Arguments}", args);
                process.Start();
            }
            catch (Exception ex)
            {
                _logger.LogError(ex, "Error starting ffmpeg with arguments: {Arguments}", args);
                return null;
            }

            process.BeginErrorReadLine();

            try
            {
                return await ReadLUFSAsync(process, sb, cancellationToken).WaitAsync(TimeSpan.FromMinutes(30), cancellationToken);
            }
            catch (Exception ex)
            {
                _logger.LogError(ex, "Error waiting for ffmpeg process to exit with arguments: {Arguments}", args);

                try
                {
                    if (!process.HasExited)
                    {
                        process.Kill(true);
                        await process.WaitForExitAsync(cancellationToken);
                    }
                }
                catch (Exception e)
                {
                    _logger.LogError(e, "Failed to kill ffmpeg process");
                    throw;
                }

                return null;
            }
        }
    }

    private async Task<float?> ReadLUFSAsync(Process process, StringBuilder sb, CancellationToken cancellationToken)
    {
        await process.WaitForExitAsync(cancellationToken).ConfigureAwait(false);

        float? lufs = null;
        foreach (var line in sb.ToString().Split('\r', '\n'))
        {
            Match match = LUFSRegex().Match(line);
            if (match.Success)
            {
                lufs = float.Parse(match.Groups[1].ValueSpan, CultureInfo.InvariantCulture.NumberFormat);
                break;
            }
        }

        if (lufs is null)
        {
            _logger.LogError("Failed to find LUFS value in output");
        }

        return lufs;
    }
}<|MERGE_RESOLUTION|>--- conflicted
+++ resolved
@@ -9,7 +9,6 @@
 using System.Threading;
 using System.Threading.Tasks;
 using Jellyfin.Data.Enums;
-using Jellyfin.Extensions;
 using MediaBrowser.Common.Configuration;
 using MediaBrowser.Controller.Entities;
 using MediaBrowser.Controller.Entities.Audio;
@@ -113,12 +112,18 @@
                         {
                             a.LUFS = await CalculateLUFSAsync(
                                 string.Format(CultureInfo.InvariantCulture, "-f concat -safe 0 -i \"{0}\"", tempFile),
-                                OperatingSystem.IsWindows(), // Wait for process to exit on Windows before we try deleting the concat file
                                 cancellationToken).ConfigureAwait(false);
                         }
                         finally
                         {
-                            File.Delete(tempFile);
+                            try
+                            {
+                                File.Delete(tempFile);
+                            }
+                            catch (Exception e)
+                            {
+                                _logger.LogError(e, "Failed to delete {TempFile}", tempFile);
+                            }
                         }
                     }
                 }
@@ -128,33 +133,7 @@
                 double albumPercent = albumComplete;
                 albumPercent /= albums.Count;
 
-<<<<<<< HEAD
-                _logger.LogInformation("Calculating LUFS for album: {Album} with id: {Id}", a.Name, a.Id);
-                var tempDir = _applicationPaths.TempDirectory;
-                Directory.CreateDirectory(tempDir);
-                var tempFile = Path.Join(tempDir, a.Id + ".concat");
-                var inputLines = albumTracks.Select(x => string.Format(CultureInfo.InvariantCulture, "file '{0}'", x.Path.Replace("'", @"'\''", StringComparison.Ordinal)));
-                await File.WriteAllLinesAsync(tempFile, inputLines, cancellationToken).ConfigureAwait(false);
-                try
-                {
-                    a.LUFS = await CalculateLUFSAsync(
-                        string.Format(CultureInfo.InvariantCulture, "-f concat -safe 0 -i \"{0}\"", tempFile),
-                        cancellationToken).ConfigureAwait(false);
-                }
-                finally
-                {
-                    try
-                    {
-                        File.Delete(tempFile);
-                    }
-                    catch (Exception e)
-                    {
-                        _logger.LogError(e, "Failed to delete {TempFile}", tempFile);
-                    }
-                }
-=======
                 progress.Report(100 * (percent + (albumPercent * nextPercent)));
->>>>>>> 26a6cfaf
             }
 
             // Update progress to start at the track gain percent calculation
@@ -172,22 +151,15 @@
                 {
                     t.LUFS = await CalculateLUFSAsync(
                         string.Format(CultureInfo.InvariantCulture, "-i \"{0}\"", t.Path.Replace("\"", "\\\"", StringComparison.Ordinal)),
-                        false,
                         cancellationToken).ConfigureAwait(false);
                 }
 
-<<<<<<< HEAD
-                t.LUFS = await CalculateLUFSAsync(
-                    string.Format(CultureInfo.InvariantCulture, "-i \"{0}\"", t.Path.Replace("\"", "\\\"", StringComparison.Ordinal)),
-                    cancellationToken).ConfigureAwait(false);
-=======
                 // Update sub-progress for track gain
                 tracksComplete++;
                 double trackPercent = tracksComplete;
                 trackPercent /= tracks.Count;
 
                 progress.Report(100 * (percent + (trackPercent * nextPercent)));
->>>>>>> 26a6cfaf
             }
 
             _itemRepository.SaveItems(tracks, cancellationToken);
