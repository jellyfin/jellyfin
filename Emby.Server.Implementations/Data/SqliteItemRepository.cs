#nullable disable

#pragma warning disable CS1591

using System;
using System.Buffers.Text;
using System.Collections.Generic;
using System.Globalization;
using System.IO;
using System.Linq;
using System.Text;
using System.Text.Json;
using System.Threading;
using Emby.Server.Implementations.Playlists;
using Jellyfin.Data.Enums;
using Jellyfin.Extensions;
using Jellyfin.Extensions.Json;
using MediaBrowser.Controller;
using MediaBrowser.Controller.Channels;
using MediaBrowser.Controller.Configuration;
using MediaBrowser.Controller.Drawing;
using MediaBrowser.Controller.Entities;
using MediaBrowser.Controller.Entities.Audio;
using MediaBrowser.Controller.Entities.Movies;
using MediaBrowser.Controller.Entities.TV;
using MediaBrowser.Controller.Library;
using MediaBrowser.Controller.LiveTv;
using MediaBrowser.Controller.Persistence;
using MediaBrowser.Controller.Playlists;
using MediaBrowser.Model.Dto;
using MediaBrowser.Model.Entities;
using MediaBrowser.Model.Globalization;
using MediaBrowser.Model.LiveTv;
using MediaBrowser.Model.Querying;
using Microsoft.Extensions.Logging;
using SQLitePCL.pretty;

namespace Emby.Server.Implementations.Data
{
    /// <summary>
    /// Class SQLiteItemRepository.
    /// </summary>
    public class SqliteItemRepository : BaseSqliteRepository, IItemRepository
    {
        private const string FromText = " from TypedBaseItems A";
        private const string ChaptersTableName = "Chapters2";

        private const string SaveItemCommandText =
            @"replace into TypedBaseItems
            (guid,type,data,Path,StartDate,EndDate,ChannelId,IsMovie,IsSeries,EpisodeTitle,IsRepeat,CommunityRating,CustomRating,IndexNumber,IsLocked,Name,OfficialRating,MediaType,Overview,ParentIndexNumber,PremiereDate,ProductionYear,ParentId,Genres,InheritedParentalRatingValue,SortName,ForcedSortName,RunTimeTicks,Size,DateCreated,DateModified,PreferredMetadataLanguage,PreferredMetadataCountryCode,Width,Height,DateLastRefreshed,DateLastSaved,IsInMixedFolder,LockedFields,Studios,Audio,ExternalServiceId,Tags,IsFolder,UnratedType,TopParentId,TrailerTypes,CriticRating,CleanName,PresentationUniqueKey,OriginalTitle,PrimaryVersionId,DateLastMediaAdded,Album,IsVirtualItem,SeriesName,UserDataKey,SeasonName,SeasonId,SeriesId,ExternalSeriesId,Tagline,ProviderIds,Images,ProductionLocations,ExtraIds,TotalBitrate,ExtraType,Artists,AlbumArtists,ExternalId,SeriesPresentationUniqueKey,ShowId,OwnerId)
            values (@guid,@type,@data,@Path,@StartDate,@EndDate,@ChannelId,@IsMovie,@IsSeries,@EpisodeTitle,@IsRepeat,@CommunityRating,@CustomRating,@IndexNumber,@IsLocked,@Name,@OfficialRating,@MediaType,@Overview,@ParentIndexNumber,@PremiereDate,@ProductionYear,@ParentId,@Genres,@InheritedParentalRatingValue,@SortName,@ForcedSortName,@RunTimeTicks,@Size,@DateCreated,@DateModified,@PreferredMetadataLanguage,@PreferredMetadataCountryCode,@Width,@Height,@DateLastRefreshed,@DateLastSaved,@IsInMixedFolder,@LockedFields,@Studios,@Audio,@ExternalServiceId,@Tags,@IsFolder,@UnratedType,@TopParentId,@TrailerTypes,@CriticRating,@CleanName,@PresentationUniqueKey,@OriginalTitle,@PrimaryVersionId,@DateLastMediaAdded,@Album,@IsVirtualItem,@SeriesName,@UserDataKey,@SeasonName,@SeasonId,@SeriesId,@ExternalSeriesId,@Tagline,@ProviderIds,@Images,@ProductionLocations,@ExtraIds,@TotalBitrate,@ExtraType,@Artists,@AlbumArtists,@ExternalId,@SeriesPresentationUniqueKey,@ShowId,@OwnerId)";

        private readonly IServerConfigurationManager _config;
        private readonly IServerApplicationHost _appHost;
        private readonly ILocalizationManager _localization;
        // TODO: Remove this dependency. GetImageCacheTag() is the only method used and it can be converted to a static helper method
        private readonly IImageProcessor _imageProcessor;

        private readonly TypeMapper _typeMapper;
        private readonly JsonSerializerOptions _jsonOptions;

        private readonly ItemFields[] _allItemFields = Enum.GetValues<ItemFields>();

        private static readonly string[] _retrieveItemColumns =
        {
            "type",
            "data",
            "StartDate",
            "EndDate",
            "ChannelId",
            "IsMovie",
            "IsSeries",
            "EpisodeTitle",
            "IsRepeat",
            "CommunityRating",
            "CustomRating",
            "IndexNumber",
            "IsLocked",
            "PreferredMetadataLanguage",
            "PreferredMetadataCountryCode",
            "Width",
            "Height",
            "DateLastRefreshed",
            "Name",
            "Path",
            "PremiereDate",
            "Overview",
            "ParentIndexNumber",
            "ProductionYear",
            "OfficialRating",
            "ForcedSortName",
            "RunTimeTicks",
            "Size",
            "DateCreated",
            "DateModified",
            "guid",
            "Genres",
            "ParentId",
            "Audio",
            "ExternalServiceId",
            "IsInMixedFolder",
            "DateLastSaved",
            "LockedFields",
            "Studios",
            "Tags",
            "TrailerTypes",
            "OriginalTitle",
            "PrimaryVersionId",
            "DateLastMediaAdded",
            "Album",
            "CriticRating",
            "IsVirtualItem",
            "SeriesName",
            "SeasonName",
            "SeasonId",
            "SeriesId",
            "PresentationUniqueKey",
            "InheritedParentalRatingValue",
            "ExternalSeriesId",
            "Tagline",
            "ProviderIds",
            "Images",
            "ProductionLocations",
            "ExtraIds",
            "TotalBitrate",
            "ExtraType",
            "Artists",
            "AlbumArtists",
            "ExternalId",
            "SeriesPresentationUniqueKey",
            "ShowId",
            "OwnerId"
        };

        private static readonly string _retrieveItemColumnsSelectQuery = $"select {string.Join(',', _retrieveItemColumns)} from TypedBaseItems where guid = @guid";

        private static readonly string[] _mediaStreamSaveColumns =
        {
            "ItemId",
            "StreamIndex",
            "StreamType",
            "Codec",
            "Language",
            "ChannelLayout",
            "Profile",
            "AspectRatio",
            "Path",
            "IsInterlaced",
            "BitRate",
            "Channels",
            "SampleRate",
            "IsDefault",
            "IsForced",
            "IsExternal",
            "Height",
            "Width",
            "AverageFrameRate",
            "RealFrameRate",
            "Level",
            "PixelFormat",
            "BitDepth",
            "IsAnamorphic",
            "RefFrames",
            "CodecTag",
            "Comment",
            "NalLengthSize",
            "IsAvc",
            "Title",
            "TimeBase",
            "CodecTimeBase",
            "ColorPrimaries",
            "ColorSpace",
            "ColorTransfer",
<<<<<<< HEAD
            "IsHearingImpaired"
=======
            "DvVersionMajor",
            "DvVersionMinor",
            "DvProfile",
            "DvLevel",
            "RpuPresentFlag",
            "ElPresentFlag",
            "BlPresentFlag",
            "DvBlSignalCompatibilityId"
>>>>>>> 14027f96
        };

        private static readonly string _mediaStreamSaveColumnsInsertQuery =
            $"insert into mediastreams ({string.Join(',', _mediaStreamSaveColumns)}) values ";

        private static readonly string _mediaStreamSaveColumnsSelectQuery =
            $"select {string.Join(',', _mediaStreamSaveColumns)} from mediastreams where ItemId=@ItemId";

        private static readonly string[] _mediaAttachmentSaveColumns =
        {
            "ItemId",
            "AttachmentIndex",
            "Codec",
            "CodecTag",
            "Comment",
            "Filename",
            "MIMEType"
        };

        private static readonly string _mediaAttachmentSaveColumnsSelectQuery =
            $"select {string.Join(',', _mediaAttachmentSaveColumns)} from mediaattachments where ItemId=@ItemId";

        private static readonly string _mediaAttachmentInsertPrefix;

        private static readonly BaseItemKind[] _programTypes = new[]
        {
            BaseItemKind.Program,
            BaseItemKind.TvChannel,
            BaseItemKind.LiveTvProgram,
            BaseItemKind.LiveTvChannel
        };

        private static readonly BaseItemKind[] _programExcludeParentTypes = new[]
        {
            BaseItemKind.Series,
            BaseItemKind.Season,
            BaseItemKind.MusicAlbum,
            BaseItemKind.MusicArtist,
            BaseItemKind.PhotoAlbum
        };

        private static readonly BaseItemKind[] _serviceTypes = new[]
        {
            BaseItemKind.TvChannel,
            BaseItemKind.LiveTvChannel
        };

        private static readonly BaseItemKind[] _startDateTypes = new[]
        {
            BaseItemKind.Program,
            BaseItemKind.LiveTvProgram
        };

        private static readonly BaseItemKind[] _seriesTypes = new[]
        {
            BaseItemKind.Book,
            BaseItemKind.AudioBook,
            BaseItemKind.Episode,
            BaseItemKind.Season
        };

        private static readonly BaseItemKind[] _artistExcludeParentTypes = new[]
        {
            BaseItemKind.Series,
            BaseItemKind.Season,
            BaseItemKind.PhotoAlbum
        };

        private static readonly BaseItemKind[] _artistsTypes = new[]
        {
            BaseItemKind.Audio,
            BaseItemKind.MusicAlbum,
            BaseItemKind.MusicVideo,
            BaseItemKind.AudioBook
        };

        private static readonly Dictionary<BaseItemKind, string> _baseItemKindNames = new()
        {
            { BaseItemKind.AggregateFolder, typeof(AggregateFolder).FullName },
            { BaseItemKind.Audio, typeof(Audio).FullName },
            { BaseItemKind.AudioBook, typeof(AudioBook).FullName },
            { BaseItemKind.BasePluginFolder, typeof(BasePluginFolder).FullName },
            { BaseItemKind.Book, typeof(Book).FullName },
            { BaseItemKind.BoxSet, typeof(BoxSet).FullName },
            { BaseItemKind.Channel, typeof(Channel).FullName },
            { BaseItemKind.CollectionFolder, typeof(CollectionFolder).FullName },
            { BaseItemKind.Episode, typeof(Episode).FullName },
            { BaseItemKind.Folder, typeof(Folder).FullName },
            { BaseItemKind.Genre, typeof(Genre).FullName },
            { BaseItemKind.Movie, typeof(Movie).FullName },
            { BaseItemKind.LiveTvChannel, typeof(LiveTvChannel).FullName },
            { BaseItemKind.LiveTvProgram, typeof(LiveTvProgram).FullName },
            { BaseItemKind.MusicAlbum, typeof(MusicAlbum).FullName },
            { BaseItemKind.MusicArtist, typeof(MusicArtist).FullName },
            { BaseItemKind.MusicGenre, typeof(MusicGenre).FullName },
            { BaseItemKind.MusicVideo, typeof(MusicVideo).FullName },
            { BaseItemKind.Person, typeof(Person).FullName },
            { BaseItemKind.Photo, typeof(Photo).FullName },
            { BaseItemKind.PhotoAlbum, typeof(PhotoAlbum).FullName },
            { BaseItemKind.Playlist, typeof(Playlist).FullName },
            { BaseItemKind.PlaylistsFolder, typeof(PlaylistsFolder).FullName },
            { BaseItemKind.Season, typeof(Season).FullName },
            { BaseItemKind.Series, typeof(Series).FullName },
            { BaseItemKind.Studio, typeof(Studio).FullName },
            { BaseItemKind.Trailer, typeof(Trailer).FullName },
            { BaseItemKind.TvChannel, typeof(LiveTvChannel).FullName },
            { BaseItemKind.TvProgram, typeof(LiveTvProgram).FullName },
            { BaseItemKind.UserRootFolder, typeof(UserRootFolder).FullName },
            { BaseItemKind.UserView, typeof(UserView).FullName },
            { BaseItemKind.Video, typeof(Video).FullName },
            { BaseItemKind.Year, typeof(Year).FullName }
        };

        static SqliteItemRepository()
        {
            var queryPrefixText = new StringBuilder();
            queryPrefixText.Append("insert into mediaattachments (");
            foreach (var column in _mediaAttachmentSaveColumns)
            {
                queryPrefixText.Append(column)
                    .Append(',');
            }

            queryPrefixText.Length -= 1;
            queryPrefixText.Append(") values ");
            _mediaAttachmentInsertPrefix = queryPrefixText.ToString();
        }

        /// <summary>
        /// Initializes a new instance of the <see cref="SqliteItemRepository"/> class.
        /// </summary>
        /// <param name="config">Instance of the <see cref="IServerConfigurationManager"/> interface.</param>
        /// <param name="appHost">Instance of the <see cref="IServerApplicationHost"/> interface.</param>
        /// <param name="logger">Instance of the <see cref="ILogger{SqliteItemRepository}"/> interface.</param>
        /// <param name="localization">Instance of the <see cref="ILocalizationManager"/> interface.</param>
        /// <param name="imageProcessor">Instance of the <see cref="IImageProcessor"/> interface.</param>
        /// <exception cref="ArgumentNullException">config is null.</exception>
        public SqliteItemRepository(
            IServerConfigurationManager config,
            IServerApplicationHost appHost,
            ILogger<SqliteItemRepository> logger,
            ILocalizationManager localization,
            IImageProcessor imageProcessor)
            : base(logger)
        {
            _config = config;
            _appHost = appHost;
            _localization = localization;
            _imageProcessor = imageProcessor;

            _typeMapper = new TypeMapper();
            _jsonOptions = JsonDefaults.Options;

            DbFilePath = Path.Combine(_config.ApplicationPaths.DataPath, "library.db");
        }

        /// <inheritdoc />
        protected override int? CacheSize => 20000;

        /// <inheritdoc />
        protected override TempStoreMode TempStore => TempStoreMode.Memory;

        /// <summary>
        /// Opens the connection to the database.
        /// </summary>
        /// <param name="userDataRepo">The user data repository.</param>
        /// <param name="userManager">The user manager.</param>
        public void Initialize(SqliteUserDataRepository userDataRepo, IUserManager userManager)
        {
            const string CreateMediaStreamsTableCommand
<<<<<<< HEAD
                    = "create table if not exists mediastreams (ItemId GUID, StreamIndex INT, StreamType TEXT, Codec TEXT, Language TEXT, ChannelLayout TEXT, Profile TEXT, AspectRatio TEXT, Path TEXT, IsInterlaced BIT, BitRate INT NULL, Channels INT NULL, SampleRate INT NULL, IsDefault BIT, IsForced BIT, IsExternal BIT, Height INT NULL, Width INT NULL, AverageFrameRate FLOAT NULL, RealFrameRate FLOAT NULL, Level FLOAT NULL, PixelFormat TEXT, BitDepth INT NULL, IsAnamorphic BIT NULL, RefFrames INT NULL, CodecTag TEXT NULL, Comment TEXT NULL, NalLengthSize TEXT NULL, IsAvc BIT NULL, Title TEXT NULL, TimeBase TEXT NULL, CodecTimeBase TEXT NULL, ColorPrimaries TEXT NULL, ColorSpace TEXT NULL, ColorTransfer TEXT NULL, IsHearingImpaired BIT NULL, PRIMARY KEY (ItemId, StreamIndex))";
=======
                    = "create table if not exists mediastreams (ItemId GUID, StreamIndex INT, StreamType TEXT, Codec TEXT, Language TEXT, ChannelLayout TEXT, Profile TEXT, AspectRatio TEXT, Path TEXT, IsInterlaced BIT, BitRate INT NULL, Channels INT NULL, SampleRate INT NULL, IsDefault BIT, IsForced BIT, IsExternal BIT, Height INT NULL, Width INT NULL, AverageFrameRate FLOAT NULL, RealFrameRate FLOAT NULL, Level FLOAT NULL, PixelFormat TEXT, BitDepth INT NULL, IsAnamorphic BIT NULL, RefFrames INT NULL, CodecTag TEXT NULL, Comment TEXT NULL, NalLengthSize TEXT NULL, IsAvc BIT NULL, Title TEXT NULL, TimeBase TEXT NULL, CodecTimeBase TEXT NULL, ColorPrimaries TEXT NULL, ColorSpace TEXT NULL, ColorTransfer TEXT NULL, DvVersionMajor INT NULL, DvVersionMinor INT NULL, DvProfile INT NULL, DvLevel INT NULL, RpuPresentFlag INT NULL, ElPresentFlag INT NULL, BlPresentFlag INT NULL, DvBlSignalCompatibilityId INT NULL, PRIMARY KEY (ItemId, StreamIndex))";
>>>>>>> 14027f96
            const string CreateMediaAttachmentsTableCommand
                    = "create table if not exists mediaattachments (ItemId GUID, AttachmentIndex INT, Codec TEXT, CodecTag TEXT NULL, Comment TEXT NULL, Filename TEXT NULL, MIMEType TEXT NULL, PRIMARY KEY (ItemId, AttachmentIndex))";

            string[] queries =
            {
                "PRAGMA locking_mode=EXCLUSIVE",

                "create table if not exists TypedBaseItems (guid GUID primary key NOT NULL, type TEXT NOT NULL, data BLOB NULL, ParentId GUID NULL, Path TEXT NULL)",

                "create table if not exists AncestorIds (ItemId GUID NOT NULL, AncestorId GUID NOT NULL, AncestorIdText TEXT NOT NULL, PRIMARY KEY (ItemId, AncestorId))",
                "create index if not exists idx_AncestorIds1 on AncestorIds(AncestorId)",
                "create index if not exists idx_AncestorIds5 on AncestorIds(AncestorIdText,ItemId)",

                "create table if not exists ItemValues (ItemId GUID NOT NULL, Type INT NOT NULL, Value TEXT NOT NULL, CleanValue TEXT NOT NULL)",

                "create table if not exists People (ItemId GUID, Name TEXT NOT NULL, Role TEXT, PersonType TEXT, SortOrder int, ListOrder int)",

                "drop index if exists idxPeopleItemId",
                "create index if not exists idxPeopleItemId1 on People(ItemId,ListOrder)",
                "create index if not exists idxPeopleName on People(Name)",

                "create table if not exists " + ChaptersTableName + " (ItemId GUID, ChapterIndex INT NOT NULL, StartPositionTicks BIGINT NOT NULL, Name TEXT, ImagePath TEXT, PRIMARY KEY (ItemId, ChapterIndex))",

                CreateMediaStreamsTableCommand,
                CreateMediaAttachmentsTableCommand,

                "pragma shrink_memory"
            };

            string[] postQueries =
            {
                // obsolete
                "drop index if exists idx_TypedBaseItems",
                "drop index if exists idx_mediastreams",
                "drop index if exists idx_mediastreams1",
                "drop index if exists idx_" + ChaptersTableName,
                "drop index if exists idx_UserDataKeys1",
                "drop index if exists idx_UserDataKeys2",
                "drop index if exists idx_TypeTopParentId3",
                "drop index if exists idx_TypeTopParentId2",
                "drop index if exists idx_TypeTopParentId4",
                "drop index if exists idx_Type",
                "drop index if exists idx_TypeTopParentId",
                "drop index if exists idx_GuidType",
                "drop index if exists idx_TopParentId",
                "drop index if exists idx_TypeTopParentId6",
                "drop index if exists idx_ItemValues2",
                "drop index if exists Idx_ProviderIds",
                "drop index if exists idx_ItemValues3",
                "drop index if exists idx_ItemValues4",
                "drop index if exists idx_ItemValues5",
                "drop index if exists idx_UserDataKeys3",
                "drop table if exists UserDataKeys",
                "drop table if exists ProviderIds",
                "drop index if exists Idx_ProviderIds1",
                "drop table if exists Images",
                "drop index if exists idx_Images",
                "drop index if exists idx_TypeSeriesPresentationUniqueKey",
                "drop index if exists idx_SeriesPresentationUniqueKey",
                "drop index if exists idx_TypeSeriesPresentationUniqueKey2",
                "drop index if exists idx_AncestorIds3",
                "drop index if exists idx_AncestorIds4",
                "drop index if exists idx_AncestorIds2",

                "create index if not exists idx_PathTypedBaseItems on TypedBaseItems(Path)",
                "create index if not exists idx_ParentIdTypedBaseItems on TypedBaseItems(ParentId)",

                "create index if not exists idx_PresentationUniqueKey on TypedBaseItems(PresentationUniqueKey)",
                "create index if not exists idx_GuidTypeIsFolderIsVirtualItem on TypedBaseItems(Guid,Type,IsFolder,IsVirtualItem)",
                "create index if not exists idx_CleanNameType on TypedBaseItems(CleanName,Type)",

                // covering index
                "create index if not exists idx_TopParentIdGuid on TypedBaseItems(TopParentId,Guid)",

                // series
                "create index if not exists idx_TypeSeriesPresentationUniqueKey1 on TypedBaseItems(Type,SeriesPresentationUniqueKey,PresentationUniqueKey,SortName)",

                // series counts
                // seriesdateplayed sort order
                "create index if not exists idx_TypeSeriesPresentationUniqueKey3 on TypedBaseItems(SeriesPresentationUniqueKey,Type,IsFolder,IsVirtualItem)",

                // live tv programs
                "create index if not exists idx_TypeTopParentIdStartDate on TypedBaseItems(Type,TopParentId,StartDate)",

                // covering index for getitemvalues
                "create index if not exists idx_TypeTopParentIdGuid on TypedBaseItems(Type,TopParentId,Guid)",

                // used by movie suggestions
                "create index if not exists idx_TypeTopParentIdGroup on TypedBaseItems(Type,TopParentId,PresentationUniqueKey)",
                "create index if not exists idx_TypeTopParentId5 on TypedBaseItems(TopParentId,IsVirtualItem)",

                // latest items
                "create index if not exists idx_TypeTopParentId9 on TypedBaseItems(TopParentId,Type,IsVirtualItem,PresentationUniqueKey,DateCreated)",
                "create index if not exists idx_TypeTopParentId8 on TypedBaseItems(TopParentId,IsFolder,IsVirtualItem,PresentationUniqueKey,DateCreated)",

                // resume
                "create index if not exists idx_TypeTopParentId7 on TypedBaseItems(TopParentId,MediaType,IsVirtualItem,PresentationUniqueKey)",

                // items by name
                "create index if not exists idx_ItemValues6 on ItemValues(ItemId,Type,CleanValue)",
                "create index if not exists idx_ItemValues7 on ItemValues(Type,CleanValue,ItemId)",

                // Used to update inherited tags
                "create index if not exists idx_ItemValues8 on ItemValues(Type, ItemId, Value)",
            };

            using (var connection = GetConnection())
            {
                connection.RunQueries(queries);

                connection.RunInTransaction(
                    db =>
                    {
                        var existingColumnNames = GetColumnNames(db, "AncestorIds");
                        AddColumn(db, "AncestorIds", "AncestorIdText", "Text", existingColumnNames);

                        existingColumnNames = GetColumnNames(db, "TypedBaseItems");

                        AddColumn(db, "TypedBaseItems", "Path", "Text", existingColumnNames);
                        AddColumn(db, "TypedBaseItems", "StartDate", "DATETIME", existingColumnNames);
                        AddColumn(db, "TypedBaseItems", "EndDate", "DATETIME", existingColumnNames);
                        AddColumn(db, "TypedBaseItems", "ChannelId", "Text", existingColumnNames);
                        AddColumn(db, "TypedBaseItems", "IsMovie", "BIT", existingColumnNames);
                        AddColumn(db, "TypedBaseItems", "CommunityRating", "Float", existingColumnNames);
                        AddColumn(db, "TypedBaseItems", "CustomRating", "Text", existingColumnNames);
                        AddColumn(db, "TypedBaseItems", "IndexNumber", "INT", existingColumnNames);
                        AddColumn(db, "TypedBaseItems", "IsLocked", "BIT", existingColumnNames);
                        AddColumn(db, "TypedBaseItems", "Name", "Text", existingColumnNames);
                        AddColumn(db, "TypedBaseItems", "OfficialRating", "Text", existingColumnNames);
                        AddColumn(db, "TypedBaseItems", "MediaType", "Text", existingColumnNames);
                        AddColumn(db, "TypedBaseItems", "Overview", "Text", existingColumnNames);
                        AddColumn(db, "TypedBaseItems", "ParentIndexNumber", "INT", existingColumnNames);
                        AddColumn(db, "TypedBaseItems", "PremiereDate", "DATETIME", existingColumnNames);
                        AddColumn(db, "TypedBaseItems", "ProductionYear", "INT", existingColumnNames);
                        AddColumn(db, "TypedBaseItems", "ParentId", "GUID", existingColumnNames);
                        AddColumn(db, "TypedBaseItems", "Genres", "Text", existingColumnNames);
                        AddColumn(db, "TypedBaseItems", "SortName", "Text", existingColumnNames);
                        AddColumn(db, "TypedBaseItems", "ForcedSortName", "Text", existingColumnNames);
                        AddColumn(db, "TypedBaseItems", "RunTimeTicks", "BIGINT", existingColumnNames);
                        AddColumn(db, "TypedBaseItems", "DateCreated", "DATETIME", existingColumnNames);
                        AddColumn(db, "TypedBaseItems", "DateModified", "DATETIME", existingColumnNames);
                        AddColumn(db, "TypedBaseItems", "IsSeries", "BIT", existingColumnNames);
                        AddColumn(db, "TypedBaseItems", "EpisodeTitle", "Text", existingColumnNames);
                        AddColumn(db, "TypedBaseItems", "IsRepeat", "BIT", existingColumnNames);
                        AddColumn(db, "TypedBaseItems", "PreferredMetadataLanguage", "Text", existingColumnNames);
                        AddColumn(db, "TypedBaseItems", "PreferredMetadataCountryCode", "Text", existingColumnNames);
                        AddColumn(db, "TypedBaseItems", "DateLastRefreshed", "DATETIME", existingColumnNames);
                        AddColumn(db, "TypedBaseItems", "DateLastSaved", "DATETIME", existingColumnNames);
                        AddColumn(db, "TypedBaseItems", "IsInMixedFolder", "BIT", existingColumnNames);
                        AddColumn(db, "TypedBaseItems", "LockedFields", "Text", existingColumnNames);
                        AddColumn(db, "TypedBaseItems", "Studios", "Text", existingColumnNames);
                        AddColumn(db, "TypedBaseItems", "Audio", "Text", existingColumnNames);
                        AddColumn(db, "TypedBaseItems", "ExternalServiceId", "Text", existingColumnNames);
                        AddColumn(db, "TypedBaseItems", "Tags", "Text", existingColumnNames);
                        AddColumn(db, "TypedBaseItems", "IsFolder", "BIT", existingColumnNames);
                        AddColumn(db, "TypedBaseItems", "InheritedParentalRatingValue", "INT", existingColumnNames);
                        AddColumn(db, "TypedBaseItems", "UnratedType", "Text", existingColumnNames);
                        AddColumn(db, "TypedBaseItems", "TopParentId", "Text", existingColumnNames);
                        AddColumn(db, "TypedBaseItems", "TrailerTypes", "Text", existingColumnNames);
                        AddColumn(db, "TypedBaseItems", "CriticRating", "Float", existingColumnNames);
                        AddColumn(db, "TypedBaseItems", "CleanName", "Text", existingColumnNames);
                        AddColumn(db, "TypedBaseItems", "PresentationUniqueKey", "Text", existingColumnNames);
                        AddColumn(db, "TypedBaseItems", "OriginalTitle", "Text", existingColumnNames);
                        AddColumn(db, "TypedBaseItems", "PrimaryVersionId", "Text", existingColumnNames);
                        AddColumn(db, "TypedBaseItems", "DateLastMediaAdded", "DATETIME", existingColumnNames);
                        AddColumn(db, "TypedBaseItems", "Album", "Text", existingColumnNames);
                        AddColumn(db, "TypedBaseItems", "IsVirtualItem", "BIT", existingColumnNames);
                        AddColumn(db, "TypedBaseItems", "SeriesName", "Text", existingColumnNames);
                        AddColumn(db, "TypedBaseItems", "UserDataKey", "Text", existingColumnNames);
                        AddColumn(db, "TypedBaseItems", "SeasonName", "Text", existingColumnNames);
                        AddColumn(db, "TypedBaseItems", "SeasonId", "GUID", existingColumnNames);
                        AddColumn(db, "TypedBaseItems", "SeriesId", "GUID", existingColumnNames);
                        AddColumn(db, "TypedBaseItems", "ExternalSeriesId", "Text", existingColumnNames);
                        AddColumn(db, "TypedBaseItems", "Tagline", "Text", existingColumnNames);
                        AddColumn(db, "TypedBaseItems", "ProviderIds", "Text", existingColumnNames);
                        AddColumn(db, "TypedBaseItems", "Images", "Text", existingColumnNames);
                        AddColumn(db, "TypedBaseItems", "ProductionLocations", "Text", existingColumnNames);
                        AddColumn(db, "TypedBaseItems", "ExtraIds", "Text", existingColumnNames);
                        AddColumn(db, "TypedBaseItems", "TotalBitrate", "INT", existingColumnNames);
                        AddColumn(db, "TypedBaseItems", "ExtraType", "Text", existingColumnNames);
                        AddColumn(db, "TypedBaseItems", "Artists", "Text", existingColumnNames);
                        AddColumn(db, "TypedBaseItems", "AlbumArtists", "Text", existingColumnNames);
                        AddColumn(db, "TypedBaseItems", "ExternalId", "Text", existingColumnNames);
                        AddColumn(db, "TypedBaseItems", "SeriesPresentationUniqueKey", "Text", existingColumnNames);
                        AddColumn(db, "TypedBaseItems", "ShowId", "Text", existingColumnNames);
                        AddColumn(db, "TypedBaseItems", "OwnerId", "Text", existingColumnNames);
                        AddColumn(db, "TypedBaseItems", "Width", "INT", existingColumnNames);
                        AddColumn(db, "TypedBaseItems", "Height", "INT", existingColumnNames);
                        AddColumn(db, "TypedBaseItems", "Size", "BIGINT", existingColumnNames);

                        existingColumnNames = GetColumnNames(db, "ItemValues");
                        AddColumn(db, "ItemValues", "CleanValue", "Text", existingColumnNames);

                        existingColumnNames = GetColumnNames(db, ChaptersTableName);
                        AddColumn(db, ChaptersTableName, "ImageDateModified", "DATETIME", existingColumnNames);

                        existingColumnNames = GetColumnNames(db, "MediaStreams");
                        AddColumn(db, "MediaStreams", "IsAvc", "BIT", existingColumnNames);
                        AddColumn(db, "MediaStreams", "TimeBase", "TEXT", existingColumnNames);
                        AddColumn(db, "MediaStreams", "CodecTimeBase", "TEXT", existingColumnNames);
                        AddColumn(db, "MediaStreams", "Title", "TEXT", existingColumnNames);
                        AddColumn(db, "MediaStreams", "NalLengthSize", "TEXT", existingColumnNames);
                        AddColumn(db, "MediaStreams", "Comment", "TEXT", existingColumnNames);
                        AddColumn(db, "MediaStreams", "CodecTag", "TEXT", existingColumnNames);
                        AddColumn(db, "MediaStreams", "PixelFormat", "TEXT", existingColumnNames);
                        AddColumn(db, "MediaStreams", "BitDepth", "INT", existingColumnNames);
                        AddColumn(db, "MediaStreams", "RefFrames", "INT", existingColumnNames);
                        AddColumn(db, "MediaStreams", "KeyFrames", "TEXT", existingColumnNames);
                        AddColumn(db, "MediaStreams", "IsAnamorphic", "BIT", existingColumnNames);

                        AddColumn(db, "MediaStreams", "ColorPrimaries", "TEXT", existingColumnNames);
                        AddColumn(db, "MediaStreams", "ColorSpace", "TEXT", existingColumnNames);
                        AddColumn(db, "MediaStreams", "ColorTransfer", "TEXT", existingColumnNames);

<<<<<<< HEAD
                        AddColumn(db, "MediaStreams", "IsHearingImpaired", "TEXT", existingColumnNames);
=======
                        AddColumn(db, "MediaStreams", "DvVersionMajor", "INT", existingColumnNames);
                        AddColumn(db, "MediaStreams", "DvVersionMinor", "INT", existingColumnNames);
                        AddColumn(db, "MediaStreams", "DvProfile", "INT", existingColumnNames);
                        AddColumn(db, "MediaStreams", "DvLevel", "INT", existingColumnNames);
                        AddColumn(db, "MediaStreams", "RpuPresentFlag", "INT", existingColumnNames);
                        AddColumn(db, "MediaStreams", "ElPresentFlag", "INT", existingColumnNames);
                        AddColumn(db, "MediaStreams", "BlPresentFlag", "INT", existingColumnNames);
                        AddColumn(db, "MediaStreams", "DvBlSignalCompatibilityId", "INT", existingColumnNames);
>>>>>>> 14027f96
                    },
                    TransactionMode);

                connection.RunQueries(postQueries);
            }

            userDataRepo.Initialize(userManager, WriteLock, WriteConnection);
        }

        public void SaveImages(BaseItem item)
        {
            ArgumentNullException.ThrowIfNull(item);

            CheckDisposed();

            using (var connection = GetConnection())
            {
                connection.RunInTransaction(
                    db =>
                    {
                        using (var saveImagesStatement = PrepareStatement(db, "Update TypedBaseItems set Images=@Images where guid=@Id"))
                        {
                            saveImagesStatement.TryBind("@Id", item.Id);
                            saveImagesStatement.TryBind("@Images", SerializeImages(item.ImageInfos));

                            saveImagesStatement.MoveNext();
                        }
                    },
                    TransactionMode);
            }
        }

        /// <summary>
        /// Saves the items.
        /// </summary>
        /// <param name="items">The items.</param>
        /// <param name="cancellationToken">The cancellation token.</param>
        /// <exception cref="ArgumentNullException">
        /// <paramref name="items"/> or <paramref name="cancellationToken"/> is <c>null</c>.
        /// </exception>
        public void SaveItems(IEnumerable<BaseItem> items, CancellationToken cancellationToken)
        {
            ArgumentNullException.ThrowIfNull(items);

            cancellationToken.ThrowIfCancellationRequested();

            CheckDisposed();

            var tuples = new List<(BaseItem, List<Guid>, BaseItem, string, List<string>)>();
            foreach (var item in items)
            {
                var ancestorIds = item.SupportsAncestors ?
                    item.GetAncestorIds().Distinct().ToList() :
                    null;

                var topParent = item.GetTopParent();

                var userdataKey = item.GetUserDataKeys().FirstOrDefault();
                var inheritedTags = item.GetInheritedTags();

                tuples.Add((item, ancestorIds, topParent, userdataKey, inheritedTags));
            }

            using (var connection = GetConnection())
            {
                connection.RunInTransaction(
                    db =>
                    {
                        SaveItemsInTransaction(db, tuples);
                    },
                    TransactionMode);
            }
        }

        private void SaveItemsInTransaction(IDatabaseConnection db, IEnumerable<(BaseItem Item, List<Guid> AncestorIds, BaseItem TopParent, string UserDataKey, List<string> InheritedTags)> tuples)
        {
            var statements = PrepareAll(db, new string[]
            {
                SaveItemCommandText,
                "delete from AncestorIds where ItemId=@ItemId"
            });

            using (var saveItemStatement = statements[0])
            using (var deleteAncestorsStatement = statements[1])
            {
                var requiresReset = false;
                foreach (var tuple in tuples)
                {
                    if (requiresReset)
                    {
                        saveItemStatement.Reset();
                    }

                    var item = tuple.Item;
                    var topParent = tuple.TopParent;
                    var userDataKey = tuple.UserDataKey;

                    SaveItem(item, topParent, userDataKey, saveItemStatement);

                    var inheritedTags = tuple.InheritedTags;

                    if (item.SupportsAncestors)
                    {
                        UpdateAncestors(item.Id, tuple.AncestorIds, db, deleteAncestorsStatement);
                    }

                    UpdateItemValues(item.Id, GetItemValuesToSave(item, inheritedTags), db);

                    requiresReset = true;
                }
            }
        }

        private string GetPathToSave(string path)
        {
            if (path == null)
            {
                return null;
            }

            return _appHost.ReverseVirtualPath(path);
        }

        private string RestorePath(string path)
        {
            return _appHost.ExpandVirtualPath(path);
        }

        private void SaveItem(BaseItem item, BaseItem topParent, string userDataKey, IStatement saveItemStatement)
        {
            Type type = item.GetType();

            saveItemStatement.TryBind("@guid", item.Id);
            saveItemStatement.TryBind("@type", type.FullName);

            if (TypeRequiresDeserialization(type))
            {
                saveItemStatement.TryBind("@data", JsonSerializer.SerializeToUtf8Bytes(item, type, _jsonOptions));
            }
            else
            {
                saveItemStatement.TryBindNull("@data");
            }

            saveItemStatement.TryBind("@Path", GetPathToSave(item.Path));

            if (item is IHasStartDate hasStartDate)
            {
                saveItemStatement.TryBind("@StartDate", hasStartDate.StartDate);
            }
            else
            {
                saveItemStatement.TryBindNull("@StartDate");
            }

            if (item.EndDate.HasValue)
            {
                saveItemStatement.TryBind("@EndDate", item.EndDate.Value);
            }
            else
            {
                saveItemStatement.TryBindNull("@EndDate");
            }

            saveItemStatement.TryBind("@ChannelId", item.ChannelId.Equals(default) ? null : item.ChannelId.ToString("N", CultureInfo.InvariantCulture));

            if (item is IHasProgramAttributes hasProgramAttributes)
            {
                saveItemStatement.TryBind("@IsMovie", hasProgramAttributes.IsMovie);
                saveItemStatement.TryBind("@IsSeries", hasProgramAttributes.IsSeries);
                saveItemStatement.TryBind("@EpisodeTitle", hasProgramAttributes.EpisodeTitle);
                saveItemStatement.TryBind("@IsRepeat", hasProgramAttributes.IsRepeat);
            }
            else
            {
                saveItemStatement.TryBindNull("@IsMovie");
                saveItemStatement.TryBindNull("@IsSeries");
                saveItemStatement.TryBindNull("@EpisodeTitle");
                saveItemStatement.TryBindNull("@IsRepeat");
            }

            saveItemStatement.TryBind("@CommunityRating", item.CommunityRating);
            saveItemStatement.TryBind("@CustomRating", item.CustomRating);
            saveItemStatement.TryBind("@IndexNumber", item.IndexNumber);
            saveItemStatement.TryBind("@IsLocked", item.IsLocked);
            saveItemStatement.TryBind("@Name", item.Name);
            saveItemStatement.TryBind("@OfficialRating", item.OfficialRating);
            saveItemStatement.TryBind("@MediaType", item.MediaType);
            saveItemStatement.TryBind("@Overview", item.Overview);
            saveItemStatement.TryBind("@ParentIndexNumber", item.ParentIndexNumber);
            saveItemStatement.TryBind("@PremiereDate", item.PremiereDate);
            saveItemStatement.TryBind("@ProductionYear", item.ProductionYear);

            var parentId = item.ParentId;
            if (parentId.Equals(default))
            {
                saveItemStatement.TryBindNull("@ParentId");
            }
            else
            {
                saveItemStatement.TryBind("@ParentId", parentId);
            }

            if (item.Genres.Length > 0)
            {
                saveItemStatement.TryBind("@Genres", string.Join('|', item.Genres));
            }
            else
            {
                saveItemStatement.TryBindNull("@Genres");
            }

            saveItemStatement.TryBind("@InheritedParentalRatingValue", item.InheritedParentalRatingValue);

            saveItemStatement.TryBind("@SortName", item.SortName);

            saveItemStatement.TryBind("@ForcedSortName", item.ForcedSortName);

            saveItemStatement.TryBind("@RunTimeTicks", item.RunTimeTicks);
            saveItemStatement.TryBind("@Size", item.Size);

            saveItemStatement.TryBind("@DateCreated", item.DateCreated);
            saveItemStatement.TryBind("@DateModified", item.DateModified);

            saveItemStatement.TryBind("@PreferredMetadataLanguage", item.PreferredMetadataLanguage);
            saveItemStatement.TryBind("@PreferredMetadataCountryCode", item.PreferredMetadataCountryCode);

            if (item.Width > 0)
            {
                saveItemStatement.TryBind("@Width", item.Width);
            }
            else
            {
                saveItemStatement.TryBindNull("@Width");
            }

            if (item.Height > 0)
            {
                saveItemStatement.TryBind("@Height", item.Height);
            }
            else
            {
                saveItemStatement.TryBindNull("@Height");
            }

            if (item.DateLastRefreshed != default(DateTime))
            {
                saveItemStatement.TryBind("@DateLastRefreshed", item.DateLastRefreshed);
            }
            else
            {
                saveItemStatement.TryBindNull("@DateLastRefreshed");
            }

            if (item.DateLastSaved != default(DateTime))
            {
                saveItemStatement.TryBind("@DateLastSaved", item.DateLastSaved);
            }
            else
            {
                saveItemStatement.TryBindNull("@DateLastSaved");
            }

            saveItemStatement.TryBind("@IsInMixedFolder", item.IsInMixedFolder);

            if (item.LockedFields.Length > 0)
            {
                saveItemStatement.TryBind("@LockedFields", string.Join('|', item.LockedFields));
            }
            else
            {
                saveItemStatement.TryBindNull("@LockedFields");
            }

            if (item.Studios.Length > 0)
            {
                saveItemStatement.TryBind("@Studios", string.Join('|', item.Studios));
            }
            else
            {
                saveItemStatement.TryBindNull("@Studios");
            }

            if (item.Audio.HasValue)
            {
                saveItemStatement.TryBind("@Audio", item.Audio.Value.ToString());
            }
            else
            {
                saveItemStatement.TryBindNull("@Audio");
            }

            if (item is LiveTvChannel liveTvChannel)
            {
                saveItemStatement.TryBind("@ExternalServiceId", liveTvChannel.ServiceName);
            }
            else
            {
                saveItemStatement.TryBindNull("@ExternalServiceId");
            }

            if (item.Tags.Length > 0)
            {
                saveItemStatement.TryBind("@Tags", string.Join('|', item.Tags));
            }
            else
            {
                saveItemStatement.TryBindNull("@Tags");
            }

            saveItemStatement.TryBind("@IsFolder", item.IsFolder);

            saveItemStatement.TryBind("@UnratedType", item.GetBlockUnratedType().ToString());

            if (topParent == null)
            {
                saveItemStatement.TryBindNull("@TopParentId");
            }
            else
            {
                saveItemStatement.TryBind("@TopParentId", topParent.Id.ToString("N", CultureInfo.InvariantCulture));
            }

            if (item is Trailer trailer && trailer.TrailerTypes.Length > 0)
            {
                saveItemStatement.TryBind("@TrailerTypes", string.Join('|', trailer.TrailerTypes));
            }
            else
            {
                saveItemStatement.TryBindNull("@TrailerTypes");
            }

            saveItemStatement.TryBind("@CriticRating", item.CriticRating);

            if (string.IsNullOrWhiteSpace(item.Name))
            {
                saveItemStatement.TryBindNull("@CleanName");
            }
            else
            {
                saveItemStatement.TryBind("@CleanName", GetCleanValue(item.Name));
            }

            saveItemStatement.TryBind("@PresentationUniqueKey", item.PresentationUniqueKey);
            saveItemStatement.TryBind("@OriginalTitle", item.OriginalTitle);

            if (item is Video video)
            {
                saveItemStatement.TryBind("@PrimaryVersionId", video.PrimaryVersionId);
            }
            else
            {
                saveItemStatement.TryBindNull("@PrimaryVersionId");
            }

            if (item is Folder folder && folder.DateLastMediaAdded.HasValue)
            {
                saveItemStatement.TryBind("@DateLastMediaAdded", folder.DateLastMediaAdded.Value);
            }
            else
            {
                saveItemStatement.TryBindNull("@DateLastMediaAdded");
            }

            saveItemStatement.TryBind("@Album", item.Album);
            saveItemStatement.TryBind("@IsVirtualItem", item.IsVirtualItem);

            if (item is IHasSeries hasSeriesName)
            {
                saveItemStatement.TryBind("@SeriesName", hasSeriesName.SeriesName);
            }
            else
            {
                saveItemStatement.TryBindNull("@SeriesName");
            }

            if (string.IsNullOrWhiteSpace(userDataKey))
            {
                saveItemStatement.TryBindNull("@UserDataKey");
            }
            else
            {
                saveItemStatement.TryBind("@UserDataKey", userDataKey);
            }

            if (item is Episode episode)
            {
                saveItemStatement.TryBind("@SeasonName", episode.SeasonName);

                var nullableSeasonId = episode.SeasonId.Equals(default) ? (Guid?)null : episode.SeasonId;

                saveItemStatement.TryBind("@SeasonId", nullableSeasonId);
            }
            else
            {
                saveItemStatement.TryBindNull("@SeasonName");
                saveItemStatement.TryBindNull("@SeasonId");
            }

            if (item is IHasSeries hasSeries)
            {
                var nullableSeriesId = hasSeries.SeriesId.Equals(default) ? (Guid?)null : hasSeries.SeriesId;

                saveItemStatement.TryBind("@SeriesId", nullableSeriesId);
                saveItemStatement.TryBind("@SeriesPresentationUniqueKey", hasSeries.SeriesPresentationUniqueKey);
            }
            else
            {
                saveItemStatement.TryBindNull("@SeriesId");
                saveItemStatement.TryBindNull("@SeriesPresentationUniqueKey");
            }

            saveItemStatement.TryBind("@ExternalSeriesId", item.ExternalSeriesId);
            saveItemStatement.TryBind("@Tagline", item.Tagline);

            saveItemStatement.TryBind("@ProviderIds", SerializeProviderIds(item.ProviderIds));
            saveItemStatement.TryBind("@Images", SerializeImages(item.ImageInfos));

            if (item.ProductionLocations.Length > 0)
            {
                saveItemStatement.TryBind("@ProductionLocations", string.Join('|', item.ProductionLocations));
            }
            else
            {
                saveItemStatement.TryBindNull("@ProductionLocations");
            }

            if (item.ExtraIds.Length > 0)
            {
                saveItemStatement.TryBind("@ExtraIds", string.Join('|', item.ExtraIds));
            }
            else
            {
                saveItemStatement.TryBindNull("@ExtraIds");
            }

            saveItemStatement.TryBind("@TotalBitrate", item.TotalBitrate);
            if (item.ExtraType.HasValue)
            {
                saveItemStatement.TryBind("@ExtraType", item.ExtraType.Value.ToString());
            }
            else
            {
                saveItemStatement.TryBindNull("@ExtraType");
            }

            string artists = null;
            if (item is IHasArtist hasArtists && hasArtists.Artists.Count > 0)
            {
                artists = string.Join('|', hasArtists.Artists);
            }

            saveItemStatement.TryBind("@Artists", artists);

            string albumArtists = null;
            if (item is IHasAlbumArtist hasAlbumArtists
                && hasAlbumArtists.AlbumArtists.Count > 0)
            {
                albumArtists = string.Join('|', hasAlbumArtists.AlbumArtists);
            }

            saveItemStatement.TryBind("@AlbumArtists", albumArtists);
            saveItemStatement.TryBind("@ExternalId", item.ExternalId);

            if (item is LiveTvProgram program)
            {
                saveItemStatement.TryBind("@ShowId", program.ShowId);
            }
            else
            {
                saveItemStatement.TryBindNull("@ShowId");
            }

            Guid ownerId = item.OwnerId;
            if (ownerId.Equals(default))
            {
                saveItemStatement.TryBindNull("@OwnerId");
            }
            else
            {
                saveItemStatement.TryBind("@OwnerId", ownerId);
            }

            saveItemStatement.MoveNext();
        }

        internal static string SerializeProviderIds(Dictionary<string, string> providerIds)
        {
            StringBuilder str = new StringBuilder();
            foreach (var i in providerIds)
            {
                // Ideally we shouldn't need this IsNullOrWhiteSpace check,
                // but we're seeing some cases of bad data slip through
                if (string.IsNullOrWhiteSpace(i.Value))
                {
                    continue;
                }

                str.Append(i.Key)
                    .Append('=')
                    .Append(i.Value)
                    .Append('|');
            }

            if (str.Length == 0)
            {
                return null;
            }

            str.Length -= 1; // Remove last |
            return str.ToString();
        }

        internal static void DeserializeProviderIds(string value, IHasProviderIds item)
        {
            if (string.IsNullOrWhiteSpace(value))
            {
                return;
            }

            foreach (var part in value.SpanSplit('|'))
            {
                var providerDelimiterIndex = part.IndexOf('=');
                if (providerDelimiterIndex != -1 && providerDelimiterIndex == part.LastIndexOf('='))
                {
                    item.SetProviderId(part.Slice(0, providerDelimiterIndex).ToString(), part.Slice(providerDelimiterIndex + 1).ToString());
                }
            }
        }

        internal string SerializeImages(ItemImageInfo[] images)
        {
            if (images.Length == 0)
            {
                return null;
            }

            StringBuilder str = new StringBuilder();
            foreach (var i in images)
            {
                if (string.IsNullOrWhiteSpace(i.Path))
                {
                    continue;
                }

                AppendItemImageInfo(str, i);
                str.Append('|');
            }

            str.Length -= 1; // Remove last |
            return str.ToString();
        }

        internal ItemImageInfo[] DeserializeImages(string value)
        {
            if (string.IsNullOrWhiteSpace(value))
            {
                return Array.Empty<ItemImageInfo>();
            }

            // TODO The following is an ugly performance optimization, but it's extremely unlikely that the data in the database would be malformed
            var valueSpan = value.AsSpan();
            var count = valueSpan.Count('|') + 1;

            var position = 0;
            var result = new ItemImageInfo[count];
            foreach (var part in valueSpan.Split('|'))
            {
                var image = ItemImageInfoFromValueString(part);

                if (image != null)
                {
                    result[position++] = image;
                }
            }

            if (position == count)
            {
                return result;
            }

            if (position == 0)
            {
                return Array.Empty<ItemImageInfo>();
            }

            // Extremely unlikely, but somehow one or more of the image strings were malformed. Cut the array.
            return result[..position];
        }

        private void AppendItemImageInfo(StringBuilder bldr, ItemImageInfo image)
        {
            const char Delimiter = '*';

            var path = image.Path ?? string.Empty;

            bldr.Append(GetPathToSave(path))
                .Append(Delimiter)
                .Append(image.DateModified.Ticks)
                .Append(Delimiter)
                .Append(image.Type)
                .Append(Delimiter)
                .Append(image.Width)
                .Append(Delimiter)
                .Append(image.Height);

            var hash = image.BlurHash;
            if (!string.IsNullOrEmpty(hash))
            {
                bldr.Append(Delimiter)
                    // Replace delimiters with other characters.
                    // This can be removed when we migrate to a proper DB.
                    .Append(hash.Replace(Delimiter, '/').Replace('|', '\\'));
            }
        }

        internal ItemImageInfo ItemImageInfoFromValueString(ReadOnlySpan<char> value)
        {
            const char Delimiter = '*';

            var nextSegment = value.IndexOf(Delimiter);
            if (nextSegment == -1)
            {
                return null;
            }

            ReadOnlySpan<char> path = value[..nextSegment];
            value = value[(nextSegment + 1)..];
            nextSegment = value.IndexOf(Delimiter);
            if (nextSegment == -1)
            {
                return null;
            }

            ReadOnlySpan<char> dateModified = value[..nextSegment];
            value = value[(nextSegment + 1)..];
            nextSegment = value.IndexOf(Delimiter);
            if (nextSegment == -1)
            {
                nextSegment = value.Length;
            }

            ReadOnlySpan<char> imageType = value[..nextSegment];

            var image = new ItemImageInfo
            {
                Path = RestorePath(path.ToString())
            };

            if (long.TryParse(dateModified, NumberStyles.Any, CultureInfo.InvariantCulture, out var ticks)
                && ticks >= DateTime.MinValue.Ticks
                && ticks <= DateTime.MaxValue.Ticks)
            {
                image.DateModified = new DateTime(ticks, DateTimeKind.Utc);
            }
            else
            {
                return null;
            }

            if (Enum.TryParse(imageType, true, out ImageType type))
            {
                image.Type = type;
            }
            else
            {
                return null;
            }

            // Optional parameters: width*height*blurhash
            if (nextSegment + 1 < value.Length - 1)
            {
                value = value[(nextSegment + 1)..];
                nextSegment = value.IndexOf(Delimiter);
                if (nextSegment == -1 || nextSegment == value.Length)
                {
                    return image;
                }

                ReadOnlySpan<char> widthSpan = value[..nextSegment];

                value = value[(nextSegment + 1)..];
                nextSegment = value.IndexOf(Delimiter);
                if (nextSegment == -1)
                {
                    nextSegment = value.Length;
                }

                ReadOnlySpan<char> heightSpan = value[..nextSegment];

                if (int.TryParse(widthSpan, NumberStyles.Integer, CultureInfo.InvariantCulture, out var width)
                    && int.TryParse(heightSpan, NumberStyles.Integer, CultureInfo.InvariantCulture, out var height))
                {
                    image.Width = width;
                    image.Height = height;
                }

                if (nextSegment < value.Length - 1)
                {
                    value = value[(nextSegment + 1)..];
                    var length = value.Length;

                    Span<char> blurHashSpan = stackalloc char[length];
                    for (int i = 0; i < length; i++)
                    {
                        var c = value[i];
                        blurHashSpan[i] = c switch
                        {
                            '/' => Delimiter,
                            '\\' => '|',
                            _ => c
                        };
                    }

                    image.BlurHash = new string(blurHashSpan);
                }
            }

            return image;
        }

        /// <summary>
        /// Internal retrieve from items or users table.
        /// </summary>
        /// <param name="id">The id.</param>
        /// <returns>BaseItem.</returns>
        /// <exception cref="ArgumentNullException"><paramref name="id"/> is <c>null</c>.</exception>
        /// <exception cref="ArgumentException"><paramr name="id"/> is <seealso cref="Guid.Empty"/>.</exception>
        public BaseItem RetrieveItem(Guid id)
        {
            if (id.Equals(default))
            {
                throw new ArgumentException("Guid can't be empty", nameof(id));
            }

            CheckDisposed();

            using (var connection = GetConnection(true))
            {
                using (var statement = PrepareStatement(connection, _retrieveItemColumnsSelectQuery))
                {
                    statement.TryBind("@guid", id);

                    foreach (var row in statement.ExecuteQuery())
                    {
                        return GetItem(row, new InternalItemsQuery());
                    }
                }
            }

            return null;
        }

        private bool TypeRequiresDeserialization(Type type)
        {
            if (_config.Configuration.SkipDeserializationForBasicTypes)
            {
                if (type == typeof(Channel))
                {
                    return false;
                }
                else if (type == typeof(UserRootFolder))
                {
                    return false;
                }
            }

            if (type == typeof(Season))
            {
                return false;
            }
            else if (type == typeof(MusicArtist))
            {
                return false;
            }
            else if (type == typeof(Person))
            {
                return false;
            }
            else if (type == typeof(MusicGenre))
            {
                return false;
            }
            else if (type == typeof(Genre))
            {
                return false;
            }
            else if (type == typeof(Studio))
            {
                return false;
            }
            else if (type == typeof(PlaylistsFolder))
            {
                return false;
            }
            else if (type == typeof(PhotoAlbum))
            {
                return false;
            }
            else if (type == typeof(Year))
            {
                return false;
            }
            else if (type == typeof(Book))
            {
                return false;
            }
            else if (type == typeof(LiveTvProgram))
            {
                return false;
            }
            else if (type == typeof(AudioBook))
            {
                return false;
            }
            else if (type == typeof(Audio))
            {
                return false;
            }
            else if (type == typeof(MusicAlbum))
            {
                return false;
            }

            return true;
        }

        private BaseItem GetItem(IReadOnlyList<ResultSetValue> reader, InternalItemsQuery query)
        {
            return GetItem(reader, query, HasProgramAttributes(query), HasEpisodeAttributes(query), HasServiceName(query), HasStartDate(query), HasTrailerTypes(query), HasArtistFields(query), HasSeriesFields(query));
        }

        private BaseItem GetItem(IReadOnlyList<ResultSetValue> reader, InternalItemsQuery query, bool enableProgramAttributes, bool hasEpisodeAttributes, bool hasServiceName, bool queryHasStartDate, bool hasTrailerTypes, bool hasArtistFields, bool hasSeriesFields)
        {
            var typeString = reader.GetString(0);

            var type = _typeMapper.GetType(typeString);

            if (type == null)
            {
                return null;
            }

            BaseItem item = null;

            if (TypeRequiresDeserialization(type))
            {
                try
                {
                    item = JsonSerializer.Deserialize(reader[1].ToBlob(), type, _jsonOptions) as BaseItem;
                }
                catch (JsonException ex)
                {
                    Logger.LogError(ex, "Error deserializing item with JSON: {Data}", reader.GetString(1));
                }
            }

            if (item == null)
            {
                try
                {
                    item = Activator.CreateInstance(type) as BaseItem;
                }
                catch
                {
                }
            }

            if (item == null)
            {
                return null;
            }

            var index = 2;

            if (queryHasStartDate)
            {
                if (item is IHasStartDate hasStartDate && reader.TryReadDateTime(index, out var startDate))
                {
                    hasStartDate.StartDate = startDate;
                }

                index++;
            }

            if (reader.TryReadDateTime(index++, out var endDate))
            {
                item.EndDate = endDate;
            }

            var channelId = reader[index];
            if (!channelId.IsDbNull())
            {
                if (!Utf8Parser.TryParse(channelId.ToBlob(), out Guid value, out _, standardFormat: 'N'))
                {
                    var str = reader.GetString(index);
                    Logger.LogWarning("{ChannelId} isn't in the expected format", str);
                    value = new Guid(str);
                }

                item.ChannelId = value;
            }

            index++;

            if (enableProgramAttributes)
            {
                if (item is IHasProgramAttributes hasProgramAttributes)
                {
                    if (reader.TryGetBoolean(index++, out var isMovie))
                    {
                        hasProgramAttributes.IsMovie = isMovie;
                    }

                    if (reader.TryGetBoolean(index++, out var isSeries))
                    {
                        hasProgramAttributes.IsSeries = isSeries;
                    }

                    if (reader.TryGetString(index++, out var episodeTitle))
                    {
                        hasProgramAttributes.EpisodeTitle = episodeTitle;
                    }

                    if (reader.TryGetBoolean(index++, out var isRepeat))
                    {
                        hasProgramAttributes.IsRepeat = isRepeat;
                    }
                }
                else
                {
                    index += 4;
                }
            }

            if (reader.TryGetSingle(index++, out var communityRating))
            {
                item.CommunityRating = communityRating;
            }

            if (HasField(query, ItemFields.CustomRating))
            {
                if (reader.TryGetString(index++, out var customRating))
                {
                    item.CustomRating = customRating;
                }
            }

            if (reader.TryGetInt32(index++, out var indexNumber))
            {
                item.IndexNumber = indexNumber;
            }

            if (HasField(query, ItemFields.Settings))
            {
                if (reader.TryGetBoolean(index++, out var isLocked))
                {
                    item.IsLocked = isLocked;
                }

                if (reader.TryGetString(index++, out var preferredMetadataLanguage))
                {
                    item.PreferredMetadataLanguage = preferredMetadataLanguage;
                }

                if (reader.TryGetString(index++, out var preferredMetadataCountryCode))
                {
                    item.PreferredMetadataCountryCode = preferredMetadataCountryCode;
                }
            }

            if (HasField(query, ItemFields.Width))
            {
                if (reader.TryGetInt32(index++, out var width))
                {
                    item.Width = width;
                }
            }

            if (HasField(query, ItemFields.Height))
            {
                if (reader.TryGetInt32(index++, out var height))
                {
                    item.Height = height;
                }
            }

            if (HasField(query, ItemFields.DateLastRefreshed))
            {
                if (reader.TryReadDateTime(index++, out var dateLastRefreshed))
                {
                    item.DateLastRefreshed = dateLastRefreshed;
                }
            }

            if (reader.TryGetString(index++, out var name))
            {
                item.Name = name;
            }

            if (reader.TryGetString(index++, out var restorePath))
            {
                item.Path = RestorePath(restorePath);
            }

            if (reader.TryReadDateTime(index++, out var premiereDate))
            {
                item.PremiereDate = premiereDate;
            }

            if (HasField(query, ItemFields.Overview))
            {
                if (reader.TryGetString(index++, out var overview))
                {
                    item.Overview = overview;
                }
            }

            if (reader.TryGetInt32(index++, out var parentIndexNumber))
            {
                item.ParentIndexNumber = parentIndexNumber;
            }

            if (reader.TryGetInt32(index++, out var productionYear))
            {
                item.ProductionYear = productionYear;
            }

            if (reader.TryGetString(index++, out var officialRating))
            {
                item.OfficialRating = officialRating;
            }

            if (HasField(query, ItemFields.SortName))
            {
                if (reader.TryGetString(index++, out var forcedSortName))
                {
                    item.ForcedSortName = forcedSortName;
                }
            }

            if (reader.TryGetInt64(index++, out var runTimeTicks))
            {
                item.RunTimeTicks = runTimeTicks;
            }

            if (reader.TryGetInt64(index++, out var size))
            {
                item.Size = size;
            }

            if (HasField(query, ItemFields.DateCreated))
            {
                if (reader.TryReadDateTime(index++, out var dateCreated))
                {
                    item.DateCreated = dateCreated;
                }
            }

            if (reader.TryReadDateTime(index++, out var dateModified))
            {
                item.DateModified = dateModified;
            }

            item.Id = reader.GetGuid(index++);

            if (HasField(query, ItemFields.Genres))
            {
                if (reader.TryGetString(index++, out var genres))
                {
                    item.Genres = genres.Split('|', StringSplitOptions.RemoveEmptyEntries);
                }
            }

            if (reader.TryGetGuid(index++, out var parentId))
            {
                item.ParentId = parentId;
            }

            if (reader.TryGetString(index++, out var audioString))
            {
                if (Enum.TryParse(audioString, true, out ProgramAudio audio))
                {
                    item.Audio = audio;
                }
            }

            // TODO: Even if not needed by apps, the server needs it internally
            // But get this excluded from contexts where it is not needed
            if (hasServiceName)
            {
                if (item is LiveTvChannel liveTvChannel)
                {
                    if (reader.TryGetString(index, out var serviceName))
                    {
                        liveTvChannel.ServiceName = serviceName;
                    }
                }

                index++;
            }

            if (reader.TryGetBoolean(index++, out var isInMixedFolder))
            {
                item.IsInMixedFolder = isInMixedFolder;
            }

            if (HasField(query, ItemFields.DateLastSaved))
            {
                if (reader.TryReadDateTime(index++, out var dateLastSaved))
                {
                    item.DateLastSaved = dateLastSaved;
                }
            }

            if (HasField(query, ItemFields.Settings))
            {
                if (reader.TryGetString(index++, out var lockedFields))
                {
                    List<MetadataField> fields = null;
                    foreach (var i in lockedFields.AsSpan().Split('|'))
                    {
                        if (Enum.TryParse(i, true, out MetadataField parsedValue))
                        {
                            (fields ??= new List<MetadataField>()).Add(parsedValue);
                        }
                    }

                    item.LockedFields = fields?.ToArray() ?? Array.Empty<MetadataField>();
                }
            }

            if (HasField(query, ItemFields.Studios))
            {
                if (reader.TryGetString(index++, out var studios))
                {
                    item.Studios = studios.Split('|', StringSplitOptions.RemoveEmptyEntries);
                }
            }

            if (HasField(query, ItemFields.Tags))
            {
                if (reader.TryGetString(index++, out var tags))
                {
                    item.Tags = tags.Split('|', StringSplitOptions.RemoveEmptyEntries);
                }
            }

            if (hasTrailerTypes)
            {
                if (item is Trailer trailer)
                {
                    if (reader.TryGetString(index, out var trailerTypes))
                    {
                        List<TrailerType> types = null;
                        foreach (var i in trailerTypes.AsSpan().Split('|'))
                        {
                            if (Enum.TryParse(i, true, out TrailerType parsedValue))
                            {
                                (types ??= new List<TrailerType>()).Add(parsedValue);
                            }
                        }

                        trailer.TrailerTypes = types?.ToArray() ?? Array.Empty<TrailerType>();
                    }
                }

                index++;
            }

            if (HasField(query, ItemFields.OriginalTitle))
            {
                if (reader.TryGetString(index++, out var originalTitle))
                {
                    item.OriginalTitle = originalTitle;
                }
            }

            if (item is Video video)
            {
                if (reader.TryGetString(index, out var primaryVersionId))
                {
                    video.PrimaryVersionId = primaryVersionId;
                }
            }

            index++;

            if (HasField(query, ItemFields.DateLastMediaAdded))
            {
                if (item is Folder folder && reader.TryReadDateTime(index, out var dateLastMediaAdded))
                {
                    folder.DateLastMediaAdded = dateLastMediaAdded;
                }

                index++;
            }

            if (reader.TryGetString(index++, out var album))
            {
                item.Album = album;
            }

            if (reader.TryGetSingle(index++, out var criticRating))
            {
                item.CriticRating = criticRating;
            }

            if (reader.TryGetBoolean(index++, out var isVirtualItem))
            {
                item.IsVirtualItem = isVirtualItem;
            }

            if (item is IHasSeries hasSeriesName)
            {
                if (reader.TryGetString(index, out var seriesName))
                {
                    hasSeriesName.SeriesName = seriesName;
                }
            }

            index++;

            if (hasEpisodeAttributes)
            {
                if (item is Episode episode)
                {
                    if (reader.TryGetString(index, out var seasonName))
                    {
                        episode.SeasonName = seasonName;
                    }

                    index++;
                    if (reader.TryGetGuid(index, out var seasonId))
                    {
                        episode.SeasonId = seasonId;
                    }
                }
                else
                {
                    index++;
                }

                index++;
            }

            var hasSeries = item as IHasSeries;
            if (hasSeriesFields)
            {
                if (hasSeries != null)
                {
                    if (reader.TryGetGuid(index, out var seriesId))
                    {
                        hasSeries.SeriesId = seriesId;
                    }
                }

                index++;
            }

            if (HasField(query, ItemFields.PresentationUniqueKey))
            {
                if (reader.TryGetString(index++, out var presentationUniqueKey))
                {
                    item.PresentationUniqueKey = presentationUniqueKey;
                }
            }

            if (HasField(query, ItemFields.InheritedParentalRatingValue))
            {
                if (reader.TryGetInt32(index++, out var parentalRating))
                {
                    item.InheritedParentalRatingValue = parentalRating;
                }
            }

            if (HasField(query, ItemFields.ExternalSeriesId))
            {
                if (reader.TryGetString(index++, out var externalSeriesId))
                {
                    item.ExternalSeriesId = externalSeriesId;
                }
            }

            if (HasField(query, ItemFields.Taglines))
            {
                if (reader.TryGetString(index++, out var tagLine))
                {
                    item.Tagline = tagLine;
                }
            }

            if (item.ProviderIds.Count == 0 && reader.TryGetString(index, out var providerIds))
            {
                DeserializeProviderIds(providerIds, item);
            }

            index++;

            if (query.DtoOptions.EnableImages)
            {
                if (item.ImageInfos.Length == 0 && reader.TryGetString(index, out var imageInfos))
                {
                    item.ImageInfos = DeserializeImages(imageInfos);
                }

                index++;
            }

            if (HasField(query, ItemFields.ProductionLocations))
            {
                if (reader.TryGetString(index++, out var productionLocations))
                {
                    item.ProductionLocations = productionLocations.Split('|', StringSplitOptions.RemoveEmptyEntries);
                }
            }

            if (HasField(query, ItemFields.ExtraIds))
            {
                if (reader.TryGetString(index++, out var extraIds))
                {
                    item.ExtraIds = SplitToGuids(extraIds);
                }
            }

            if (reader.TryGetInt32(index++, out var totalBitrate))
            {
                item.TotalBitrate = totalBitrate;
            }

            if (reader.TryGetString(index++, out var extraTypeString))
            {
                if (Enum.TryParse(extraTypeString, true, out ExtraType extraType))
                {
                    item.ExtraType = extraType;
                }
            }

            if (hasArtistFields)
            {
                if (item is IHasArtist hasArtists && reader.TryGetString(index, out var artists))
                {
                    hasArtists.Artists = artists.Split('|', StringSplitOptions.RemoveEmptyEntries);
                }

                index++;

                if (item is IHasAlbumArtist hasAlbumArtists && reader.TryGetString(index, out var albumArtists))
                {
                    hasAlbumArtists.AlbumArtists = albumArtists.Split('|', StringSplitOptions.RemoveEmptyEntries);
                }

                index++;
            }

            if (reader.TryGetString(index++, out var externalId))
            {
                item.ExternalId = externalId;
            }

            if (HasField(query, ItemFields.SeriesPresentationUniqueKey))
            {
                if (hasSeries != null)
                {
                    if (reader.TryGetString(index, out var seriesPresentationUniqueKey))
                    {
                        hasSeries.SeriesPresentationUniqueKey = seriesPresentationUniqueKey;
                    }
                }

                index++;
            }

            if (enableProgramAttributes)
            {
                if (item is LiveTvProgram program && reader.TryGetString(index, out var showId))
                {
                    program.ShowId = showId;
                }

                index++;
            }

            if (reader.TryGetGuid(index, out var ownerId))
            {
                item.OwnerId = ownerId;
            }

            return item;
        }

        private static Guid[] SplitToGuids(string value)
        {
            var ids = value.Split('|');

            var result = new Guid[ids.Length];

            for (var i = 0; i < result.Length; i++)
            {
                result[i] = new Guid(ids[i]);
            }

            return result;
        }

        /// <inheritdoc />
        public List<ChapterInfo> GetChapters(BaseItem item)
        {
            CheckDisposed();

            using (var connection = GetConnection(true))
            {
                var chapters = new List<ChapterInfo>();

                using (var statement = PrepareStatement(connection, "select StartPositionTicks,Name,ImagePath,ImageDateModified from " + ChaptersTableName + " where ItemId = @ItemId order by ChapterIndex asc"))
                {
                    statement.TryBind("@ItemId", item.Id);

                    foreach (var row in statement.ExecuteQuery())
                    {
                        chapters.Add(GetChapter(row, item));
                    }
                }

                return chapters;
            }
        }

        /// <inheritdoc />
        public ChapterInfo GetChapter(BaseItem item, int index)
        {
            CheckDisposed();

            using (var connection = GetConnection(true))
            {
                using (var statement = PrepareStatement(connection, "select StartPositionTicks,Name,ImagePath,ImageDateModified from " + ChaptersTableName + " where ItemId = @ItemId and ChapterIndex=@ChapterIndex"))
                {
                    statement.TryBind("@ItemId", item.Id);
                    statement.TryBind("@ChapterIndex", index);

                    foreach (var row in statement.ExecuteQuery())
                    {
                        return GetChapter(row, item);
                    }
                }
            }

            return null;
        }

        /// <summary>
        /// Gets the chapter.
        /// </summary>
        /// <param name="reader">The reader.</param>
        /// <param name="item">The item.</param>
        /// <returns>ChapterInfo.</returns>
        private ChapterInfo GetChapter(IReadOnlyList<ResultSetValue> reader, BaseItem item)
        {
            var chapter = new ChapterInfo
            {
                StartPositionTicks = reader.GetInt64(0)
            };

            if (reader.TryGetString(1, out var chapterName))
            {
                chapter.Name = chapterName;
            }

            if (reader.TryGetString(2, out var imagePath))
            {
                chapter.ImagePath = imagePath;

                if (!string.IsNullOrEmpty(chapter.ImagePath))
                {
                    try
                    {
                        chapter.ImageTag = _imageProcessor.GetImageCacheTag(item, chapter);
                    }
                    catch (Exception ex)
                    {
                        Logger.LogError(ex, "Failed to create image cache tag.");
                    }
                }
            }

            if (reader.TryReadDateTime(3, out var imageDateModified))
            {
                chapter.ImageDateModified = imageDateModified;
            }

            return chapter;
        }

        /// <summary>
        /// Saves the chapters.
        /// </summary>
        /// <param name="id">The item id.</param>
        /// <param name="chapters">The chapters.</param>
        public void SaveChapters(Guid id, IReadOnlyList<ChapterInfo> chapters)
        {
            CheckDisposed();

            if (id.Equals(default))
            {
                throw new ArgumentNullException(nameof(id));
            }

            ArgumentNullException.ThrowIfNull(chapters);

            var idBlob = id.ToByteArray();

            using (var connection = GetConnection())
            {
                connection.RunInTransaction(
                    db =>
                    {
                        // First delete chapters
                        db.Execute("delete from " + ChaptersTableName + " where ItemId=@ItemId", idBlob);

                        InsertChapters(idBlob, chapters, db);
                    },
                    TransactionMode);
            }
        }

        private void InsertChapters(byte[] idBlob, IReadOnlyList<ChapterInfo> chapters, IDatabaseConnection db)
        {
            var startIndex = 0;
            var limit = 100;
            var chapterIndex = 0;

            const string StartInsertText = "insert into " + ChaptersTableName + " (ItemId, ChapterIndex, StartPositionTicks, Name, ImagePath, ImageDateModified) values ";
            var insertText = new StringBuilder(StartInsertText, 256);

            while (startIndex < chapters.Count)
            {
                var endIndex = Math.Min(chapters.Count, startIndex + limit);

                for (var i = startIndex; i < endIndex; i++)
                {
                    insertText.AppendFormat(CultureInfo.InvariantCulture, "(@ItemId, @ChapterIndex{0}, @StartPositionTicks{0}, @Name{0}, @ImagePath{0}, @ImageDateModified{0}),", i.ToString(CultureInfo.InvariantCulture));
                }

                insertText.Length -= 1; // Remove last ,

                using (var statement = PrepareStatement(db, insertText.ToString()))
                {
                    statement.TryBind("@ItemId", idBlob);

                    for (var i = startIndex; i < endIndex; i++)
                    {
                        var index = i.ToString(CultureInfo.InvariantCulture);

                        var chapter = chapters[i];

                        statement.TryBind("@ChapterIndex" + index, chapterIndex);
                        statement.TryBind("@StartPositionTicks" + index, chapter.StartPositionTicks);
                        statement.TryBind("@Name" + index, chapter.Name);
                        statement.TryBind("@ImagePath" + index, chapter.ImagePath);
                        statement.TryBind("@ImageDateModified" + index, chapter.ImageDateModified);

                        chapterIndex++;
                    }

                    statement.Reset();
                    statement.MoveNext();
                }

                startIndex += limit;
                insertText.Length = StartInsertText.Length;
            }
        }

        private static bool EnableJoinUserData(InternalItemsQuery query)
        {
            if (query.User == null)
            {
                return false;
            }

            var sortingFields = new HashSet<string>(query.OrderBy.Select(i => i.OrderBy), StringComparer.OrdinalIgnoreCase);

            return sortingFields.Contains(ItemSortBy.IsFavoriteOrLiked)
                    || sortingFields.Contains(ItemSortBy.IsPlayed)
                    || sortingFields.Contains(ItemSortBy.IsUnplayed)
                    || sortingFields.Contains(ItemSortBy.PlayCount)
                    || sortingFields.Contains(ItemSortBy.DatePlayed)
                    || sortingFields.Contains(ItemSortBy.SeriesDatePlayed)
                    || query.IsFavoriteOrLiked.HasValue
                    || query.IsFavorite.HasValue
                    || query.IsResumable.HasValue
                    || query.IsPlayed.HasValue
                    || query.IsLiked.HasValue;
        }

        private bool HasField(InternalItemsQuery query, ItemFields name)
        {
            switch (name)
            {
                case ItemFields.Tags:
                    return query.DtoOptions.ContainsField(name) || HasProgramAttributes(query);
                case ItemFields.CustomRating:
                case ItemFields.ProductionLocations:
                case ItemFields.Settings:
                case ItemFields.OriginalTitle:
                case ItemFields.Taglines:
                case ItemFields.SortName:
                case ItemFields.Studios:
                case ItemFields.ExtraIds:
                case ItemFields.DateCreated:
                case ItemFields.Overview:
                case ItemFields.Genres:
                case ItemFields.DateLastMediaAdded:
                case ItemFields.PresentationUniqueKey:
                case ItemFields.InheritedParentalRatingValue:
                case ItemFields.ExternalSeriesId:
                case ItemFields.SeriesPresentationUniqueKey:
                case ItemFields.DateLastRefreshed:
                case ItemFields.DateLastSaved:
                    return query.DtoOptions.ContainsField(name);
                case ItemFields.ServiceName:
                    return HasServiceName(query);
                default:
                    return true;
            }
        }

        private bool HasProgramAttributes(InternalItemsQuery query)
        {
            if (query.ParentType != null && _programExcludeParentTypes.Contains(query.ParentType.Value))
            {
                return false;
            }

            if (query.IncludeItemTypes.Length == 0)
            {
                return true;
            }

            return query.IncludeItemTypes.Any(x => _programTypes.Contains(x));
        }

        private bool HasServiceName(InternalItemsQuery query)
        {
            if (query.ParentType != null && _programExcludeParentTypes.Contains(query.ParentType.Value))
            {
                return false;
            }

            if (query.IncludeItemTypes.Length == 0)
            {
                return true;
            }

            return query.IncludeItemTypes.Any(x => _serviceTypes.Contains(x));
        }

        private bool HasStartDate(InternalItemsQuery query)
        {
            if (query.ParentType != null && _programExcludeParentTypes.Contains(query.ParentType.Value))
            {
                return false;
            }

            if (query.IncludeItemTypes.Length == 0)
            {
                return true;
            }

            return query.IncludeItemTypes.Any(x => _startDateTypes.Contains(x));
        }

        private bool HasEpisodeAttributes(InternalItemsQuery query)
        {
            if (query.IncludeItemTypes.Length == 0)
            {
                return true;
            }

            return query.IncludeItemTypes.Contains(BaseItemKind.Episode);
        }

        private bool HasTrailerTypes(InternalItemsQuery query)
        {
            if (query.IncludeItemTypes.Length == 0)
            {
                return true;
            }

            return query.IncludeItemTypes.Contains(BaseItemKind.Trailer);
        }

        private bool HasArtistFields(InternalItemsQuery query)
        {
            if (query.ParentType != null && _artistExcludeParentTypes.Contains(query.ParentType.Value))
            {
                return false;
            }

            if (query.IncludeItemTypes.Length == 0)
            {
                return true;
            }

            return query.IncludeItemTypes.Any(x => _artistsTypes.Contains(x));
        }

        private bool HasSeriesFields(InternalItemsQuery query)
        {
            if (query.ParentType == BaseItemKind.PhotoAlbum)
            {
                return false;
            }

            if (query.IncludeItemTypes.Length == 0)
            {
                return true;
            }

            return query.IncludeItemTypes.Any(x => _seriesTypes.Contains(x));
        }

        private void SetFinalColumnsToSelect(InternalItemsQuery query, List<string> columns)
        {
            foreach (var field in _allItemFields)
            {
                if (!HasField(query, field))
                {
                    switch (field)
                    {
                        case ItemFields.Settings:
                            columns.Remove("IsLocked");
                            columns.Remove("PreferredMetadataCountryCode");
                            columns.Remove("PreferredMetadataLanguage");
                            columns.Remove("LockedFields");
                            break;
                        case ItemFields.ServiceName:
                            columns.Remove("ExternalServiceId");
                            break;
                        case ItemFields.SortName:
                            columns.Remove("ForcedSortName");
                            break;
                        case ItemFields.Taglines:
                            columns.Remove("Tagline");
                            break;
                        case ItemFields.Tags:
                            columns.Remove("Tags");
                            break;
                        case ItemFields.IsHD:
                            // do nothing
                            break;
                        default:
                            columns.Remove(field.ToString());
                            break;
                    }
                }
            }

            if (!HasProgramAttributes(query))
            {
                columns.Remove("IsMovie");
                columns.Remove("IsSeries");
                columns.Remove("EpisodeTitle");
                columns.Remove("IsRepeat");
                columns.Remove("ShowId");
            }

            if (!HasEpisodeAttributes(query))
            {
                columns.Remove("SeasonName");
                columns.Remove("SeasonId");
            }

            if (!HasStartDate(query))
            {
                columns.Remove("StartDate");
            }

            if (!HasTrailerTypes(query))
            {
                columns.Remove("TrailerTypes");
            }

            if (!HasArtistFields(query))
            {
                columns.Remove("AlbumArtists");
                columns.Remove("Artists");
            }

            if (!HasSeriesFields(query))
            {
                columns.Remove("SeriesId");
            }

            if (!HasEpisodeAttributes(query))
            {
                columns.Remove("SeasonName");
                columns.Remove("SeasonId");
            }

            if (!query.DtoOptions.EnableImages)
            {
                columns.Remove("Images");
            }

            if (EnableJoinUserData(query))
            {
                columns.Add("UserDatas.UserId");
                columns.Add("UserDatas.lastPlayedDate");
                columns.Add("UserDatas.playbackPositionTicks");
                columns.Add("UserDatas.playcount");
                columns.Add("UserDatas.isFavorite");
                columns.Add("UserDatas.played");
                columns.Add("UserDatas.rating");
            }

            if (query.SimilarTo != null)
            {
                var item = query.SimilarTo;

                var builder = new StringBuilder();
                builder.Append('(');

                if (string.IsNullOrEmpty(item.OfficialRating))
                {
                    builder.Append("(OfficialRating is null * 10)");
                }
                else
                {
                    builder.Append("(OfficialRating=@ItemOfficialRating * 10)");
                }

                if (item.ProductionYear.HasValue)
                {
                    builder.Append("+(Select Case When Abs(COALESCE(ProductionYear, 0) - @ItemProductionYear) < 10 Then 10 Else 0 End )");
                    builder.Append("+(Select Case When Abs(COALESCE(ProductionYear, 0) - @ItemProductionYear) < 5 Then 5 Else 0 End )");
                }

                // genres, tags, studios, person, year?
                builder.Append("+ (Select count(1) * 10 from ItemValues where ItemId=Guid and CleanValue in (select CleanValue from ItemValues where ItemId=@SimilarItemId))");

                if (item is MusicArtist)
                {
                    // Match albums where the artist is AlbumArtist against other albums.
                    // It is assumed that similar albums => similar artists.
                    builder.Append(
                        @"+ (WITH artistValues AS (
	                            SELECT DISTINCT albumValues.CleanValue
	                            FROM ItemValues albumValues
	                            INNER JOIN ItemValues artistAlbums ON albumValues.ItemId = artistAlbums.ItemId
	                            INNER JOIN TypedBaseItems artistItem ON artistAlbums.CleanValue = artistItem.CleanName AND artistAlbums.TYPE = 1 AND artistItem.Guid = @SimilarItemId
                            ), similarArtist AS (
	                            SELECT albumValues.ItemId
	                            FROM ItemValues albumValues
	                            INNER JOIN ItemValues artistAlbums ON albumValues.ItemId = artistAlbums.ItemId
	                            INNER JOIN TypedBaseItems artistItem ON artistAlbums.CleanValue = artistItem.CleanName AND artistAlbums.TYPE = 1 AND artistItem.Guid = A.Guid
                            ) SELECT COUNT(DISTINCT(CleanValue)) * 10 FROM ItemValues WHERE ItemId IN (SELECT ItemId FROM similarArtist) AND CleanValue IN (SELECT CleanValue FROM artistValues))");
                }

                builder.Append(") as SimilarityScore");

                columns.Add(builder.ToString());

                var oldLen = query.ExcludeItemIds.Length;
                var newLen = oldLen + item.ExtraIds.Length + 1;
                var excludeIds = new Guid[newLen];
                query.ExcludeItemIds.CopyTo(excludeIds, 0);
                excludeIds[oldLen] = item.Id;
                item.ExtraIds.CopyTo(excludeIds, oldLen + 1);

                query.ExcludeItemIds = excludeIds;
                query.ExcludeProviderIds = item.ProviderIds;
            }

            if (!string.IsNullOrEmpty(query.SearchTerm))
            {
                var builder = new StringBuilder();
                builder.Append('(');

                builder.Append("((CleanName like @SearchTermStartsWith or (OriginalTitle not null and OriginalTitle like @SearchTermStartsWith)) * 10)");

                if (query.SearchTerm.Length > 1)
                {
                    builder.Append("+ ((CleanName like @SearchTermContains or (OriginalTitle not null and OriginalTitle like @SearchTermContains)) * 10)");
                }

                builder.Append(") as SearchScore");

                columns.Add(builder.ToString());
            }
        }

        private void BindSearchParams(InternalItemsQuery query, IStatement statement)
        {
            var searchTerm = query.SearchTerm;

            if (string.IsNullOrEmpty(searchTerm))
            {
                return;
            }

            searchTerm = FixUnicodeChars(searchTerm);
            searchTerm = GetCleanValue(searchTerm);

            var commandText = statement.SQL;
            if (commandText.Contains("@SearchTermStartsWith", StringComparison.OrdinalIgnoreCase))
            {
                statement.TryBind("@SearchTermStartsWith", searchTerm + "%");
            }

            if (commandText.Contains("@SearchTermContains", StringComparison.OrdinalIgnoreCase))
            {
                statement.TryBind("@SearchTermContains", "%" + searchTerm + "%");
            }
        }

        private void BindSimilarParams(InternalItemsQuery query, IStatement statement)
        {
            var item = query.SimilarTo;

            if (item == null)
            {
                return;
            }

            var commandText = statement.SQL;

            if (commandText.Contains("@ItemOfficialRating", StringComparison.OrdinalIgnoreCase))
            {
                statement.TryBind("@ItemOfficialRating", item.OfficialRating);
            }

            if (commandText.Contains("@ItemProductionYear", StringComparison.OrdinalIgnoreCase))
            {
                statement.TryBind("@ItemProductionYear", item.ProductionYear ?? 0);
            }

            if (commandText.Contains("@SimilarItemId", StringComparison.OrdinalIgnoreCase))
            {
                statement.TryBind("@SimilarItemId", item.Id);
            }
        }

        private string GetJoinUserDataText(InternalItemsQuery query)
        {
            if (!EnableJoinUserData(query))
            {
                return string.Empty;
            }

            return " left join UserDatas on UserDataKey=UserDatas.Key And (UserId=@UserId)";
        }

        private string GetGroupBy(InternalItemsQuery query)
        {
            var enableGroupByPresentationUniqueKey = EnableGroupByPresentationUniqueKey(query);
            if (enableGroupByPresentationUniqueKey && query.GroupBySeriesPresentationUniqueKey)
            {
                return " Group by PresentationUniqueKey, SeriesPresentationUniqueKey";
            }

            if (enableGroupByPresentationUniqueKey)
            {
                return " Group by PresentationUniqueKey";
            }

            if (query.GroupBySeriesPresentationUniqueKey)
            {
                return " Group by SeriesPresentationUniqueKey";
            }

            return string.Empty;
        }

        public int GetCount(InternalItemsQuery query)
        {
            ArgumentNullException.ThrowIfNull(query);

            CheckDisposed();

            var now = DateTime.UtcNow;

            // Hack for right now since we currently don't support filtering out these duplicates within a query
            if (query.Limit.HasValue && query.EnableGroupByMetadataKey)
            {
                query.Limit = query.Limit.Value + 4;
            }

            var columns = new List<string> { "count(distinct PresentationUniqueKey)" };
            SetFinalColumnsToSelect(query, columns);
            var commandTextBuilder = new StringBuilder("select ", 256)
                .AppendJoin(',', columns)
                .Append(FromText)
                .Append(GetJoinUserDataText(query));

            var whereClauses = GetWhereClauses(query, null);
            if (whereClauses.Count != 0)
            {
                commandTextBuilder.Append(" where ")
                    .AppendJoin(" AND ", whereClauses);
            }

            var commandText = commandTextBuilder.ToString();
            int count;
            using (var connection = GetConnection(true))
            {
                using (var statement = PrepareStatement(connection, commandText))
                {
                    if (EnableJoinUserData(query))
                    {
                        statement.TryBind("@UserId", query.User.InternalId);
                    }

                    BindSimilarParams(query, statement);
                    BindSearchParams(query, statement);

                    // Running this again will bind the params
                    GetWhereClauses(query, statement);

                    count = statement.ExecuteQuery().SelectScalarInt().First();
                }
            }

            LogQueryTime("GetCount", commandText, now);
            return count;
        }

        public List<BaseItem> GetItemList(InternalItemsQuery query)
        {
            ArgumentNullException.ThrowIfNull(query);

            CheckDisposed();

            var now = DateTime.UtcNow;

            // Hack for right now since we currently don't support filtering out these duplicates within a query
            if (query.Limit.HasValue && query.EnableGroupByMetadataKey)
            {
                query.Limit = query.Limit.Value + 4;
            }

            var columns = _retrieveItemColumns.ToList();
            SetFinalColumnsToSelect(query, columns);
            var commandTextBuilder = new StringBuilder("select ", 1024)
                .AppendJoin(',', columns)
                .Append(FromText)
                .Append(GetJoinUserDataText(query));

            var whereClauses = GetWhereClauses(query, null);

            if (whereClauses.Count != 0)
            {
                commandTextBuilder.Append(" where ")
                    .AppendJoin(" AND ", whereClauses);
            }

            commandTextBuilder.Append(GetGroupBy(query))
                .Append(GetOrderByText(query));

            if (query.Limit.HasValue || query.StartIndex.HasValue)
            {
                var offset = query.StartIndex ?? 0;

                if (query.Limit.HasValue || offset > 0)
                {
                    commandTextBuilder.Append(" LIMIT ")
                        .Append(query.Limit ?? int.MaxValue);
                }

                if (offset > 0)
                {
                    commandTextBuilder.Append(" OFFSET ")
                        .Append(offset);
                }
            }

            var commandText = commandTextBuilder.ToString();
            var items = new List<BaseItem>();
            using (var connection = GetConnection(true))
            {
                using (var statement = PrepareStatement(connection, commandText))
                {
                    if (EnableJoinUserData(query))
                    {
                        statement.TryBind("@UserId", query.User.InternalId);
                    }

                    BindSimilarParams(query, statement);
                    BindSearchParams(query, statement);

                    // Running this again will bind the params
                    GetWhereClauses(query, statement);

                    var hasEpisodeAttributes = HasEpisodeAttributes(query);
                    var hasServiceName = HasServiceName(query);
                    var hasProgramAttributes = HasProgramAttributes(query);
                    var hasStartDate = HasStartDate(query);
                    var hasTrailerTypes = HasTrailerTypes(query);
                    var hasArtistFields = HasArtistFields(query);
                    var hasSeriesFields = HasSeriesFields(query);

                    foreach (var row in statement.ExecuteQuery())
                    {
                        var item = GetItem(row, query, hasProgramAttributes, hasEpisodeAttributes, hasServiceName, hasStartDate, hasTrailerTypes, hasArtistFields, hasSeriesFields);
                        if (item != null)
                        {
                            items.Add(item);
                        }
                    }
                }

                // Hack for right now since we currently don't support filtering out these duplicates within a query
                if (query.EnableGroupByMetadataKey)
                {
                    var limit = query.Limit ?? int.MaxValue;
                    limit -= 4;
                    var newList = new List<BaseItem>();

                    foreach (var item in items)
                    {
                        AddItem(newList, item);

                        if (newList.Count >= limit)
                        {
                            break;
                        }
                    }

                    items = newList;
                }
            }

            LogQueryTime("GetItemList", commandText, now);

            return items;
        }

        private string FixUnicodeChars(string buffer)
        {
            buffer = buffer.Replace('\u2013', '-'); // en dash
            buffer = buffer.Replace('\u2014', '-'); // em dash
            buffer = buffer.Replace('\u2015', '-'); // horizontal bar
            buffer = buffer.Replace('\u2017', '_'); // double low line
            buffer = buffer.Replace('\u2018', '\''); // left single quotation mark
            buffer = buffer.Replace('\u2019', '\''); // right single quotation mark
            buffer = buffer.Replace('\u201a', ','); // single low-9 quotation mark
            buffer = buffer.Replace('\u201b', '\''); // single high-reversed-9 quotation mark
            buffer = buffer.Replace('\u201c', '\"'); // left double quotation mark
            buffer = buffer.Replace('\u201d', '\"'); // right double quotation mark
            buffer = buffer.Replace('\u201e', '\"'); // double low-9 quotation mark
            buffer = buffer.Replace("\u2026", "...", StringComparison.Ordinal); // horizontal ellipsis
            buffer = buffer.Replace('\u2032', '\''); // prime
            buffer = buffer.Replace('\u2033', '\"'); // double prime
            buffer = buffer.Replace('\u0060', '\''); // grave accent
            return buffer.Replace('\u00B4', '\''); // acute accent
        }

        private void AddItem(List<BaseItem> items, BaseItem newItem)
        {
            for (var i = 0; i < items.Count; i++)
            {
                var item = items[i];

                foreach (var providerId in newItem.ProviderIds)
                {
                    if (string.Equals(providerId.Key, nameof(MetadataProvider.TmdbCollection), StringComparison.Ordinal))
                    {
                        continue;
                    }

                    if (string.Equals(item.GetProviderId(providerId.Key), providerId.Value, StringComparison.Ordinal))
                    {
                        if (newItem.SourceType == SourceType.Library)
                        {
                            items[i] = newItem;
                        }

                        return;
                    }
                }
            }

            items.Add(newItem);
        }

        private void LogQueryTime(string methodName, string commandText, DateTime startDate)
        {
            var elapsed = (DateTime.UtcNow - startDate).TotalMilliseconds;

#if DEBUG
            const int SlowThreshold = 100;
#else
            const int SlowThreshold = 10;
#endif

            if (elapsed >= SlowThreshold)
            {
                Logger.LogDebug(
                    "{Method} query time (slow): {ElapsedMs}ms. Query: {Query}",
                    methodName,
                    elapsed,
                    commandText);
            }
        }

        public QueryResult<BaseItem> GetItems(InternalItemsQuery query)
        {
            ArgumentNullException.ThrowIfNull(query);

            CheckDisposed();

            if (!query.EnableTotalRecordCount || (!query.Limit.HasValue && (query.StartIndex ?? 0) == 0))
            {
                var returnList = GetItemList(query);
                return new QueryResult<BaseItem>(
                    query.StartIndex,
                    returnList.Count,
                    returnList);
            }

            var now = DateTime.UtcNow;

            // Hack for right now since we currently don't support filtering out these duplicates within a query
            if (query.Limit.HasValue && query.EnableGroupByMetadataKey)
            {
                query.Limit = query.Limit.Value + 4;
            }

            var columns = _retrieveItemColumns.ToList();
            SetFinalColumnsToSelect(query, columns);
            var commandTextBuilder = new StringBuilder("select ", 512)
                .AppendJoin(',', columns)
                .Append(FromText)
                .Append(GetJoinUserDataText(query));

            var whereClauses = GetWhereClauses(query, null);

            var whereText = whereClauses.Count == 0 ?
                string.Empty :
                string.Join(" AND ", whereClauses);

            if (!string.IsNullOrEmpty(whereText))
            {
                commandTextBuilder.Append(" where ")
                    .Append(whereText);
            }

            commandTextBuilder.Append(GetGroupBy(query))
                .Append(GetOrderByText(query));

            if (query.Limit.HasValue || query.StartIndex.HasValue)
            {
                var offset = query.StartIndex ?? 0;

                if (query.Limit.HasValue || offset > 0)
                {
                    commandTextBuilder.Append(" LIMIT ")
                        .Append(query.Limit ?? int.MaxValue);
                }

                if (offset > 0)
                {
                    commandTextBuilder.Append(" OFFSET ")
                        .Append(offset);
                }
            }

            var isReturningZeroItems = query.Limit.HasValue && query.Limit <= 0;

            var itemQuery = string.Empty;
            var totalRecordCountQuery = string.Empty;
            if (!isReturningZeroItems)
            {
                itemQuery = commandTextBuilder.ToString();
            }

            if (query.EnableTotalRecordCount)
            {
                commandTextBuilder.Clear();

                commandTextBuilder.Append(" select ");

                List<string> columnsToSelect;
                if (EnableGroupByPresentationUniqueKey(query))
                {
                    columnsToSelect = new List<string> { "count (distinct PresentationUniqueKey)" };
                }
                else if (query.GroupBySeriesPresentationUniqueKey)
                {
                    columnsToSelect = new List<string> { "count (distinct SeriesPresentationUniqueKey)" };
                }
                else
                {
                    columnsToSelect = new List<string> { "count (guid)" };
                }

                SetFinalColumnsToSelect(query, columnsToSelect);

                commandTextBuilder.AppendJoin(',', columnsToSelect)
                    .Append(FromText)
                    .Append(GetJoinUserDataText(query));
                if (!string.IsNullOrEmpty(whereText))
                {
                    commandTextBuilder.Append(" where ")
                        .Append(whereText);
                }

                totalRecordCountQuery = commandTextBuilder.ToString();
            }

            var list = new List<BaseItem>();
            var result = new QueryResult<BaseItem>();
            using (var connection = GetConnection(true))
            {
                connection.RunInTransaction(
                    db =>
                    {
                        var itemQueryStatement = PrepareStatement(db, itemQuery);
                        var totalRecordCountQueryStatement = PrepareStatement(db, totalRecordCountQuery);

                        if (!isReturningZeroItems)
                        {
                            using (var statement = itemQueryStatement)
                            {
                                if (EnableJoinUserData(query))
                                {
                                    statement.TryBind("@UserId", query.User.InternalId);
                                }

                                BindSimilarParams(query, statement);
                                BindSearchParams(query, statement);

                                // Running this again will bind the params
                                GetWhereClauses(query, statement);

                                var hasEpisodeAttributes = HasEpisodeAttributes(query);
                                var hasServiceName = HasServiceName(query);
                                var hasProgramAttributes = HasProgramAttributes(query);
                                var hasStartDate = HasStartDate(query);
                                var hasTrailerTypes = HasTrailerTypes(query);
                                var hasArtistFields = HasArtistFields(query);
                                var hasSeriesFields = HasSeriesFields(query);

                                foreach (var row in statement.ExecuteQuery())
                                {
                                    var item = GetItem(row, query, hasProgramAttributes, hasEpisodeAttributes, hasServiceName, hasStartDate, hasTrailerTypes, hasArtistFields, hasSeriesFields);
                                    if (item != null)
                                    {
                                        list.Add(item);
                                    }
                                }
                            }

                            LogQueryTime("GetItems.ItemQuery", itemQuery, now);
                        }

                        now = DateTime.UtcNow;
                        if (query.EnableTotalRecordCount)
                        {
                            using (var statement = totalRecordCountQueryStatement)
                            {
                                if (EnableJoinUserData(query))
                                {
                                    statement.TryBind("@UserId", query.User.InternalId);
                                }

                                BindSimilarParams(query, statement);
                                BindSearchParams(query, statement);

                                // Running this again will bind the params
                                GetWhereClauses(query, statement);

                                result.TotalRecordCount = statement.ExecuteQuery().SelectScalarInt().First();
                            }

                            LogQueryTime("GetItems.TotalRecordCount", totalRecordCountQuery, now);
                        }
                    },
                    ReadTransactionMode);
            }

            result.StartIndex = query.StartIndex ?? 0;
            result.Items = list;
            return result;
        }

        private string GetOrderByText(InternalItemsQuery query)
        {
            var orderBy = query.OrderBy;
            bool hasSimilar = query.SimilarTo != null;
            bool hasSearch = !string.IsNullOrEmpty(query.SearchTerm);

            if (hasSimilar || hasSearch)
            {
                List<(string, SortOrder)> prepend = new List<(string, SortOrder)>(4);
                if (hasSearch)
                {
                    prepend.Add(("SearchScore", SortOrder.Descending));
                    prepend.Add((ItemSortBy.SortName, SortOrder.Ascending));
                }

                if (hasSimilar)
                {
                    prepend.Add(("SimilarityScore", SortOrder.Descending));
                    prepend.Add((ItemSortBy.Random, SortOrder.Ascending));
                }

                var arr = new (string, SortOrder)[prepend.Count + orderBy.Count];
                prepend.CopyTo(arr, 0);
                orderBy.CopyTo(arr, prepend.Count);
                orderBy = query.OrderBy = arr;
            }
            else if (orderBy.Count == 0)
            {
                return string.Empty;
            }

            return " ORDER BY " + string.Join(',', orderBy.Select(i =>
            {
                var sortBy = MapOrderByField(i.OrderBy, query);
                var sortOrder = i.SortOrder == SortOrder.Ascending ? "ASC" : "DESC";
                return sortBy + " " + sortOrder;
            }));
        }

        private string MapOrderByField(string name, InternalItemsQuery query)
        {
            if (string.Equals(name, ItemSortBy.AirTime, StringComparison.OrdinalIgnoreCase))
            {
                // TODO
                return "SortName";
            }

            if (string.Equals(name, ItemSortBy.Runtime, StringComparison.OrdinalIgnoreCase))
            {
                return "RuntimeTicks";
            }

            if (string.Equals(name, ItemSortBy.Random, StringComparison.OrdinalIgnoreCase))
            {
                return "RANDOM()";
            }

            if (string.Equals(name, ItemSortBy.DatePlayed, StringComparison.OrdinalIgnoreCase))
            {
                if (query.GroupBySeriesPresentationUniqueKey)
                {
                    return "MAX(LastPlayedDate)";
                }

                return "LastPlayedDate";
            }

            if (string.Equals(name, ItemSortBy.PlayCount, StringComparison.OrdinalIgnoreCase))
            {
                return ItemSortBy.PlayCount;
            }

            if (string.Equals(name, ItemSortBy.IsFavoriteOrLiked, StringComparison.OrdinalIgnoreCase))
            {
                return "(Select Case When IsFavorite is null Then 0 Else IsFavorite End )";
            }

            if (string.Equals(name, ItemSortBy.IsFolder, StringComparison.OrdinalIgnoreCase))
            {
                return ItemSortBy.IsFolder;
            }

            if (string.Equals(name, ItemSortBy.IsPlayed, StringComparison.OrdinalIgnoreCase))
            {
                return "played";
            }

            if (string.Equals(name, ItemSortBy.IsUnplayed, StringComparison.OrdinalIgnoreCase))
            {
                return "played";
            }

            if (string.Equals(name, ItemSortBy.DateLastContentAdded, StringComparison.OrdinalIgnoreCase))
            {
                return "DateLastMediaAdded";
            }

            if (string.Equals(name, ItemSortBy.Artist, StringComparison.OrdinalIgnoreCase))
            {
                return "(select CleanValue from ItemValues where ItemId=Guid and Type=0 LIMIT 1)";
            }

            if (string.Equals(name, ItemSortBy.AlbumArtist, StringComparison.OrdinalIgnoreCase))
            {
                return "(select CleanValue from ItemValues where ItemId=Guid and Type=1 LIMIT 1)";
            }

            if (string.Equals(name, ItemSortBy.OfficialRating, StringComparison.OrdinalIgnoreCase))
            {
                return "InheritedParentalRatingValue";
            }

            if (string.Equals(name, ItemSortBy.Studio, StringComparison.OrdinalIgnoreCase))
            {
                return "(select CleanValue from ItemValues where ItemId=Guid and Type=3 LIMIT 1)";
            }

            if (string.Equals(name, ItemSortBy.SeriesDatePlayed, StringComparison.OrdinalIgnoreCase))
            {
                return "(Select MAX(LastPlayedDate) from TypedBaseItems B" + GetJoinUserDataText(query) + " where Played=1 and B.SeriesPresentationUniqueKey=A.PresentationUniqueKey)";
            }

            if (string.Equals(name, ItemSortBy.SeriesSortName, StringComparison.OrdinalIgnoreCase))
            {
                return "SeriesName";
            }

            if (string.Equals(name, ItemSortBy.AiredEpisodeOrder, StringComparison.OrdinalIgnoreCase))
            {
                return ItemSortBy.AiredEpisodeOrder;
            }

            if (string.Equals(name, ItemSortBy.Album, StringComparison.OrdinalIgnoreCase))
            {
                return ItemSortBy.Album;
            }

            if (string.Equals(name, ItemSortBy.DateCreated, StringComparison.OrdinalIgnoreCase))
            {
                return ItemSortBy.DateCreated;
            }

            if (string.Equals(name, ItemSortBy.PremiereDate, StringComparison.OrdinalIgnoreCase))
            {
                return ItemSortBy.PremiereDate;
            }

            if (string.Equals(name, ItemSortBy.StartDate, StringComparison.OrdinalIgnoreCase))
            {
                return ItemSortBy.StartDate;
            }

            if (string.Equals(name, ItemSortBy.Name, StringComparison.OrdinalIgnoreCase))
            {
                return ItemSortBy.Name;
            }

            if (string.Equals(name, ItemSortBy.CommunityRating, StringComparison.OrdinalIgnoreCase))
            {
                return ItemSortBy.CommunityRating;
            }

            if (string.Equals(name, ItemSortBy.ProductionYear, StringComparison.OrdinalIgnoreCase))
            {
                return ItemSortBy.ProductionYear;
            }

            if (string.Equals(name, ItemSortBy.CriticRating, StringComparison.OrdinalIgnoreCase))
            {
                return ItemSortBy.CriticRating;
            }

            if (string.Equals(name, ItemSortBy.VideoBitRate, StringComparison.OrdinalIgnoreCase))
            {
                return ItemSortBy.VideoBitRate;
            }

            if (string.Equals(name, ItemSortBy.ParentIndexNumber, StringComparison.OrdinalIgnoreCase))
            {
                return ItemSortBy.ParentIndexNumber;
            }

            if (string.Equals(name, ItemSortBy.IndexNumber, StringComparison.OrdinalIgnoreCase))
            {
                return ItemSortBy.IndexNumber;
            }

            if (string.Equals(name, ItemSortBy.SimilarityScore, StringComparison.OrdinalIgnoreCase))
            {
                return ItemSortBy.SimilarityScore;
            }

            // Unknown SortBy, just sort by the SortName.
            return ItemSortBy.SortName;
        }

        public List<Guid> GetItemIdsList(InternalItemsQuery query)
        {
            ArgumentNullException.ThrowIfNull(query);

            CheckDisposed();

            var now = DateTime.UtcNow;

            var columns = new List<string> { "guid" };
            SetFinalColumnsToSelect(query, columns);
            var commandTextBuilder = new StringBuilder("select ", 256)
                .AppendJoin(',', columns)
                .Append(FromText)
                .Append(GetJoinUserDataText(query));

            var whereClauses = GetWhereClauses(query, null);
            if (whereClauses.Count != 0)
            {
                commandTextBuilder.Append(" where ")
                    .AppendJoin(" AND ", whereClauses);
            }

            commandTextBuilder.Append(GetGroupBy(query))
                .Append(GetOrderByText(query));

            if (query.Limit.HasValue || query.StartIndex.HasValue)
            {
                var offset = query.StartIndex ?? 0;

                if (query.Limit.HasValue || offset > 0)
                {
                    commandTextBuilder.Append(" LIMIT ")
                        .Append(query.Limit ?? int.MaxValue);
                }

                if (offset > 0)
                {
                    commandTextBuilder.Append(" OFFSET ")
                        .Append(offset);
                }
            }

            var commandText = commandTextBuilder.ToString();
            var list = new List<Guid>();
            using (var connection = GetConnection(true))
            {
                using (var statement = PrepareStatement(connection, commandText))
                {
                    if (EnableJoinUserData(query))
                    {
                        statement.TryBind("@UserId", query.User.InternalId);
                    }

                    BindSimilarParams(query, statement);
                    BindSearchParams(query, statement);

                    // Running this again will bind the params
                    GetWhereClauses(query, statement);

                    foreach (var row in statement.ExecuteQuery())
                    {
                        list.Add(row[0].ReadGuidFromBlob());
                    }
                }
            }

            LogQueryTime("GetItemList", commandText, now);
            return list;
        }

        private bool IsAlphaNumeric(string str)
        {
            if (string.IsNullOrWhiteSpace(str))
            {
                return false;
            }

            for (int i = 0; i < str.Length; i++)
            {
                if (!char.IsLetter(str[i]) && !char.IsNumber(str[i]))
                {
                    return false;
                }
            }

            return true;
        }

        private bool IsValidMediaType(string value)
        {
            return IsAlphaNumeric(value);
        }

        private bool IsValidPersonType(string value)
        {
            return IsAlphaNumeric(value);
        }

        private List<string> GetWhereClauses(InternalItemsQuery query, IStatement statement)
        {
            if (query.IsResumable ?? false)
            {
                query.IsVirtualItem = false;
            }

            var minWidth = query.MinWidth;
            var maxWidth = query.MaxWidth;

            if (query.IsHD.HasValue)
            {
                const int Threshold = 1200;
                if (query.IsHD.Value)
                {
                    minWidth = Threshold;
                }
                else
                {
                    maxWidth = Threshold - 1;
                }
            }

            if (query.Is4K.HasValue)
            {
                const int Threshold = 3800;
                if (query.Is4K.Value)
                {
                    minWidth = Threshold;
                }
                else
                {
                    maxWidth = Threshold - 1;
                }
            }

            var whereClauses = new List<string>();

            if (minWidth.HasValue)
            {
                whereClauses.Add("Width>=@MinWidth");
                statement?.TryBind("@MinWidth", minWidth);
            }

            if (query.MinHeight.HasValue)
            {
                whereClauses.Add("Height>=@MinHeight");
                statement?.TryBind("@MinHeight", query.MinHeight);
            }

            if (maxWidth.HasValue)
            {
                whereClauses.Add("Width<=@MaxWidth");
                statement?.TryBind("@MaxWidth", maxWidth);
            }

            if (query.MaxHeight.HasValue)
            {
                whereClauses.Add("Height<=@MaxHeight");
                statement?.TryBind("@MaxHeight", query.MaxHeight);
            }

            if (query.IsLocked.HasValue)
            {
                whereClauses.Add("IsLocked=@IsLocked");
                statement?.TryBind("@IsLocked", query.IsLocked);
            }

            var tags = query.Tags.ToList();
            var excludeTags = query.ExcludeTags.ToList();

            if (query.IsMovie == true)
            {
                if (query.IncludeItemTypes.Length == 0
                    || query.IncludeItemTypes.Contains(BaseItemKind.Movie)
                    || query.IncludeItemTypes.Contains(BaseItemKind.Trailer))
                {
                    whereClauses.Add("(IsMovie is null OR IsMovie=@IsMovie)");
                }
                else
                {
                    whereClauses.Add("IsMovie=@IsMovie");
                }

                statement?.TryBind("@IsMovie", true);
            }
            else if (query.IsMovie.HasValue)
            {
                whereClauses.Add("IsMovie=@IsMovie");
                statement?.TryBind("@IsMovie", query.IsMovie);
            }

            if (query.IsSeries.HasValue)
            {
                whereClauses.Add("IsSeries=@IsSeries");
                statement?.TryBind("@IsSeries", query.IsSeries);
            }

            if (query.IsSports.HasValue)
            {
                if (query.IsSports.Value)
                {
                    tags.Add("Sports");
                }
                else
                {
                    excludeTags.Add("Sports");
                }
            }

            if (query.IsNews.HasValue)
            {
                if (query.IsNews.Value)
                {
                    tags.Add("News");
                }
                else
                {
                    excludeTags.Add("News");
                }
            }

            if (query.IsKids.HasValue)
            {
                if (query.IsKids.Value)
                {
                    tags.Add("Kids");
                }
                else
                {
                    excludeTags.Add("Kids");
                }
            }

            if (query.SimilarTo != null && query.MinSimilarityScore > 0)
            {
                whereClauses.Add("SimilarityScore > " + (query.MinSimilarityScore - 1).ToString(CultureInfo.InvariantCulture));
            }

            if (!string.IsNullOrEmpty(query.SearchTerm))
            {
                whereClauses.Add("SearchScore > 0");
            }

            if (query.IsFolder.HasValue)
            {
                whereClauses.Add("IsFolder=@IsFolder");
                statement?.TryBind("@IsFolder", query.IsFolder);
            }

            var includeTypes = query.IncludeItemTypes;
            // Only specify excluded types if no included types are specified
            if (query.IncludeItemTypes.Length == 0)
            {
                var excludeTypes = query.ExcludeItemTypes;
                if (excludeTypes.Length == 1)
                {
                    if (_baseItemKindNames.TryGetValue(excludeTypes[0], out var excludeTypeName))
                    {
                        whereClauses.Add("type<>@type");
                        statement?.TryBind("@type", excludeTypeName);
                    }
                    else
                    {
                        Logger.LogWarning("Undefined BaseItemKind to Type mapping: {BaseItemKind}", excludeTypes[0]);
                    }
                }
                else if (excludeTypes.Length > 1)
                {
                    var whereBuilder = new StringBuilder("type not in (");
                    foreach (var excludeType in excludeTypes)
                    {
                        if (_baseItemKindNames.TryGetValue(excludeType, out var baseItemKindName))
                        {
                            whereBuilder
                                .Append('\'')
                                .Append(baseItemKindName)
                                .Append("',");
                        }
                        else
                        {
                            Logger.LogWarning("Undefined BaseItemKind to Type mapping: {BaseItemKind}", excludeType);
                        }
                    }

                    // Remove trailing comma.
                    whereBuilder.Length--;
                    whereBuilder.Append(')');
                    whereClauses.Add(whereBuilder.ToString());
                }
            }
            else if (includeTypes.Length == 1)
            {
                if (_baseItemKindNames.TryGetValue(includeTypes[0], out var includeTypeName))
                {
                    whereClauses.Add("type=@type");
                    statement?.TryBind("@type", includeTypeName);
                }
                else
                {
                    Logger.LogWarning("Undefined BaseItemKind to Type mapping: {BaseItemKind}", includeTypes[0]);
                }
            }
            else if (includeTypes.Length > 1)
            {
                var whereBuilder = new StringBuilder("type in (");
                foreach (var includeType in includeTypes)
                {
                    if (_baseItemKindNames.TryGetValue(includeType, out var baseItemKindName))
                    {
                        whereBuilder
                            .Append('\'')
                            .Append(baseItemKindName)
                            .Append("',");
                    }
                    else
                    {
                        Logger.LogWarning("Undefined BaseItemKind to Type mapping: {BaseItemKind}", includeType);
                    }
                }

                // Remove trailing comma.
                whereBuilder.Length--;
                whereBuilder.Append(')');
                whereClauses.Add(whereBuilder.ToString());
            }

            if (query.ChannelIds.Count == 1)
            {
                whereClauses.Add("ChannelId=@ChannelId");
                statement?.TryBind("@ChannelId", query.ChannelIds[0].ToString("N", CultureInfo.InvariantCulture));
            }
            else if (query.ChannelIds.Count > 1)
            {
                var inClause = string.Join(',', query.ChannelIds.Select(i => "'" + i.ToString("N", CultureInfo.InvariantCulture) + "'"));
                whereClauses.Add($"ChannelId in ({inClause})");
            }

            if (!query.ParentId.Equals(default))
            {
                whereClauses.Add("ParentId=@ParentId");
                statement?.TryBind("@ParentId", query.ParentId);
            }

            if (!string.IsNullOrWhiteSpace(query.Path))
            {
                whereClauses.Add("Path=@Path");
                statement?.TryBind("@Path", GetPathToSave(query.Path));
            }

            if (!string.IsNullOrWhiteSpace(query.PresentationUniqueKey))
            {
                whereClauses.Add("PresentationUniqueKey=@PresentationUniqueKey");
                statement?.TryBind("@PresentationUniqueKey", query.PresentationUniqueKey);
            }

            if (query.MinCommunityRating.HasValue)
            {
                whereClauses.Add("CommunityRating>=@MinCommunityRating");
                statement?.TryBind("@MinCommunityRating", query.MinCommunityRating.Value);
            }

            if (query.MinIndexNumber.HasValue)
            {
                whereClauses.Add("IndexNumber>=@MinIndexNumber");
                statement?.TryBind("@MinIndexNumber", query.MinIndexNumber.Value);
            }

            if (query.MinDateCreated.HasValue)
            {
                whereClauses.Add("DateCreated>=@MinDateCreated");
                statement?.TryBind("@MinDateCreated", query.MinDateCreated.Value);
            }

            if (query.MinDateLastSaved.HasValue)
            {
                whereClauses.Add("(DateLastSaved not null and DateLastSaved>=@MinDateLastSavedForUser)");
                statement?.TryBind("@MinDateLastSaved", query.MinDateLastSaved.Value);
            }

            if (query.MinDateLastSavedForUser.HasValue)
            {
                whereClauses.Add("(DateLastSaved not null and DateLastSaved>=@MinDateLastSavedForUser)");
                statement?.TryBind("@MinDateLastSavedForUser", query.MinDateLastSavedForUser.Value);
            }

            if (query.IndexNumber.HasValue)
            {
                whereClauses.Add("IndexNumber=@IndexNumber");
                statement?.TryBind("@IndexNumber", query.IndexNumber.Value);
            }

            if (query.ParentIndexNumber.HasValue)
            {
                whereClauses.Add("ParentIndexNumber=@ParentIndexNumber");
                statement?.TryBind("@ParentIndexNumber", query.ParentIndexNumber.Value);
            }

            if (query.ParentIndexNumberNotEquals.HasValue)
            {
                whereClauses.Add("(ParentIndexNumber<>@ParentIndexNumberNotEquals or ParentIndexNumber is null)");
                statement?.TryBind("@ParentIndexNumberNotEquals", query.ParentIndexNumberNotEquals.Value);
            }

            var minEndDate = query.MinEndDate;
            var maxEndDate = query.MaxEndDate;

            if (query.HasAired.HasValue)
            {
                if (query.HasAired.Value)
                {
                    maxEndDate = DateTime.UtcNow;
                }
                else
                {
                    minEndDate = DateTime.UtcNow;
                }
            }

            if (minEndDate.HasValue)
            {
                whereClauses.Add("EndDate>=@MinEndDate");
                statement?.TryBind("@MinEndDate", minEndDate.Value);
            }

            if (maxEndDate.HasValue)
            {
                whereClauses.Add("EndDate<=@MaxEndDate");
                statement?.TryBind("@MaxEndDate", maxEndDate.Value);
            }

            if (query.MinStartDate.HasValue)
            {
                whereClauses.Add("StartDate>=@MinStartDate");
                statement?.TryBind("@MinStartDate", query.MinStartDate.Value);
            }

            if (query.MaxStartDate.HasValue)
            {
                whereClauses.Add("StartDate<=@MaxStartDate");
                statement?.TryBind("@MaxStartDate", query.MaxStartDate.Value);
            }

            if (query.MinPremiereDate.HasValue)
            {
                whereClauses.Add("PremiereDate>=@MinPremiereDate");
                statement?.TryBind("@MinPremiereDate", query.MinPremiereDate.Value);
            }

            if (query.MaxPremiereDate.HasValue)
            {
                whereClauses.Add("PremiereDate<=@MaxPremiereDate");
                statement?.TryBind("@MaxPremiereDate", query.MaxPremiereDate.Value);
            }

            StringBuilder clauseBuilder = new StringBuilder();
            const string Or = " OR ";

            var trailerTypes = query.TrailerTypes;
            int trailerTypesLen = trailerTypes.Length;
            if (trailerTypesLen > 0)
            {
                clauseBuilder.Append('(');

                for (int i = 0; i < trailerTypesLen; i++)
                {
                    var paramName = "@TrailerTypes" + i;
                    clauseBuilder.Append("TrailerTypes like ")
                        .Append(paramName)
                        .Append(Or);
                    statement?.TryBind(paramName, "%" + trailerTypes[i] + "%");
                }

                // Remove last " OR "
                clauseBuilder.Length -= Or.Length;
                clauseBuilder.Append(')');

                whereClauses.Add(clauseBuilder.ToString());

                clauseBuilder.Length = 0;
            }

            if (query.IsAiring.HasValue)
            {
                if (query.IsAiring.Value)
                {
                    whereClauses.Add("StartDate<=@MaxStartDate");
                    statement?.TryBind("@MaxStartDate", DateTime.UtcNow);

                    whereClauses.Add("EndDate>=@MinEndDate");
                    statement?.TryBind("@MinEndDate", DateTime.UtcNow);
                }
                else
                {
                    whereClauses.Add("(StartDate>@IsAiringDate OR EndDate < @IsAiringDate)");
                    statement?.TryBind("@IsAiringDate", DateTime.UtcNow);
                }
            }

            int personIdsLen = query.PersonIds.Length;
            if (personIdsLen > 0)
            {
                // TODO: Should this query with CleanName ?

                clauseBuilder.Append('(');

                Span<byte> idBytes = stackalloc byte[16];
                for (int i = 0; i < personIdsLen; i++)
                {
                    string paramName = "@PersonId" + i;
                    clauseBuilder.Append("(guid in (select itemid from People where Name = (select Name from TypedBaseItems where guid=")
                        .Append(paramName)
                        .Append("))) OR ");

                    if (statement != null)
                    {
                        query.PersonIds[i].TryWriteBytes(idBytes);
                        statement.TryBind(paramName, idBytes);
                    }
                }

                // Remove last " OR "
                clauseBuilder.Length -= Or.Length;
                clauseBuilder.Append(')');

                whereClauses.Add(clauseBuilder.ToString());

                clauseBuilder.Length = 0;
            }

            if (!string.IsNullOrWhiteSpace(query.Person))
            {
                whereClauses.Add("Guid in (select ItemId from People where Name=@PersonName)");
                statement?.TryBind("@PersonName", query.Person);
            }

            if (!string.IsNullOrWhiteSpace(query.MinSortName))
            {
                whereClauses.Add("SortName>=@MinSortName");
                statement?.TryBind("@MinSortName", query.MinSortName);
            }

            if (!string.IsNullOrWhiteSpace(query.ExternalSeriesId))
            {
                whereClauses.Add("ExternalSeriesId=@ExternalSeriesId");
                statement?.TryBind("@ExternalSeriesId", query.ExternalSeriesId);
            }

            if (!string.IsNullOrWhiteSpace(query.ExternalId))
            {
                whereClauses.Add("ExternalId=@ExternalId");
                statement?.TryBind("@ExternalId", query.ExternalId);
            }

            if (!string.IsNullOrWhiteSpace(query.Name))
            {
                whereClauses.Add("CleanName=@Name");
                statement?.TryBind("@Name", GetCleanValue(query.Name));
            }

            // These are the same, for now
            var nameContains = query.NameContains;
            if (!string.IsNullOrWhiteSpace(nameContains))
            {
                whereClauses.Add("(CleanName like @NameContains or OriginalTitle like @NameContains)");
                if (statement != null)
                {
                    nameContains = FixUnicodeChars(nameContains);

                    statement.TryBind("@NameContains", "%" + GetCleanValue(nameContains) + "%");
                }
            }

            if (!string.IsNullOrWhiteSpace(query.NameStartsWith))
            {
                whereClauses.Add("SortName like @NameStartsWith");
                statement?.TryBind("@NameStartsWith", query.NameStartsWith + "%");
            }

            if (!string.IsNullOrWhiteSpace(query.NameStartsWithOrGreater))
            {
                whereClauses.Add("SortName >= @NameStartsWithOrGreater");
                // lowercase this because SortName is stored as lowercase
                statement?.TryBind("@NameStartsWithOrGreater", query.NameStartsWithOrGreater.ToLowerInvariant());
            }

            if (!string.IsNullOrWhiteSpace(query.NameLessThan))
            {
                whereClauses.Add("SortName < @NameLessThan");
                // lowercase this because SortName is stored as lowercase
                statement?.TryBind("@NameLessThan", query.NameLessThan.ToLowerInvariant());
            }

            if (query.ImageTypes.Length > 0)
            {
                foreach (var requiredImage in query.ImageTypes)
                {
                    whereClauses.Add("Images like '%" + requiredImage + "%'");
                }
            }

            if (query.IsLiked.HasValue)
            {
                if (query.IsLiked.Value)
                {
                    whereClauses.Add("rating>=@UserRating");
                    statement?.TryBind("@UserRating", UserItemData.MinLikeValue);
                }
                else
                {
                    whereClauses.Add("(rating is null or rating<@UserRating)");
                    statement?.TryBind("@UserRating", UserItemData.MinLikeValue);
                }
            }

            if (query.IsFavoriteOrLiked.HasValue)
            {
                if (query.IsFavoriteOrLiked.Value)
                {
                    whereClauses.Add("IsFavorite=@IsFavoriteOrLiked");
                }
                else
                {
                    whereClauses.Add("(IsFavorite is null or IsFavorite=@IsFavoriteOrLiked)");
                }

                statement?.TryBind("@IsFavoriteOrLiked", query.IsFavoriteOrLiked.Value);
            }

            if (query.IsFavorite.HasValue)
            {
                if (query.IsFavorite.Value)
                {
                    whereClauses.Add("IsFavorite=@IsFavorite");
                }
                else
                {
                    whereClauses.Add("(IsFavorite is null or IsFavorite=@IsFavorite)");
                }

                statement?.TryBind("@IsFavorite", query.IsFavorite.Value);
            }

            if (EnableJoinUserData(query))
            {
                if (query.IsPlayed.HasValue)
                {
                    // We should probably figure this out for all folders, but for right now, this is the only place where we need it
                    if (query.IncludeItemTypes.Length == 1 && query.IncludeItemTypes[0] == BaseItemKind.Series)
                    {
                        if (query.IsPlayed.Value)
                        {
                            whereClauses.Add("PresentationUniqueKey not in (select S.SeriesPresentationUniqueKey from TypedBaseitems S left join UserDatas UD on S.UserDataKey=UD.Key And UD.UserId=@UserId where Coalesce(UD.Played, 0)=0 and S.IsFolder=0 and S.IsVirtualItem=0 and S.SeriesPresentationUniqueKey not null)");
                        }
                        else
                        {
                            whereClauses.Add("PresentationUniqueKey in (select S.SeriesPresentationUniqueKey from TypedBaseitems S left join UserDatas UD on S.UserDataKey=UD.Key And UD.UserId=@UserId where Coalesce(UD.Played, 0)=0 and S.IsFolder=0 and S.IsVirtualItem=0 and S.SeriesPresentationUniqueKey not null)");
                        }
                    }
                    else
                    {
                        if (query.IsPlayed.Value)
                        {
                            whereClauses.Add("(played=@IsPlayed)");
                        }
                        else
                        {
                            whereClauses.Add("(played is null or played=@IsPlayed)");
                        }

                        statement?.TryBind("@IsPlayed", query.IsPlayed.Value);
                    }
                }
            }

            if (query.IsResumable.HasValue)
            {
                if (query.IsResumable.Value)
                {
                    whereClauses.Add("playbackPositionTicks > 0");
                }
                else
                {
                    whereClauses.Add("(playbackPositionTicks is null or playbackPositionTicks = 0)");
                }
            }

            if (query.ArtistIds.Length > 0)
            {
                var clauses = new List<string>();
                var index = 0;
                foreach (var artistId in query.ArtistIds)
                {
                    var paramName = "@ArtistIds" + index;

                    clauses.Add("(guid in (select itemid from ItemValues where CleanValue = (select CleanName from TypedBaseItems where guid=" + paramName + ") and Type<=1))");
                    if (statement != null)
                    {
                        statement.TryBind(paramName, artistId);
                    }

                    index++;
                }

                var clause = "(" + string.Join(" OR ", clauses) + ")";
                whereClauses.Add(clause);
            }

            if (query.AlbumArtistIds.Length > 0)
            {
                var clauses = new List<string>();
                var index = 0;
                foreach (var artistId in query.AlbumArtistIds)
                {
                    var paramName = "@ArtistIds" + index;

                    clauses.Add("(guid in (select itemid from ItemValues where CleanValue = (select CleanName from TypedBaseItems where guid=" + paramName + ") and Type=1))");
                    if (statement != null)
                    {
                        statement.TryBind(paramName, artistId);
                    }

                    index++;
                }

                var clause = "(" + string.Join(" OR ", clauses) + ")";
                whereClauses.Add(clause);
            }

            if (query.ContributingArtistIds.Length > 0)
            {
                var clauses = new List<string>();
                var index = 0;
                foreach (var artistId in query.ContributingArtistIds)
                {
                    var paramName = "@ArtistIds" + index;

                    clauses.Add("((select CleanName from TypedBaseItems where guid=" + paramName + ") in (select CleanValue from ItemValues where ItemId=Guid and Type=0) AND (select CleanName from TypedBaseItems where guid=" + paramName + ") not in (select CleanValue from ItemValues where ItemId=Guid and Type=1))");
                    if (statement != null)
                    {
                        statement.TryBind(paramName, artistId);
                    }

                    index++;
                }

                var clause = "(" + string.Join(" OR ", clauses) + ")";
                whereClauses.Add(clause);
            }

            if (query.AlbumIds.Length > 0)
            {
                var clauses = new List<string>();
                var index = 0;
                foreach (var albumId in query.AlbumIds)
                {
                    var paramName = "@AlbumIds" + index;

                    clauses.Add("Album in (select Name from typedbaseitems where guid=" + paramName + ")");
                    if (statement != null)
                    {
                        statement.TryBind(paramName, albumId);
                    }

                    index++;
                }

                var clause = "(" + string.Join(" OR ", clauses) + ")";
                whereClauses.Add(clause);
            }

            if (query.ExcludeArtistIds.Length > 0)
            {
                var clauses = new List<string>();
                var index = 0;
                foreach (var artistId in query.ExcludeArtistIds)
                {
                    var paramName = "@ExcludeArtistId" + index;

                    clauses.Add("(guid not in (select itemid from ItemValues where CleanValue = (select CleanName from TypedBaseItems where guid=" + paramName + ") and Type<=1))");
                    if (statement != null)
                    {
                        statement.TryBind(paramName, artistId);
                    }

                    index++;
                }

                var clause = "(" + string.Join(" OR ", clauses) + ")";
                whereClauses.Add(clause);
            }

            if (query.GenreIds.Count > 0)
            {
                var clauses = new List<string>();
                var index = 0;
                foreach (var genreId in query.GenreIds)
                {
                    var paramName = "@GenreId" + index;

                    clauses.Add("(guid in (select itemid from ItemValues where CleanValue = (select CleanName from TypedBaseItems where guid=" + paramName + ") and Type=2))");
                    if (statement != null)
                    {
                        statement.TryBind(paramName, genreId);
                    }

                    index++;
                }

                var clause = "(" + string.Join(" OR ", clauses) + ")";
                whereClauses.Add(clause);
            }

            if (query.Genres.Count > 0)
            {
                var clauses = new List<string>();
                var index = 0;
                foreach (var item in query.Genres)
                {
                    clauses.Add("@Genre" + index + " in (select CleanValue from ItemValues where ItemId=Guid and Type=2)");
                    if (statement != null)
                    {
                        statement.TryBind("@Genre" + index, GetCleanValue(item));
                    }

                    index++;
                }

                var clause = "(" + string.Join(" OR ", clauses) + ")";
                whereClauses.Add(clause);
            }

            if (tags.Count > 0)
            {
                var clauses = new List<string>();
                var index = 0;
                foreach (var item in tags)
                {
                    clauses.Add("@Tag" + index + " in (select CleanValue from ItemValues where ItemId=Guid and Type=4)");
                    if (statement != null)
                    {
                        statement.TryBind("@Tag" + index, GetCleanValue(item));
                    }

                    index++;
                }

                var clause = "(" + string.Join(" OR ", clauses) + ")";
                whereClauses.Add(clause);
            }

            if (excludeTags.Count > 0)
            {
                var clauses = new List<string>();
                var index = 0;
                foreach (var item in excludeTags)
                {
                    clauses.Add("@ExcludeTag" + index + " not in (select CleanValue from ItemValues where ItemId=Guid and Type=4)");
                    if (statement != null)
                    {
                        statement.TryBind("@ExcludeTag" + index, GetCleanValue(item));
                    }

                    index++;
                }

                var clause = "(" + string.Join(" OR ", clauses) + ")";
                whereClauses.Add(clause);
            }

            if (query.StudioIds.Length > 0)
            {
                var clauses = new List<string>();
                var index = 0;
                foreach (var studioId in query.StudioIds)
                {
                    var paramName = "@StudioId" + index;

                    clauses.Add("(guid in (select itemid from ItemValues where CleanValue = (select CleanName from TypedBaseItems where guid=" + paramName + ") and Type=3))");

                    if (statement != null)
                    {
                        statement.TryBind(paramName, studioId);
                    }

                    index++;
                }

                var clause = "(" + string.Join(" OR ", clauses) + ")";
                whereClauses.Add(clause);
            }

            if (query.OfficialRatings.Length > 0)
            {
                var clauses = new List<string>();
                var index = 0;
                foreach (var item in query.OfficialRatings)
                {
                    clauses.Add("OfficialRating=@OfficialRating" + index);
                    if (statement != null)
                    {
                        statement.TryBind("@OfficialRating" + index, item);
                    }

                    index++;
                }

                var clause = "(" + string.Join(" OR ", clauses) + ")";
                whereClauses.Add(clause);
            }

            if (query.MinParentalRating.HasValue)
            {
                whereClauses.Add("InheritedParentalRatingValue>=@MinParentalRating");
                if (statement != null)
                {
                    statement.TryBind("@MinParentalRating", query.MinParentalRating.Value);
                }
            }

            if (query.MaxParentalRating.HasValue)
            {
                whereClauses.Add("InheritedParentalRatingValue<=@MaxParentalRating");
                if (statement != null)
                {
                    statement.TryBind("@MaxParentalRating", query.MaxParentalRating.Value);
                }
            }

            if (query.HasParentalRating.HasValue)
            {
                if (query.HasParentalRating.Value)
                {
                    whereClauses.Add("InheritedParentalRatingValue > 0");
                }
                else
                {
                    whereClauses.Add("InheritedParentalRatingValue = 0");
                }
            }

            if (query.HasOfficialRating.HasValue)
            {
                if (query.HasOfficialRating.Value)
                {
                    whereClauses.Add("(OfficialRating not null AND OfficialRating<>'')");
                }
                else
                {
                    whereClauses.Add("(OfficialRating is null OR OfficialRating='')");
                }
            }

            if (query.HasOverview.HasValue)
            {
                if (query.HasOverview.Value)
                {
                    whereClauses.Add("(Overview not null AND Overview<>'')");
                }
                else
                {
                    whereClauses.Add("(Overview is null OR Overview='')");
                }
            }

            if (query.HasOwnerId.HasValue)
            {
                if (query.HasOwnerId.Value)
                {
                    whereClauses.Add("OwnerId not null");
                }
                else
                {
                    whereClauses.Add("OwnerId is null");
                }
            }

            if (!string.IsNullOrWhiteSpace(query.HasNoAudioTrackWithLanguage))
            {
                whereClauses.Add("((select language from MediaStreams where MediaStreams.ItemId=A.Guid and MediaStreams.StreamType='Audio' and MediaStreams.Language=@HasNoAudioTrackWithLanguage limit 1) is null)");
                if (statement != null)
                {
                    statement.TryBind("@HasNoAudioTrackWithLanguage", query.HasNoAudioTrackWithLanguage);
                }
            }

            if (!string.IsNullOrWhiteSpace(query.HasNoInternalSubtitleTrackWithLanguage))
            {
                whereClauses.Add("((select language from MediaStreams where MediaStreams.ItemId=A.Guid and MediaStreams.StreamType='Subtitle' and MediaStreams.IsExternal=0 and MediaStreams.Language=@HasNoInternalSubtitleTrackWithLanguage limit 1) is null)");
                if (statement != null)
                {
                    statement.TryBind("@HasNoInternalSubtitleTrackWithLanguage", query.HasNoInternalSubtitleTrackWithLanguage);
                }
            }

            if (!string.IsNullOrWhiteSpace(query.HasNoExternalSubtitleTrackWithLanguage))
            {
                whereClauses.Add("((select language from MediaStreams where MediaStreams.ItemId=A.Guid and MediaStreams.StreamType='Subtitle' and MediaStreams.IsExternal=1 and MediaStreams.Language=@HasNoExternalSubtitleTrackWithLanguage limit 1) is null)");
                if (statement != null)
                {
                    statement.TryBind("@HasNoExternalSubtitleTrackWithLanguage", query.HasNoExternalSubtitleTrackWithLanguage);
                }
            }

            if (!string.IsNullOrWhiteSpace(query.HasNoSubtitleTrackWithLanguage))
            {
                whereClauses.Add("((select language from MediaStreams where MediaStreams.ItemId=A.Guid and MediaStreams.StreamType='Subtitle' and MediaStreams.Language=@HasNoSubtitleTrackWithLanguage limit 1) is null)");
                if (statement != null)
                {
                    statement.TryBind("@HasNoSubtitleTrackWithLanguage", query.HasNoSubtitleTrackWithLanguage);
                }
            }

            if (query.HasSubtitles.HasValue)
            {
                if (query.HasSubtitles.Value)
                {
                    whereClauses.Add("((select type from MediaStreams where MediaStreams.ItemId=A.Guid and MediaStreams.StreamType='Subtitle' limit 1) not null)");
                }
                else
                {
                    whereClauses.Add("((select type from MediaStreams where MediaStreams.ItemId=A.Guid and MediaStreams.StreamType='Subtitle' limit 1) is null)");
                }
            }

            if (query.HasChapterImages.HasValue)
            {
                if (query.HasChapterImages.Value)
                {
                    whereClauses.Add("((select imagepath from Chapters2 where Chapters2.ItemId=A.Guid and imagepath not null limit 1) not null)");
                }
                else
                {
                    whereClauses.Add("((select imagepath from Chapters2 where Chapters2.ItemId=A.Guid and imagepath not null limit 1) is null)");
                }
            }

            if (query.HasDeadParentId.HasValue && query.HasDeadParentId.Value)
            {
                whereClauses.Add("ParentId NOT NULL AND ParentId NOT IN (select guid from TypedBaseItems)");
            }

            if (query.IsDeadArtist.HasValue && query.IsDeadArtist.Value)
            {
                whereClauses.Add("CleanName not in (Select CleanValue From ItemValues where Type in (0,1))");
            }

            if (query.IsDeadStudio.HasValue && query.IsDeadStudio.Value)
            {
                whereClauses.Add("CleanName not in (Select CleanValue From ItemValues where Type = 3)");
            }

            if (query.IsDeadPerson.HasValue && query.IsDeadPerson.Value)
            {
                whereClauses.Add("Name not in (Select Name From People)");
            }

            if (query.Years.Length == 1)
            {
                whereClauses.Add("ProductionYear=@Years");
                if (statement != null)
                {
                    statement.TryBind("@Years", query.Years[0].ToString(CultureInfo.InvariantCulture));
                }
            }
            else if (query.Years.Length > 1)
            {
                var val = string.Join(',', query.Years);

                whereClauses.Add("ProductionYear in (" + val + ")");
            }

            var isVirtualItem = query.IsVirtualItem ?? query.IsMissing;
            if (isVirtualItem.HasValue)
            {
                whereClauses.Add("IsVirtualItem=@IsVirtualItem");
                if (statement != null)
                {
                    statement.TryBind("@IsVirtualItem", isVirtualItem.Value);
                }
            }

            if (query.IsSpecialSeason.HasValue)
            {
                if (query.IsSpecialSeason.Value)
                {
                    whereClauses.Add("IndexNumber = 0");
                }
                else
                {
                    whereClauses.Add("IndexNumber <> 0");
                }
            }

            if (query.IsUnaired.HasValue)
            {
                if (query.IsUnaired.Value)
                {
                    whereClauses.Add("PremiereDate >= DATETIME('now')");
                }
                else
                {
                    whereClauses.Add("PremiereDate < DATETIME('now')");
                }
            }

            var queryMediaTypes = query.MediaTypes.Where(IsValidMediaType).ToArray();
            if (queryMediaTypes.Length == 1)
            {
                whereClauses.Add("MediaType=@MediaTypes");
                if (statement != null)
                {
                    statement.TryBind("@MediaTypes", queryMediaTypes[0]);
                }
            }
            else if (queryMediaTypes.Length > 1)
            {
                var val = string.Join(',', queryMediaTypes.Select(i => "'" + i + "'"));

                whereClauses.Add("MediaType in (" + val + ")");
            }

            if (query.ItemIds.Length > 0)
            {
                var includeIds = new List<string>();

                var index = 0;
                foreach (var id in query.ItemIds)
                {
                    includeIds.Add("Guid = @IncludeId" + index);
                    if (statement != null)
                    {
                        statement.TryBind("@IncludeId" + index, id);
                    }

                    index++;
                }

                whereClauses.Add("(" + string.Join(" OR ", includeIds) + ")");
            }

            if (query.ExcludeItemIds.Length > 0)
            {
                var excludeIds = new List<string>();

                var index = 0;
                foreach (var id in query.ExcludeItemIds)
                {
                    excludeIds.Add("Guid <> @ExcludeId" + index);
                    if (statement != null)
                    {
                        statement.TryBind("@ExcludeId" + index, id);
                    }

                    index++;
                }

                whereClauses.Add(string.Join(" AND ", excludeIds));
            }

            if (query.ExcludeProviderIds != null && query.ExcludeProviderIds.Count > 0)
            {
                var excludeIds = new List<string>();

                var index = 0;
                foreach (var pair in query.ExcludeProviderIds)
                {
                    if (string.Equals(pair.Key, nameof(MetadataProvider.TmdbCollection), StringComparison.OrdinalIgnoreCase))
                    {
                        continue;
                    }

                    var paramName = "@ExcludeProviderId" + index;
                    excludeIds.Add("(ProviderIds is null or ProviderIds not like " + paramName + ")");
                    if (statement != null)
                    {
                        statement.TryBind(paramName, "%" + pair.Key + "=" + pair.Value + "%");
                    }

                    index++;

                    break;
                }

                if (excludeIds.Count > 0)
                {
                    whereClauses.Add(string.Join(" AND ", excludeIds));
                }
            }

            if (query.HasAnyProviderId != null && query.HasAnyProviderId.Count > 0)
            {
                var hasProviderIds = new List<string>();

                var index = 0;
                foreach (var pair in query.HasAnyProviderId)
                {
                    if (string.Equals(pair.Key, nameof(MetadataProvider.TmdbCollection), StringComparison.OrdinalIgnoreCase))
                    {
                        continue;
                    }

                    // TODO this seems to be an idea for a better schema where ProviderIds are their own table
                    //      buut this is not implemented
                    // hasProviderIds.Add("(COALESCE((select value from ProviderIds where ItemId=Guid and Name = '" + pair.Key + "'), '') <> " + paramName + ")");

                    // TODO this is a really BAD way to do it since the pair:
                    //      Tmdb, 1234 matches Tmdb=1234 but also Tmdb=1234567
                    //      and maybe even NotTmdb=1234.

                    // this is a placeholder for this specific pair to correlate it in the bigger query
                    var paramName = "@HasAnyProviderId" + index;

                    // this is a search for the placeholder
                    hasProviderIds.Add("ProviderIds like " + paramName);

                    // this replaces the placeholder with a value, here: %key=val%
                    if (statement != null)
                    {
                        statement.TryBind(paramName, "%" + pair.Key + "=" + pair.Value + "%");
                    }

                    index++;

                    break;
                }

                if (hasProviderIds.Count > 0)
                {
                    whereClauses.Add("(" + string.Join(" OR ", hasProviderIds) + ")");
                }
            }

            if (query.HasImdbId.HasValue)
            {
                whereClauses.Add(GetProviderIdClause(query.HasImdbId.Value, "imdb"));
            }

            if (query.HasTmdbId.HasValue)
            {
                whereClauses.Add(GetProviderIdClause(query.HasTmdbId.Value, "tmdb"));
            }

            if (query.HasTvdbId.HasValue)
            {
                whereClauses.Add(GetProviderIdClause(query.HasTvdbId.Value, "tvdb"));
            }

            var queryTopParentIds = query.TopParentIds;

            if (queryTopParentIds.Length > 0)
            {
                var includedItemByNameTypes = GetItemByNameTypesInQuery(query);
                var enableItemsByName = (query.IncludeItemsByName ?? false) && includedItemByNameTypes.Count > 0;

                if (queryTopParentIds.Length == 1)
                {
                    if (enableItemsByName && includedItemByNameTypes.Count == 1)
                    {
                        whereClauses.Add("(TopParentId=@TopParentId or Type=@IncludedItemByNameType)");
                        statement?.TryBind("@IncludedItemByNameType", includedItemByNameTypes[0]);
                    }
                    else if (enableItemsByName && includedItemByNameTypes.Count > 1)
                    {
                        var itemByNameTypeVal = string.Join(',', includedItemByNameTypes.Select(i => "'" + i + "'"));
                        whereClauses.Add("(TopParentId=@TopParentId or Type in (" + itemByNameTypeVal + "))");
                    }
                    else
                    {
                        whereClauses.Add("(TopParentId=@TopParentId)");
                    }

                    statement?.TryBind("@TopParentId", queryTopParentIds[0].ToString("N", CultureInfo.InvariantCulture));
                }
                else if (queryTopParentIds.Length > 1)
                {
                    var val = string.Join(',', queryTopParentIds.Select(i => "'" + i.ToString("N", CultureInfo.InvariantCulture) + "'"));

                    if (enableItemsByName && includedItemByNameTypes.Count == 1)
                    {
                        whereClauses.Add("(Type=@IncludedItemByNameType or TopParentId in (" + val + "))");
                        statement?.TryBind("@IncludedItemByNameType", includedItemByNameTypes[0]);
                    }
                    else if (enableItemsByName && includedItemByNameTypes.Count > 1)
                    {
                        var itemByNameTypeVal = string.Join(',', includedItemByNameTypes.Select(i => "'" + i + "'"));
                        whereClauses.Add("(Type in (" + itemByNameTypeVal + ") or TopParentId in (" + val + "))");
                    }
                    else
                    {
                        whereClauses.Add("TopParentId in (" + val + ")");
                    }
                }
            }

            if (query.AncestorIds.Length == 1)
            {
                whereClauses.Add("Guid in (select itemId from AncestorIds where AncestorId=@AncestorId)");

                if (statement != null)
                {
                    statement.TryBind("@AncestorId", query.AncestorIds[0]);
                }
            }

            if (query.AncestorIds.Length > 1)
            {
                var inClause = string.Join(',', query.AncestorIds.Select(i => "'" + i.ToString("N", CultureInfo.InvariantCulture) + "'"));
                whereClauses.Add(string.Format(CultureInfo.InvariantCulture, "Guid in (select itemId from AncestorIds where AncestorIdText in ({0}))", inClause));
            }

            if (!string.IsNullOrWhiteSpace(query.AncestorWithPresentationUniqueKey))
            {
                var inClause = "select guid from TypedBaseItems where PresentationUniqueKey=@AncestorWithPresentationUniqueKey";
                whereClauses.Add(string.Format(CultureInfo.InvariantCulture, "Guid in (select itemId from AncestorIds where AncestorId in ({0}))", inClause));
                if (statement != null)
                {
                    statement.TryBind("@AncestorWithPresentationUniqueKey", query.AncestorWithPresentationUniqueKey);
                }
            }

            if (!string.IsNullOrWhiteSpace(query.SeriesPresentationUniqueKey))
            {
                whereClauses.Add("SeriesPresentationUniqueKey=@SeriesPresentationUniqueKey");

                if (statement != null)
                {
                    statement.TryBind("@SeriesPresentationUniqueKey", query.SeriesPresentationUniqueKey);
                }
            }

            if (query.BlockUnratedItems.Length == 1)
            {
                whereClauses.Add("(InheritedParentalRatingValue > 0 or UnratedType <> @UnratedType)");
                if (statement != null)
                {
                    statement.TryBind("@UnratedType", query.BlockUnratedItems[0].ToString());
                }
            }

            if (query.BlockUnratedItems.Length > 1)
            {
                var inClause = string.Join(',', query.BlockUnratedItems.Select(i => "'" + i.ToString() + "'"));
                whereClauses.Add(
                    string.Format(
                        CultureInfo.InvariantCulture,
                        "(InheritedParentalRatingValue > 0 or UnratedType not in ({0}))",
                        inClause));
            }

            if (query.ExcludeInheritedTags.Length > 0)
            {
                var paramName = "@ExcludeInheritedTags";
                if (statement == null)
                {
                    int index = 0;
                    string excludedTags = string.Join(',', query.ExcludeInheritedTags.Select(_ => paramName + index++));
                    whereClauses.Add("((select CleanValue from ItemValues where ItemId=Guid and Type=6 and cleanvalue in (" + excludedTags + ")) is null)");
                }
                else
                {
                    for (int index = 0; index < query.ExcludeInheritedTags.Length; index++)
                    {
                        statement.TryBind(paramName + index, GetCleanValue(query.ExcludeInheritedTags[index]));
                    }
                }
            }

            if (query.SeriesStatuses.Length > 0)
            {
                var statuses = new List<string>();

                foreach (var seriesStatus in query.SeriesStatuses)
                {
                    statuses.Add("data like  '%" + seriesStatus + "%'");
                }

                whereClauses.Add("(" + string.Join(" OR ", statuses) + ")");
            }

            if (query.BoxSetLibraryFolders.Length > 0)
            {
                var folderIdQueries = new List<string>();

                foreach (var folderId in query.BoxSetLibraryFolders)
                {
                    folderIdQueries.Add("data like '%" + folderId.ToString("N", CultureInfo.InvariantCulture) + "%'");
                }

                whereClauses.Add("(" + string.Join(" OR ", folderIdQueries) + ")");
            }

            if (query.VideoTypes.Length > 0)
            {
                var videoTypes = new List<string>();

                foreach (var videoType in query.VideoTypes)
                {
                    videoTypes.Add("data like '%\"VideoType\":\"" + videoType.ToString() + "\"%'");
                }

                whereClauses.Add("(" + string.Join(" OR ", videoTypes) + ")");
            }

            if (query.Is3D.HasValue)
            {
                if (query.Is3D.Value)
                {
                    whereClauses.Add("data like '%Video3DFormat%'");
                }
                else
                {
                    whereClauses.Add("data not like '%Video3DFormat%'");
                }
            }

            if (query.IsPlaceHolder.HasValue)
            {
                if (query.IsPlaceHolder.Value)
                {
                    whereClauses.Add("data like '%\"IsPlaceHolder\":true%'");
                }
                else
                {
                    whereClauses.Add("(data is null or data not like '%\"IsPlaceHolder\":true%')");
                }
            }

            if (query.HasSpecialFeature.HasValue)
            {
                if (query.HasSpecialFeature.Value)
                {
                    whereClauses.Add("ExtraIds not null");
                }
                else
                {
                    whereClauses.Add("ExtraIds is null");
                }
            }

            if (query.HasTrailer.HasValue)
            {
                if (query.HasTrailer.Value)
                {
                    whereClauses.Add("ExtraIds not null");
                }
                else
                {
                    whereClauses.Add("ExtraIds is null");
                }
            }

            if (query.HasThemeSong.HasValue)
            {
                if (query.HasThemeSong.Value)
                {
                    whereClauses.Add("ExtraIds not null");
                }
                else
                {
                    whereClauses.Add("ExtraIds is null");
                }
            }

            if (query.HasThemeVideo.HasValue)
            {
                if (query.HasThemeVideo.Value)
                {
                    whereClauses.Add("ExtraIds not null");
                }
                else
                {
                    whereClauses.Add("ExtraIds is null");
                }
            }

            return whereClauses;
        }

        /// <summary>
        /// Formats a where clause for the specified provider.
        /// </summary>
        /// <param name="includeResults">Whether or not to include items with this provider's ids.</param>
        /// <param name="provider">Provider name.</param>
        /// <returns>Formatted SQL clause.</returns>
        private string GetProviderIdClause(bool includeResults, string provider)
        {
            return string.Format(
                CultureInfo.InvariantCulture,
                "ProviderIds {0} like '%{1}=%'",
                includeResults ? string.Empty : "not",
                provider);
        }

        private List<string> GetItemByNameTypesInQuery(InternalItemsQuery query)
        {
            var list = new List<string>();

            if (IsTypeInQuery(BaseItemKind.Person, query))
            {
                list.Add(typeof(Person).FullName);
            }

            if (IsTypeInQuery(BaseItemKind.Genre, query))
            {
                list.Add(typeof(Genre).FullName);
            }

            if (IsTypeInQuery(BaseItemKind.MusicGenre, query))
            {
                list.Add(typeof(MusicGenre).FullName);
            }

            if (IsTypeInQuery(BaseItemKind.MusicArtist, query))
            {
                list.Add(typeof(MusicArtist).FullName);
            }

            if (IsTypeInQuery(BaseItemKind.Studio, query))
            {
                list.Add(typeof(Studio).FullName);
            }

            return list;
        }

        private bool IsTypeInQuery(BaseItemKind type, InternalItemsQuery query)
        {
            if (query.ExcludeItemTypes.Contains(type))
            {
                return false;
            }

            return query.IncludeItemTypes.Length == 0 || query.IncludeItemTypes.Contains(type);
        }

        private string GetCleanValue(string value)
        {
            if (string.IsNullOrWhiteSpace(value))
            {
                return value;
            }

            return value.RemoveDiacritics().ToLowerInvariant();
        }

        private bool EnableGroupByPresentationUniqueKey(InternalItemsQuery query)
        {
            if (!query.GroupByPresentationUniqueKey)
            {
                return false;
            }

            if (query.GroupBySeriesPresentationUniqueKey)
            {
                return false;
            }

            if (!string.IsNullOrWhiteSpace(query.PresentationUniqueKey))
            {
                return false;
            }

            if (query.User == null)
            {
                return false;
            }

            if (query.IncludeItemTypes.Length == 0)
            {
                return true;
            }

            if (query.IncludeItemTypes.Contains(BaseItemKind.Episode)
                || query.IncludeItemTypes.Contains(BaseItemKind.Video)
                || query.IncludeItemTypes.Contains(BaseItemKind.Movie)
                || query.IncludeItemTypes.Contains(BaseItemKind.MusicVideo)
                || query.IncludeItemTypes.Contains(BaseItemKind.Series)
                || query.IncludeItemTypes.Contains(BaseItemKind.Season))
            {
                return true;
            }

            return false;
        }

        public void UpdateInheritedValues()
        {
            string sql = string.Join(
                ';',
                new string[]
                {
                    "delete from ItemValues where type = 6",

                    "insert into ItemValues (ItemId, Type, Value, CleanValue)  select ItemId, 6, Value, CleanValue from ItemValues where Type=4",

                    @"insert into ItemValues (ItemId, Type, Value, CleanValue) select AncestorIds.itemid, 6, ItemValues.Value, ItemValues.CleanValue
FROM AncestorIds
LEFT JOIN ItemValues ON (AncestorIds.AncestorId = ItemValues.ItemId)
where AncestorIdText not null and ItemValues.Value not null and ItemValues.Type = 4 "
                });

            using (var connection = GetConnection())
            {
                connection.RunInTransaction(
                    db =>
                    {
                        connection.ExecuteAll(sql);
                    },
                    TransactionMode);
            }
        }

        public void DeleteItem(Guid id)
        {
            if (id.Equals(default))
            {
                throw new ArgumentNullException(nameof(id));
            }

            CheckDisposed();

            using (var connection = GetConnection())
            {
                connection.RunInTransaction(
                    db =>
                    {
                        Span<byte> idBlob = stackalloc byte[16];
                        id.TryWriteBytes(idBlob);

                        // Delete people
                        ExecuteWithSingleParam(db, "delete from People where ItemId=@Id", idBlob);

                        // Delete chapters
                        ExecuteWithSingleParam(db, "delete from " + ChaptersTableName + " where ItemId=@Id", idBlob);

                        // Delete media streams
                        ExecuteWithSingleParam(db, "delete from mediastreams where ItemId=@Id", idBlob);

                        // Delete ancestors
                        ExecuteWithSingleParam(db, "delete from AncestorIds where ItemId=@Id", idBlob);

                        // Delete item values
                        ExecuteWithSingleParam(db, "delete from ItemValues where ItemId=@Id", idBlob);

                        // Delete the item
                        ExecuteWithSingleParam(db, "delete from TypedBaseItems where guid=@Id", idBlob);
                    },
                    TransactionMode);
            }
        }

        private void ExecuteWithSingleParam(IDatabaseConnection db, string query, ReadOnlySpan<byte> value)
        {
            using (var statement = PrepareStatement(db, query))
            {
                statement.TryBind("@Id", value);

                statement.MoveNext();
            }
        }

        public List<string> GetPeopleNames(InternalPeopleQuery query)
        {
            ArgumentNullException.ThrowIfNull(query);

            CheckDisposed();

            var commandText = new StringBuilder("select Distinct p.Name from People p");

            var whereClauses = GetPeopleWhereClauses(query, null);

            if (whereClauses.Count != 0)
            {
                commandText.Append(" where ").AppendJoin(" AND ", whereClauses);
            }

            commandText.Append(" order by ListOrder");

            if (query.Limit > 0)
            {
                commandText.Append(" LIMIT ").Append(query.Limit);
            }

            using (var connection = GetConnection(true))
            {
                var list = new List<string>();
                using (var statement = PrepareStatement(connection, commandText.ToString()))
                {
                    // Run this again to bind the params
                    GetPeopleWhereClauses(query, statement);

                    foreach (var row in statement.ExecuteQuery())
                    {
                        list.Add(row.GetString(0));
                    }
                }

                return list;
            }
        }

        public List<PersonInfo> GetPeople(InternalPeopleQuery query)
        {
            ArgumentNullException.ThrowIfNull(query);

            CheckDisposed();

            var commandText = "select ItemId, Name, Role, PersonType, SortOrder from People p";

            var whereClauses = GetPeopleWhereClauses(query, null);

            if (whereClauses.Count != 0)
            {
                commandText += "  where " + string.Join(" AND ", whereClauses);
            }

            commandText += " order by ListOrder";

            if (query.Limit > 0)
            {
                commandText += " LIMIT " + query.Limit;
            }

            using (var connection = GetConnection(true))
            {
                var list = new List<PersonInfo>();

                using (var statement = PrepareStatement(connection, commandText))
                {
                    // Run this again to bind the params
                    GetPeopleWhereClauses(query, statement);

                    foreach (var row in statement.ExecuteQuery())
                    {
                        list.Add(GetPerson(row));
                    }
                }

                return list;
            }
        }

        private List<string> GetPeopleWhereClauses(InternalPeopleQuery query, IStatement statement)
        {
            var whereClauses = new List<string>();

            if (query.User != null && query.IsFavorite.HasValue)
            {
                whereClauses.Add(@"p.Name IN (
SELECT Name FROM TypedBaseItems WHERE UserDataKey IN (
SELECT key FROM UserDatas WHERE isFavorite=@IsFavorite AND userId=@UserId)
AND Type = @InternalPersonType)");
                statement?.TryBind("@IsFavorite", query.IsFavorite.Value);
                statement?.TryBind("@InternalPersonType", typeof(Person).FullName);
                statement?.TryBind("@UserId", query.User.InternalId);
            }

            if (!query.ItemId.Equals(default))
            {
                whereClauses.Add("ItemId=@ItemId");
                statement?.TryBind("@ItemId", query.ItemId);
            }

            if (!query.AppearsInItemId.Equals(default))
            {
                whereClauses.Add("p.Name in (Select Name from People where ItemId=@AppearsInItemId)");
                statement?.TryBind("@AppearsInItemId", query.AppearsInItemId);
            }

            var queryPersonTypes = query.PersonTypes.Where(IsValidPersonType).ToList();

            if (queryPersonTypes.Count == 1)
            {
                whereClauses.Add("PersonType=@PersonType");
                statement?.TryBind("@PersonType", queryPersonTypes[0]);
            }
            else if (queryPersonTypes.Count > 1)
            {
                var val = string.Join(',', queryPersonTypes.Select(i => "'" + i + "'"));

                whereClauses.Add("PersonType in (" + val + ")");
            }

            var queryExcludePersonTypes = query.ExcludePersonTypes.Where(IsValidPersonType).ToList();

            if (queryExcludePersonTypes.Count == 1)
            {
                whereClauses.Add("PersonType<>@PersonType");
                statement?.TryBind("@PersonType", queryExcludePersonTypes[0]);
            }
            else if (queryExcludePersonTypes.Count > 1)
            {
                var val = string.Join(',', queryExcludePersonTypes.Select(i => "'" + i + "'"));

                whereClauses.Add("PersonType not in (" + val + ")");
            }

            if (query.MaxListOrder.HasValue)
            {
                whereClauses.Add("ListOrder<=@MaxListOrder");
                statement?.TryBind("@MaxListOrder", query.MaxListOrder.Value);
            }

            if (!string.IsNullOrWhiteSpace(query.NameContains))
            {
                whereClauses.Add("p.Name like @NameContains");
                statement?.TryBind("@NameContains", "%" + query.NameContains + "%");
            }

            return whereClauses;
        }

        private void UpdateAncestors(Guid itemId, List<Guid> ancestorIds, IDatabaseConnection db, IStatement deleteAncestorsStatement)
        {
            if (itemId.Equals(default))
            {
                throw new ArgumentNullException(nameof(itemId));
            }

            ArgumentNullException.ThrowIfNull(ancestorIds);

            CheckDisposed();

            Span<byte> itemIdBlob = stackalloc byte[16];
            itemId.TryWriteBytes(itemIdBlob);

            // First delete
            deleteAncestorsStatement.Reset();
            deleteAncestorsStatement.TryBind("@ItemId", itemIdBlob);
            deleteAncestorsStatement.MoveNext();

            if (ancestorIds.Count == 0)
            {
                return;
            }

            var insertText = new StringBuilder("insert into AncestorIds (ItemId, AncestorId, AncestorIdText) values ");

            for (var i = 0; i < ancestorIds.Count; i++)
            {
                insertText.AppendFormat(
                    CultureInfo.InvariantCulture,
                    "(@ItemId, @AncestorId{0}, @AncestorIdText{0}),",
                    i.ToString(CultureInfo.InvariantCulture));
            }

            // Remove last ,
            insertText.Length--;

            using (var statement = PrepareStatement(db, insertText.ToString()))
            {
                statement.TryBind("@ItemId", itemIdBlob);

                for (var i = 0; i < ancestorIds.Count; i++)
                {
                    var index = i.ToString(CultureInfo.InvariantCulture);

                    var ancestorId = ancestorIds[i];
                    ancestorId.TryWriteBytes(itemIdBlob);

                    statement.TryBind("@AncestorId" + index, itemIdBlob);
                    statement.TryBind("@AncestorIdText" + index, ancestorId.ToString("N", CultureInfo.InvariantCulture));
                }

                statement.Reset();
                statement.MoveNext();
            }
        }

        public QueryResult<(BaseItem Item, ItemCounts ItemCounts)> GetAllArtists(InternalItemsQuery query)
        {
            return GetItemValues(query, new[] { 0, 1 }, typeof(MusicArtist).FullName);
        }

        public QueryResult<(BaseItem Item, ItemCounts ItemCounts)> GetArtists(InternalItemsQuery query)
        {
            return GetItemValues(query, new[] { 0 }, typeof(MusicArtist).FullName);
        }

        public QueryResult<(BaseItem Item, ItemCounts ItemCounts)> GetAlbumArtists(InternalItemsQuery query)
        {
            return GetItemValues(query, new[] { 1 }, typeof(MusicArtist).FullName);
        }

        public QueryResult<(BaseItem Item, ItemCounts ItemCounts)> GetStudios(InternalItemsQuery query)
        {
            return GetItemValues(query, new[] { 3 }, typeof(Studio).FullName);
        }

        public QueryResult<(BaseItem Item, ItemCounts ItemCounts)> GetGenres(InternalItemsQuery query)
        {
            return GetItemValues(query, new[] { 2 }, typeof(Genre).FullName);
        }

        public QueryResult<(BaseItem Item, ItemCounts ItemCounts)> GetMusicGenres(InternalItemsQuery query)
        {
            return GetItemValues(query, new[] { 2 }, typeof(MusicGenre).FullName);
        }

        public List<string> GetStudioNames()
        {
            return GetItemValueNames(new[] { 3 }, Array.Empty<string>(), Array.Empty<string>());
        }

        public List<string> GetAllArtistNames()
        {
            return GetItemValueNames(new[] { 0, 1 }, Array.Empty<string>(), Array.Empty<string>());
        }

        public List<string> GetMusicGenreNames()
        {
            return GetItemValueNames(
                new[] { 2 },
                new string[]
                {
                    typeof(Audio).FullName,
                    typeof(MusicVideo).FullName,
                    typeof(MusicAlbum).FullName,
                    typeof(MusicArtist).FullName
                },
                Array.Empty<string>());
        }

        public List<string> GetGenreNames()
        {
            return GetItemValueNames(
                new[] { 2 },
                Array.Empty<string>(),
                new string[]
                {
                    typeof(Audio).FullName,
                    typeof(MusicVideo).FullName,
                    typeof(MusicAlbum).FullName,
                    typeof(MusicArtist).FullName
                });
        }

        private List<string> GetItemValueNames(int[] itemValueTypes, IReadOnlyList<string> withItemTypes, IReadOnlyList<string> excludeItemTypes)
        {
            CheckDisposed();

            var now = DateTime.UtcNow;

            var stringBuilder = new StringBuilder("Select Value From ItemValues where Type", 128);
            if (itemValueTypes.Length == 1)
            {
                stringBuilder.Append('=')
                    .Append(itemValueTypes[0]);
            }
            else
            {
                stringBuilder.Append(" in (")
                    .AppendJoin(',', itemValueTypes)
                    .Append(')');
            }

            if (withItemTypes.Count > 0)
            {
                stringBuilder.Append(" AND ItemId In (select guid from typedbaseitems where type in (")
                    .AppendJoinInSingleQuotes(',', withItemTypes)
                    .Append("))");
            }

            if (excludeItemTypes.Count > 0)
            {
                stringBuilder.Append(" AND ItemId not In (select guid from typedbaseitems where type in (")
                    .AppendJoinInSingleQuotes(',', excludeItemTypes)
                    .Append("))");
            }

            stringBuilder.Append(" Group By CleanValue");
            var commandText = stringBuilder.ToString();

            var list = new List<string>();
            using (var connection = GetConnection(true))
            using (var statement = PrepareStatement(connection, commandText))
            {
                foreach (var row in statement.ExecuteQuery())
                {
                    if (row.TryGetString(0, out var result))
                    {
                        list.Add(result);
                    }
                }
            }

            LogQueryTime("GetItemValueNames", commandText, now);
            return list;
        }

        private QueryResult<(BaseItem Item, ItemCounts ItemCounts)> GetItemValues(InternalItemsQuery query, int[] itemValueTypes, string returnType)
        {
            ArgumentNullException.ThrowIfNull(query);

            if (!query.Limit.HasValue)
            {
                query.EnableTotalRecordCount = false;
            }

            CheckDisposed();

            var now = DateTime.UtcNow;

            var typeClause = itemValueTypes.Length == 1 ?
                ("Type=" + itemValueTypes[0]) :
                ("Type in (" + string.Join(',', itemValueTypes) + ")");

            InternalItemsQuery typeSubQuery = null;

            string itemCountColumns = null;

            var stringBuilder = new StringBuilder(1024);
            var typesToCount = query.IncludeItemTypes;

            if (typesToCount.Length > 0)
            {
                stringBuilder.Append("(select group_concat(type, '|') from TypedBaseItems B");

                typeSubQuery = new InternalItemsQuery(query.User)
                {
                    ExcludeItemTypes = query.ExcludeItemTypes,
                    IncludeItemTypes = query.IncludeItemTypes,
                    MediaTypes = query.MediaTypes,
                    AncestorIds = query.AncestorIds,
                    ExcludeItemIds = query.ExcludeItemIds,
                    ItemIds = query.ItemIds,
                    TopParentIds = query.TopParentIds,
                    ParentId = query.ParentId,
                    IsPlayed = query.IsPlayed
                };
                var whereClauses = GetWhereClauses(typeSubQuery, null);

                stringBuilder.Append(" where ")
                    .AppendJoin(" AND ", whereClauses)
                    .Append(" AND ")
                    .Append("guid in (select ItemId from ItemValues where ItemValues.CleanValue=A.CleanName AND ")
                    .Append(typeClause)
                    .Append(")) as itemTypes");

                itemCountColumns = stringBuilder.ToString();
                stringBuilder.Clear();
            }

            List<string> columns = _retrieveItemColumns.ToList();
            // Unfortunately we need to add it to columns to ensure the order of the columns in the select
            if (!string.IsNullOrEmpty(itemCountColumns))
            {
                columns.Add(itemCountColumns);
            }

            // do this first before calling GetFinalColumnsToSelect, otherwise ExcludeItemIds will be set by SimilarTo
            var innerQuery = new InternalItemsQuery(query.User)
            {
                ExcludeItemTypes = query.ExcludeItemTypes,
                IncludeItemTypes = query.IncludeItemTypes,
                MediaTypes = query.MediaTypes,
                AncestorIds = query.AncestorIds,
                ItemIds = query.ItemIds,
                TopParentIds = query.TopParentIds,
                ParentId = query.ParentId,
                IsAiring = query.IsAiring,
                IsMovie = query.IsMovie,
                IsSports = query.IsSports,
                IsKids = query.IsKids,
                IsNews = query.IsNews,
                IsSeries = query.IsSeries
            };

            SetFinalColumnsToSelect(query, columns);

            var innerWhereClauses = GetWhereClauses(innerQuery, null);

            stringBuilder.Append(" where Type=@SelectType And CleanName In (Select CleanValue from ItemValues where ")
                .Append(typeClause)
                .Append(" AND ItemId in (select guid from TypedBaseItems");
            if (innerWhereClauses.Count > 0)
            {
                stringBuilder.Append(" where ")
                    .AppendJoin(" AND ", innerWhereClauses);
            }

            stringBuilder.Append("))");

            var outerQuery = new InternalItemsQuery(query.User)
            {
                IsPlayed = query.IsPlayed,
                IsFavorite = query.IsFavorite,
                IsFavoriteOrLiked = query.IsFavoriteOrLiked,
                IsLiked = query.IsLiked,
                IsLocked = query.IsLocked,
                NameLessThan = query.NameLessThan,
                NameStartsWith = query.NameStartsWith,
                NameStartsWithOrGreater = query.NameStartsWithOrGreater,
                Tags = query.Tags,
                OfficialRatings = query.OfficialRatings,
                StudioIds = query.StudioIds,
                GenreIds = query.GenreIds,
                Genres = query.Genres,
                Years = query.Years,
                NameContains = query.NameContains,
                SearchTerm = query.SearchTerm,
                SimilarTo = query.SimilarTo,
                ExcludeItemIds = query.ExcludeItemIds
            };

            var outerWhereClauses = GetWhereClauses(outerQuery, null);
            if (outerWhereClauses.Count != 0)
            {
                stringBuilder.Append(" AND ")
                    .AppendJoin(" AND ", outerWhereClauses);
            }

            var whereText = stringBuilder.ToString();
            stringBuilder.Clear();

            stringBuilder.Append("select ")
                .AppendJoin(',', columns)
                .Append(FromText)
                .Append(GetJoinUserDataText(query))
                .Append(whereText)
                .Append(" group by PresentationUniqueKey");

            if (query.OrderBy.Count != 0
                || query.SimilarTo != null
                || !string.IsNullOrEmpty(query.SearchTerm))
            {
                stringBuilder.Append(GetOrderByText(query));
            }
            else
            {
                stringBuilder.Append(" order by SortName");
            }

            if (query.Limit.HasValue || query.StartIndex.HasValue)
            {
                var offset = query.StartIndex ?? 0;

                if (query.Limit.HasValue || offset > 0)
                {
                    stringBuilder.Append(" LIMIT ")
                        .Append(query.Limit ?? int.MaxValue);
                }

                if (offset > 0)
                {
                    stringBuilder.Append(" OFFSET ")
                        .Append(offset);
                }
            }

            var isReturningZeroItems = query.Limit.HasValue && query.Limit <= 0;

            string commandText = string.Empty;

            if (!isReturningZeroItems)
            {
                commandText = stringBuilder.ToString();
            }

            string countText = string.Empty;
            if (query.EnableTotalRecordCount)
            {
                stringBuilder.Clear();
                var columnsToSelect = new List<string> { "count (distinct PresentationUniqueKey)" };
                SetFinalColumnsToSelect(query, columnsToSelect);
                stringBuilder.Append("select ")
                    .AppendJoin(',', columnsToSelect)
                    .Append(FromText)
                    .Append(GetJoinUserDataText(query))
                    .Append(whereText);

                countText = stringBuilder.ToString();
            }

            var list = new List<(BaseItem, ItemCounts)>();
            var result = new QueryResult<(BaseItem, ItemCounts)>();
            using (var connection = GetConnection(true))
            {
                connection.RunInTransaction(
                    db =>
                    {
                        if (!isReturningZeroItems)
                        {
                            using (var statement = PrepareStatement(db, commandText))
                            {
                                statement.TryBind("@SelectType", returnType);
                                if (EnableJoinUserData(query))
                                {
                                    statement.TryBind("@UserId", query.User.InternalId);
                                }

                                if (typeSubQuery != null)
                                {
                                    GetWhereClauses(typeSubQuery, null);
                                }

                                BindSimilarParams(query, statement);
                                BindSearchParams(query, statement);
                                GetWhereClauses(innerQuery, statement);
                                GetWhereClauses(outerQuery, statement);

                                var hasEpisodeAttributes = HasEpisodeAttributes(query);
                                var hasProgramAttributes = HasProgramAttributes(query);
                                var hasServiceName = HasServiceName(query);
                                var hasStartDate = HasStartDate(query);
                                var hasTrailerTypes = HasTrailerTypes(query);
                                var hasArtistFields = HasArtistFields(query);
                                var hasSeriesFields = HasSeriesFields(query);

                                foreach (var row in statement.ExecuteQuery())
                                {
                                    var item = GetItem(row, query, hasProgramAttributes, hasEpisodeAttributes, hasServiceName, hasStartDate, hasTrailerTypes, hasArtistFields, hasSeriesFields);
                                    if (item != null)
                                    {
                                        var countStartColumn = columns.Count - 1;

                                        list.Add((item, GetItemCounts(row, countStartColumn, typesToCount)));
                                    }
                                }
                            }
                        }

                        if (query.EnableTotalRecordCount)
                        {
                            using (var statement = PrepareStatement(db, countText))
                            {
                                statement.TryBind("@SelectType", returnType);
                                if (EnableJoinUserData(query))
                                {
                                    statement.TryBind("@UserId", query.User.InternalId);
                                }

                                if (typeSubQuery != null)
                                {
                                    GetWhereClauses(typeSubQuery, null);
                                }

                                BindSimilarParams(query, statement);
                                BindSearchParams(query, statement);
                                GetWhereClauses(innerQuery, statement);
                                GetWhereClauses(outerQuery, statement);

                                result.TotalRecordCount = statement.ExecuteQuery().SelectScalarInt().First();
                            }
                        }
                    },
                    ReadTransactionMode);
            }

            LogQueryTime("GetItemValues", commandText, now);

            if (result.TotalRecordCount == 0)
            {
                result.TotalRecordCount = list.Count;
            }

            result.StartIndex = query.StartIndex ?? 0;
            result.Items = list;

            return result;
        }

        private static ItemCounts GetItemCounts(IReadOnlyList<ResultSetValue> reader, int countStartColumn, BaseItemKind[] typesToCount)
        {
            var counts = new ItemCounts();

            if (typesToCount.Length == 0)
            {
                return counts;
            }

            if (!reader.TryGetString(countStartColumn, out var typeString))
            {
                return counts;
            }

            foreach (var typeName in typeString.AsSpan().Split('|'))
            {
                if (typeName.Equals(typeof(Series).FullName, StringComparison.OrdinalIgnoreCase))
                {
                    counts.SeriesCount++;
                }
                else if (typeName.Equals(typeof(Episode).FullName, StringComparison.OrdinalIgnoreCase))
                {
                    counts.EpisodeCount++;
                }
                else if (typeName.Equals(typeof(Movie).FullName, StringComparison.OrdinalIgnoreCase))
                {
                    counts.MovieCount++;
                }
                else if (typeName.Equals(typeof(MusicAlbum).FullName, StringComparison.OrdinalIgnoreCase))
                {
                    counts.AlbumCount++;
                }
                else if (typeName.Equals(typeof(MusicArtist).FullName, StringComparison.OrdinalIgnoreCase))
                {
                    counts.ArtistCount++;
                }
                else if (typeName.Equals(typeof(Audio).FullName, StringComparison.OrdinalIgnoreCase))
                {
                    counts.SongCount++;
                }
                else if (typeName.Equals(typeof(Trailer).FullName, StringComparison.OrdinalIgnoreCase))
                {
                    counts.TrailerCount++;
                }

                counts.ItemCount++;
            }

            return counts;
        }

        private List<(int MagicNumber, string Value)> GetItemValuesToSave(BaseItem item, List<string> inheritedTags)
        {
            var list = new List<(int, string)>();

            if (item is IHasArtist hasArtist)
            {
                list.AddRange(hasArtist.Artists.Select(i => (0, i)));
            }

            if (item is IHasAlbumArtist hasAlbumArtist)
            {
                list.AddRange(hasAlbumArtist.AlbumArtists.Select(i => (1, i)));
            }

            list.AddRange(item.Genres.Select(i => (2, i)));
            list.AddRange(item.Studios.Select(i => (3, i)));
            list.AddRange(item.Tags.Select(i => (4, i)));

            // keywords was 5

            list.AddRange(inheritedTags.Select(i => (6, i)));

            return list;
        }

        private void UpdateItemValues(Guid itemId, List<(int MagicNumber, string Value)> values, IDatabaseConnection db)
        {
            if (itemId.Equals(default))
            {
                throw new ArgumentNullException(nameof(itemId));
            }

            ArgumentNullException.ThrowIfNull(values);

            CheckDisposed();

            var guidBlob = itemId.ToByteArray();

            // First delete
            db.Execute("delete from ItemValues where ItemId=@Id", guidBlob);

            InsertItemValues(guidBlob, values, db);
        }

        private void InsertItemValues(byte[] idBlob, List<(int MagicNumber, string Value)> values, IDatabaseConnection db)
        {
            const int Limit = 100;
            var startIndex = 0;

            const string StartInsertText = "insert into ItemValues (ItemId, Type, Value, CleanValue) values ";
            var insertText = new StringBuilder(StartInsertText);
            while (startIndex < values.Count)
            {
                var endIndex = Math.Min(values.Count, startIndex + Limit);

                for (var i = startIndex; i < endIndex; i++)
                {
                    insertText.AppendFormat(
                        CultureInfo.InvariantCulture,
                        "(@ItemId, @Type{0}, @Value{0}, @CleanValue{0}),",
                        i);
                }

                // Remove last comma
                insertText.Length--;

                using (var statement = PrepareStatement(db, insertText.ToString()))
                {
                    statement.TryBind("@ItemId", idBlob);

                    for (var i = startIndex; i < endIndex; i++)
                    {
                        var index = i.ToString(CultureInfo.InvariantCulture);

                        var currentValueInfo = values[i];

                        var itemValue = currentValueInfo.Value;

                        // Don't save if invalid
                        if (string.IsNullOrWhiteSpace(itemValue))
                        {
                            continue;
                        }

                        statement.TryBind("@Type" + index, currentValueInfo.MagicNumber);
                        statement.TryBind("@Value" + index, itemValue);
                        statement.TryBind("@CleanValue" + index, GetCleanValue(itemValue));
                    }

                    statement.Reset();
                    statement.MoveNext();
                }

                startIndex += Limit;
                insertText.Length = StartInsertText.Length;
            }
        }

        public void UpdatePeople(Guid itemId, List<PersonInfo> people)
        {
            if (itemId.Equals(default))
            {
                throw new ArgumentNullException(nameof(itemId));
            }

            ArgumentNullException.ThrowIfNull(people);

            CheckDisposed();

            using (var connection = GetConnection())
            {
                connection.RunInTransaction(
                    db =>
                    {
                        var itemIdBlob = itemId.ToByteArray();

                        // First delete chapters
                        db.Execute("delete from People where ItemId=@ItemId", itemIdBlob);

                        InsertPeople(itemIdBlob, people, db);
                    },
                    TransactionMode);
            }
        }

        private void InsertPeople(byte[] idBlob, List<PersonInfo> people, IDatabaseConnection db)
        {
            const int Limit = 100;
            var startIndex = 0;
            var listIndex = 0;

            const string StartInsertText = "insert into People (ItemId, Name, Role, PersonType, SortOrder, ListOrder) values ";
            var insertText = new StringBuilder(StartInsertText);
            while (startIndex < people.Count)
            {
                var endIndex = Math.Min(people.Count, startIndex + Limit);
                for (var i = startIndex; i < endIndex; i++)
                {
                    insertText.AppendFormat(
                        CultureInfo.InvariantCulture,
                        "(@ItemId, @Name{0}, @Role{0}, @PersonType{0}, @SortOrder{0}, @ListOrder{0}),",
                        i.ToString(CultureInfo.InvariantCulture));
                }

                // Remove last comma
                insertText.Length--;

                using (var statement = PrepareStatement(db, insertText.ToString()))
                {
                    statement.TryBind("@ItemId", idBlob);

                    for (var i = startIndex; i < endIndex; i++)
                    {
                        var index = i.ToString(CultureInfo.InvariantCulture);

                        var person = people[i];

                        statement.TryBind("@Name" + index, person.Name);
                        statement.TryBind("@Role" + index, person.Role);
                        statement.TryBind("@PersonType" + index, person.Type);
                        statement.TryBind("@SortOrder" + index, person.SortOrder);
                        statement.TryBind("@ListOrder" + index, listIndex);

                        listIndex++;
                    }

                    statement.Reset();
                    statement.MoveNext();
                }

                startIndex += Limit;
                insertText.Length = StartInsertText.Length;
            }
        }

        private PersonInfo GetPerson(IReadOnlyList<ResultSetValue> reader)
        {
            var item = new PersonInfo
            {
                ItemId = reader.GetGuid(0),
                Name = reader.GetString(1)
            };

            if (reader.TryGetString(2, out var role))
            {
                item.Role = role;
            }

            if (reader.TryGetString(3, out var type))
            {
                item.Type = type;
            }

            if (reader.TryGetInt32(4, out var sortOrder))
            {
                item.SortOrder = sortOrder;
            }

            return item;
        }

        public List<MediaStream> GetMediaStreams(MediaStreamQuery query)
        {
            CheckDisposed();

            ArgumentNullException.ThrowIfNull(query);

            var cmdText = _mediaStreamSaveColumnsSelectQuery;

            if (query.Type.HasValue)
            {
                cmdText += " AND StreamType=@StreamType";
            }

            if (query.Index.HasValue)
            {
                cmdText += " AND StreamIndex=@StreamIndex";
            }

            cmdText += " order by StreamIndex ASC";

            using (var connection = GetConnection(true))
            {
                var list = new List<MediaStream>();

                using (var statement = PrepareStatement(connection, cmdText))
                {
                    statement.TryBind("@ItemId", query.ItemId);

                    if (query.Type.HasValue)
                    {
                        statement.TryBind("@StreamType", query.Type.Value.ToString());
                    }

                    if (query.Index.HasValue)
                    {
                        statement.TryBind("@StreamIndex", query.Index.Value);
                    }

                    foreach (var row in statement.ExecuteQuery())
                    {
                        list.Add(GetMediaStream(row));
                    }
                }

                return list;
            }
        }

        public void SaveMediaStreams(Guid id, IReadOnlyList<MediaStream> streams, CancellationToken cancellationToken)
        {
            CheckDisposed();

            if (id.Equals(default))
            {
                throw new ArgumentNullException(nameof(id));
            }

            ArgumentNullException.ThrowIfNull(streams);

            cancellationToken.ThrowIfCancellationRequested();

            using (var connection = GetConnection())
            {
                connection.RunInTransaction(
                db =>
                {
                    var itemIdBlob = id.ToByteArray();

                    // Delete existing mediastreams
                    db.Execute("delete from mediastreams where ItemId=@ItemId", itemIdBlob);

                    InsertMediaStreams(itemIdBlob, streams, db);
                },
                TransactionMode);
            }
        }

        private void InsertMediaStreams(byte[] idBlob, IReadOnlyList<MediaStream> streams, IDatabaseConnection db)
        {
            const int Limit = 10;
            var startIndex = 0;

            var insertText = new StringBuilder(_mediaStreamSaveColumnsInsertQuery);
            while (startIndex < streams.Count)
            {
                var endIndex = Math.Min(streams.Count, startIndex + Limit);

                for (var i = startIndex; i < endIndex; i++)
                {
                    if (i != startIndex)
                    {
                        insertText.Append(',');
                    }

                    var index = i.ToString(CultureInfo.InvariantCulture);
                    insertText.Append("(@ItemId, ");

                    foreach (var column in _mediaStreamSaveColumns.Skip(1))
                    {
                        insertText.Append('@').Append(column).Append(index).Append(',');
                    }

                    insertText.Length -= 1; // Remove the last comma

                    insertText.Append(')');
                }

                using (var statement = PrepareStatement(db, insertText.ToString()))
                {
                    statement.TryBind("@ItemId", idBlob);

                    for (var i = startIndex; i < endIndex; i++)
                    {
                        var index = i.ToString(CultureInfo.InvariantCulture);

                        var stream = streams[i];

                        statement.TryBind("@StreamIndex" + index, stream.Index);
                        statement.TryBind("@StreamType" + index, stream.Type.ToString());
                        statement.TryBind("@Codec" + index, stream.Codec);
                        statement.TryBind("@Language" + index, stream.Language);
                        statement.TryBind("@ChannelLayout" + index, stream.ChannelLayout);
                        statement.TryBind("@Profile" + index, stream.Profile);
                        statement.TryBind("@AspectRatio" + index, stream.AspectRatio);
                        statement.TryBind("@Path" + index, GetPathToSave(stream.Path));

                        statement.TryBind("@IsInterlaced" + index, stream.IsInterlaced);
                        statement.TryBind("@BitRate" + index, stream.BitRate);
                        statement.TryBind("@Channels" + index, stream.Channels);
                        statement.TryBind("@SampleRate" + index, stream.SampleRate);

                        statement.TryBind("@IsDefault" + index, stream.IsDefault);
                        statement.TryBind("@IsForced" + index, stream.IsForced);
                        statement.TryBind("@IsExternal" + index, stream.IsExternal);

                        // Yes these are backwards due to a mistake
                        statement.TryBind("@Width" + index, stream.Height);
                        statement.TryBind("@Height" + index, stream.Width);

                        statement.TryBind("@AverageFrameRate" + index, stream.AverageFrameRate);
                        statement.TryBind("@RealFrameRate" + index, stream.RealFrameRate);
                        statement.TryBind("@Level" + index, stream.Level);

                        statement.TryBind("@PixelFormat" + index, stream.PixelFormat);
                        statement.TryBind("@BitDepth" + index, stream.BitDepth);
                        statement.TryBind("@IsExternal" + index, stream.IsExternal);
                        statement.TryBind("@RefFrames" + index, stream.RefFrames);

                        statement.TryBind("@CodecTag" + index, stream.CodecTag);
                        statement.TryBind("@Comment" + index, stream.Comment);
                        statement.TryBind("@NalLengthSize" + index, stream.NalLengthSize);
                        statement.TryBind("@IsAvc" + index, stream.IsAVC);
                        statement.TryBind("@Title" + index, stream.Title);

                        statement.TryBind("@TimeBase" + index, stream.TimeBase);
                        statement.TryBind("@CodecTimeBase" + index, stream.CodecTimeBase);

                        statement.TryBind("@ColorPrimaries" + index, stream.ColorPrimaries);
                        statement.TryBind("@ColorSpace" + index, stream.ColorSpace);
                        statement.TryBind("@ColorTransfer" + index, stream.ColorTransfer);

<<<<<<< HEAD
                        statement.TryBind("@IsHearingImpaired" + index, stream.IsHearingImpaired);
=======
                        statement.TryBind("@DvVersionMajor" + index, stream.DvVersionMajor);
                        statement.TryBind("@DvVersionMinor" + index, stream.DvVersionMinor);
                        statement.TryBind("@DvProfile" + index, stream.DvProfile);
                        statement.TryBind("@DvLevel" + index, stream.DvLevel);
                        statement.TryBind("@RpuPresentFlag" + index, stream.RpuPresentFlag);
                        statement.TryBind("@ElPresentFlag" + index, stream.ElPresentFlag);
                        statement.TryBind("@BlPresentFlag" + index, stream.BlPresentFlag);
                        statement.TryBind("@DvBlSignalCompatibilityId" + index, stream.DvBlSignalCompatibilityId);
>>>>>>> 14027f96
                    }

                    statement.Reset();
                    statement.MoveNext();
                }

                startIndex += Limit;
                insertText.Length = _mediaStreamSaveColumnsInsertQuery.Length;
            }
        }

        /// <summary>
        /// Gets the media stream.
        /// </summary>
        /// <param name="reader">The reader.</param>
        /// <returns>MediaStream.</returns>
        private MediaStream GetMediaStream(IReadOnlyList<ResultSetValue> reader)
        {
            var item = new MediaStream
            {
                Index = reader[1].ToInt()
            };

            item.Type = Enum.Parse<MediaStreamType>(reader[2].ToString(), true);

            if (reader.TryGetString(3, out var codec))
            {
                item.Codec = codec;
            }

            if (reader.TryGetString(4, out var language))
            {
                item.Language = language;
            }

            if (reader.TryGetString(5, out var channelLayout))
            {
                item.ChannelLayout = channelLayout;
            }

            if (reader.TryGetString(6, out var profile))
            {
                item.Profile = profile;
            }

            if (reader.TryGetString(7, out var aspectRatio))
            {
                item.AspectRatio = aspectRatio;
            }

            if (reader.TryGetString(8, out var path))
            {
                item.Path = RestorePath(path);
            }

            item.IsInterlaced = reader.GetBoolean(9);

            if (reader.TryGetInt32(10, out var bitrate))
            {
                item.BitRate = bitrate;
            }

            if (reader.TryGetInt32(11, out var channels))
            {
                item.Channels = channels;
            }

            if (reader.TryGetInt32(12, out var sampleRate))
            {
                item.SampleRate = sampleRate;
            }

            item.IsDefault = reader.GetBoolean(13);
            item.IsForced = reader.GetBoolean(14);
            item.IsExternal = reader.GetBoolean(15);

            if (reader.TryGetInt32(16, out var width))
            {
                item.Width = width;
            }

            if (reader.TryGetInt32(17, out var height))
            {
                item.Height = height;
            }

            if (reader.TryGetSingle(18, out var averageFrameRate))
            {
                item.AverageFrameRate = averageFrameRate;
            }

            if (reader.TryGetSingle(19, out var realFrameRate))
            {
                item.RealFrameRate = realFrameRate;
            }

            if (reader.TryGetSingle(20, out var level))
            {
                item.Level = level;
            }

            if (reader.TryGetString(21, out var pixelFormat))
            {
                item.PixelFormat = pixelFormat;
            }

            if (reader.TryGetInt32(22, out var bitDepth))
            {
                item.BitDepth = bitDepth;
            }

            if (reader.TryGetBoolean(23, out var isAnamorphic))
            {
                item.IsAnamorphic = isAnamorphic;
            }

            if (reader.TryGetInt32(24, out var refFrames))
            {
                item.RefFrames = refFrames;
            }

            if (reader.TryGetString(25, out var codecTag))
            {
                item.CodecTag = codecTag;
            }

            if (reader.TryGetString(26, out var comment))
            {
                item.Comment = comment;
            }

            if (reader.TryGetString(27, out var nalLengthSize))
            {
                item.NalLengthSize = nalLengthSize;
            }

            if (reader.TryGetBoolean(28, out var isAVC))
            {
                item.IsAVC = isAVC;
            }

            if (reader.TryGetString(29, out var title))
            {
                item.Title = title;
            }

            if (reader.TryGetString(30, out var timeBase))
            {
                item.TimeBase = timeBase;
            }

            if (reader.TryGetString(31, out var codecTimeBase))
            {
                item.CodecTimeBase = codecTimeBase;
            }

            if (reader.TryGetString(32, out var colorPrimaries))
            {
                item.ColorPrimaries = colorPrimaries;
            }

            if (reader.TryGetString(33, out var colorSpace))
            {
                item.ColorSpace = colorSpace;
            }

            if (reader.TryGetString(34, out var colorTransfer))
            {
                item.ColorTransfer = colorTransfer;
            }

<<<<<<< HEAD
            item.IsHearingImpaired = reader.GetBoolean(35);
=======
            if (reader.TryGetInt32(35, out var dvVersionMajor))
            {
                item.DvVersionMajor = dvVersionMajor;
            }

            if (reader.TryGetInt32(36, out var dvVersionMinor))
            {
                item.DvVersionMinor = dvVersionMinor;
            }

            if (reader.TryGetInt32(37, out var dvProfile))
            {
                item.DvProfile = dvProfile;
            }

            if (reader.TryGetInt32(38, out var dvLevel))
            {
                item.DvLevel = dvLevel;
            }

            if (reader.TryGetInt32(39, out var rpuPresentFlag))
            {
                item.RpuPresentFlag = rpuPresentFlag;
            }

            if (reader.TryGetInt32(40, out var elPresentFlag))
            {
                item.ElPresentFlag = elPresentFlag;
            }

            if (reader.TryGetInt32(41, out var blPresentFlag))
            {
                item.BlPresentFlag = blPresentFlag;
            }

            if (reader.TryGetInt32(42, out var dvBlSignalCompatibilityId))
            {
                item.DvBlSignalCompatibilityId = dvBlSignalCompatibilityId;
            }
>>>>>>> 14027f96

            if (item.Type == MediaStreamType.Subtitle)
            {
                item.LocalizedUndefined = _localization.GetLocalizedString("Undefined");
                item.LocalizedDefault = _localization.GetLocalizedString("Default");
                item.LocalizedForced = _localization.GetLocalizedString("Forced");
                item.LocalizedExternal = _localization.GetLocalizedString("External");
                item.LocalizedHearingImpaired = _localization.GetLocalizedString("Hearing Impaired");
            }

            return item;
        }

        public List<MediaAttachment> GetMediaAttachments(MediaAttachmentQuery query)
        {
            CheckDisposed();

            ArgumentNullException.ThrowIfNull(query);

            var cmdText = _mediaAttachmentSaveColumnsSelectQuery;

            if (query.Index.HasValue)
            {
                cmdText += " AND AttachmentIndex=@AttachmentIndex";
            }

            cmdText += " order by AttachmentIndex ASC";

            var list = new List<MediaAttachment>();
            using (var connection = GetConnection(true))
            using (var statement = PrepareStatement(connection, cmdText))
            {
                statement.TryBind("@ItemId", query.ItemId.ToByteArray());

                if (query.Index.HasValue)
                {
                    statement.TryBind("@AttachmentIndex", query.Index.Value);
                }

                foreach (var row in statement.ExecuteQuery())
                {
                    list.Add(GetMediaAttachment(row));
                }
            }

            return list;
        }

        public void SaveMediaAttachments(
            Guid id,
            IReadOnlyList<MediaAttachment> attachments,
            CancellationToken cancellationToken)
        {
            CheckDisposed();
            if (id.Equals(default))
            {
                throw new ArgumentException("Guid can't be empty.", nameof(id));
            }

            ArgumentNullException.ThrowIfNull(attachments);

            cancellationToken.ThrowIfCancellationRequested();

            using (var connection = GetConnection())
            {
                connection.RunInTransaction(
                db =>
                {
                    var itemIdBlob = id.ToByteArray();

                    db.Execute("delete from mediaattachments where ItemId=@ItemId", itemIdBlob);

                    InsertMediaAttachments(itemIdBlob, attachments, db, cancellationToken);
                },
                TransactionMode);
            }
        }

        private void InsertMediaAttachments(
            byte[] idBlob,
            IReadOnlyList<MediaAttachment> attachments,
            IDatabaseConnection db,
            CancellationToken cancellationToken)
        {
            const int InsertAtOnce = 10;

            var insertText = new StringBuilder(_mediaAttachmentInsertPrefix);
            for (var startIndex = 0; startIndex < attachments.Count; startIndex += InsertAtOnce)
            {
                var endIndex = Math.Min(attachments.Count, startIndex + InsertAtOnce);

                for (var i = startIndex; i < endIndex; i++)
                {
                    var index = i.ToString(CultureInfo.InvariantCulture);
                    insertText.Append("(@ItemId, ");

                    foreach (var column in _mediaAttachmentSaveColumns.Skip(1))
                    {
                        insertText.Append('@')
                            .Append(column)
                            .Append(index)
                            .Append(',');
                    }

                    insertText.Length -= 1;

                    insertText.Append("),");
                }

                insertText.Length--;

                cancellationToken.ThrowIfCancellationRequested();

                using (var statement = PrepareStatement(db, insertText.ToString()))
                {
                    statement.TryBind("@ItemId", idBlob);

                    for (var i = startIndex; i < endIndex; i++)
                    {
                        var index = i.ToString(CultureInfo.InvariantCulture);

                        var attachment = attachments[i];

                        statement.TryBind("@AttachmentIndex" + index, attachment.Index);
                        statement.TryBind("@Codec" + index, attachment.Codec);
                        statement.TryBind("@CodecTag" + index, attachment.CodecTag);
                        statement.TryBind("@Comment" + index, attachment.Comment);
                        statement.TryBind("@Filename" + index, attachment.FileName);
                        statement.TryBind("@MIMEType" + index, attachment.MimeType);
                    }

                    statement.Reset();
                    statement.MoveNext();
                }

                insertText.Length = _mediaAttachmentInsertPrefix.Length;
            }
        }

        /// <summary>
        /// Gets the attachment.
        /// </summary>
        /// <param name="reader">The reader.</param>
        /// <returns>MediaAttachment.</returns>
        private MediaAttachment GetMediaAttachment(IReadOnlyList<ResultSetValue> reader)
        {
            var item = new MediaAttachment
            {
                Index = reader[1].ToInt()
            };

            if (reader.TryGetString(2, out var codec))
            {
                item.Codec = codec;
            }

            if (reader.TryGetString(3, out var codecTag))
            {
                item.CodecTag = codecTag;
            }

            if (reader.TryGetString(4, out var comment))
            {
                item.Comment = comment;
            }

            if (reader.TryGetString(5, out var fileName))
            {
                item.FileName = fileName;
            }

            if (reader.TryGetString(6, out var mimeType))
            {
                item.MimeType = mimeType;
            }

            return item;
        }
    }
}<|MERGE_RESOLUTION|>--- conflicted
+++ resolved
@@ -171,9 +171,6 @@
             "ColorPrimaries",
             "ColorSpace",
             "ColorTransfer",
-<<<<<<< HEAD
-            "IsHearingImpaired"
-=======
             "DvVersionMajor",
             "DvVersionMinor",
             "DvProfile",
@@ -181,8 +178,8 @@
             "RpuPresentFlag",
             "ElPresentFlag",
             "BlPresentFlag",
-            "DvBlSignalCompatibilityId"
->>>>>>> 14027f96
+            "DvBlSignalCompatibilityId",
+            "IsHearingImpaired"
         };
 
         private static readonly string _mediaStreamSaveColumnsInsertQuery =
@@ -353,11 +350,8 @@
         public void Initialize(SqliteUserDataRepository userDataRepo, IUserManager userManager)
         {
             const string CreateMediaStreamsTableCommand
-<<<<<<< HEAD
-                    = "create table if not exists mediastreams (ItemId GUID, StreamIndex INT, StreamType TEXT, Codec TEXT, Language TEXT, ChannelLayout TEXT, Profile TEXT, AspectRatio TEXT, Path TEXT, IsInterlaced BIT, BitRate INT NULL, Channels INT NULL, SampleRate INT NULL, IsDefault BIT, IsForced BIT, IsExternal BIT, Height INT NULL, Width INT NULL, AverageFrameRate FLOAT NULL, RealFrameRate FLOAT NULL, Level FLOAT NULL, PixelFormat TEXT, BitDepth INT NULL, IsAnamorphic BIT NULL, RefFrames INT NULL, CodecTag TEXT NULL, Comment TEXT NULL, NalLengthSize TEXT NULL, IsAvc BIT NULL, Title TEXT NULL, TimeBase TEXT NULL, CodecTimeBase TEXT NULL, ColorPrimaries TEXT NULL, ColorSpace TEXT NULL, ColorTransfer TEXT NULL, IsHearingImpaired BIT NULL, PRIMARY KEY (ItemId, StreamIndex))";
-=======
-                    = "create table if not exists mediastreams (ItemId GUID, StreamIndex INT, StreamType TEXT, Codec TEXT, Language TEXT, ChannelLayout TEXT, Profile TEXT, AspectRatio TEXT, Path TEXT, IsInterlaced BIT, BitRate INT NULL, Channels INT NULL, SampleRate INT NULL, IsDefault BIT, IsForced BIT, IsExternal BIT, Height INT NULL, Width INT NULL, AverageFrameRate FLOAT NULL, RealFrameRate FLOAT NULL, Level FLOAT NULL, PixelFormat TEXT, BitDepth INT NULL, IsAnamorphic BIT NULL, RefFrames INT NULL, CodecTag TEXT NULL, Comment TEXT NULL, NalLengthSize TEXT NULL, IsAvc BIT NULL, Title TEXT NULL, TimeBase TEXT NULL, CodecTimeBase TEXT NULL, ColorPrimaries TEXT NULL, ColorSpace TEXT NULL, ColorTransfer TEXT NULL, DvVersionMajor INT NULL, DvVersionMinor INT NULL, DvProfile INT NULL, DvLevel INT NULL, RpuPresentFlag INT NULL, ElPresentFlag INT NULL, BlPresentFlag INT NULL, DvBlSignalCompatibilityId INT NULL, PRIMARY KEY (ItemId, StreamIndex))";
->>>>>>> 14027f96
+                    = "create table if not exists mediastreams (ItemId GUID, StreamIndex INT, StreamType TEXT, Codec TEXT, Language TEXT, ChannelLayout TEXT, Profile TEXT, AspectRatio TEXT, Path TEXT, IsInterlaced BIT, BitRate INT NULL, Channels INT NULL, SampleRate INT NULL, IsDefault BIT, IsForced BIT, IsExternal BIT, Height INT NULL, Width INT NULL, AverageFrameRate FLOAT NULL, RealFrameRate FLOAT NULL, Level FLOAT NULL, PixelFormat TEXT, BitDepth INT NULL, IsAnamorphic BIT NULL, RefFrames INT NULL, CodecTag TEXT NULL, Comment TEXT NULL, NalLengthSize TEXT NULL, IsAvc BIT NULL, Title TEXT NULL, TimeBase TEXT NULL, CodecTimeBase TEXT NULL, ColorPrimaries TEXT NULL, ColorSpace TEXT NULL, ColorTransfer TEXT NULL, DvVersionMajor INT NULL, DvVersionMinor INT NULL, DvProfile INT NULL, DvLevel INT NULL, RpuPresentFlag INT NULL, ElPresentFlag INT NULL, BlPresentFlag INT NULL, DvBlSignalCompatibilityId INT NULL, IsHearingImpaired BIT NULL, PRIMARY KEY (ItemId, StreamIndex))";
+
             const string CreateMediaAttachmentsTableCommand
                     = "create table if not exists mediaattachments (ItemId GUID, AttachmentIndex INT, Codec TEXT, CodecTag TEXT NULL, Comment TEXT NULL, Filename TEXT NULL, MIMEType TEXT NULL, PRIMARY KEY (ItemId, AttachmentIndex))";
 
@@ -572,9 +566,6 @@
                         AddColumn(db, "MediaStreams", "ColorSpace", "TEXT", existingColumnNames);
                         AddColumn(db, "MediaStreams", "ColorTransfer", "TEXT", existingColumnNames);
 
-<<<<<<< HEAD
-                        AddColumn(db, "MediaStreams", "IsHearingImpaired", "TEXT", existingColumnNames);
-=======
                         AddColumn(db, "MediaStreams", "DvVersionMajor", "INT", existingColumnNames);
                         AddColumn(db, "MediaStreams", "DvVersionMinor", "INT", existingColumnNames);
                         AddColumn(db, "MediaStreams", "DvProfile", "INT", existingColumnNames);
@@ -583,7 +574,8 @@
                         AddColumn(db, "MediaStreams", "ElPresentFlag", "INT", existingColumnNames);
                         AddColumn(db, "MediaStreams", "BlPresentFlag", "INT", existingColumnNames);
                         AddColumn(db, "MediaStreams", "DvBlSignalCompatibilityId", "INT", existingColumnNames);
->>>>>>> 14027f96
+                        
+                        AddColumn(db, "MediaStreams", "IsHearingImpaired", "TEXT", existingColumnNames);
                     },
                     TransactionMode);
 
@@ -5840,9 +5832,6 @@
                         statement.TryBind("@ColorSpace" + index, stream.ColorSpace);
                         statement.TryBind("@ColorTransfer" + index, stream.ColorTransfer);
 
-<<<<<<< HEAD
-                        statement.TryBind("@IsHearingImpaired" + index, stream.IsHearingImpaired);
-=======
                         statement.TryBind("@DvVersionMajor" + index, stream.DvVersionMajor);
                         statement.TryBind("@DvVersionMinor" + index, stream.DvVersionMinor);
                         statement.TryBind("@DvProfile" + index, stream.DvProfile);
@@ -5851,7 +5840,8 @@
                         statement.TryBind("@ElPresentFlag" + index, stream.ElPresentFlag);
                         statement.TryBind("@BlPresentFlag" + index, stream.BlPresentFlag);
                         statement.TryBind("@DvBlSignalCompatibilityId" + index, stream.DvBlSignalCompatibilityId);
->>>>>>> 14027f96
+
+                        statement.TryBind("@IsHearingImpaired" + index, stream.IsHearingImpaired);
                     }
 
                     statement.Reset();
@@ -6023,9 +6013,6 @@
                 item.ColorTransfer = colorTransfer;
             }
 
-<<<<<<< HEAD
-            item.IsHearingImpaired = reader.GetBoolean(35);
-=======
             if (reader.TryGetInt32(35, out var dvVersionMajor))
             {
                 item.DvVersionMajor = dvVersionMajor;
@@ -6065,7 +6052,8 @@
             {
                 item.DvBlSignalCompatibilityId = dvBlSignalCompatibilityId;
             }
->>>>>>> 14027f96
+
+            item.IsHearingImpaired = reader.GetBoolean(43);
 
             if (item.Type == MediaStreamType.Subtitle)
             {
