--- conflicted
+++ resolved
@@ -1885,155 +1885,6 @@
             return result;
         }
 
-<<<<<<< HEAD
-=======
-        /// <inheritdoc />
-        public List<ChapterInfo> GetChapters(BaseItem item)
-        {
-            CheckDisposed();
-
-            var chapters = new List<ChapterInfo>();
-            using (var connection = GetConnection())
-            using (var statement = PrepareStatement(connection, "select StartPositionTicks,Name,ImagePath,ImageDateModified from " + ChaptersTableName + " where ItemId = @ItemId order by ChapterIndex asc"))
-            {
-                statement.TryBind("@ItemId", item.Id);
-
-                foreach (var row in statement.ExecuteQuery())
-                {
-                    chapters.Add(GetChapter(row, item));
-                }
-            }
-
-            return chapters;
-        }
-
-        /// <inheritdoc />
-        public ChapterInfo GetChapter(BaseItem item, int index)
-        {
-            CheckDisposed();
-
-            using (var connection = GetConnection())
-            using (var statement = PrepareStatement(connection, "select StartPositionTicks,Name,ImagePath,ImageDateModified from " + ChaptersTableName + " where ItemId = @ItemId and ChapterIndex=@ChapterIndex"))
-            {
-                statement.TryBind("@ItemId", item.Id);
-                statement.TryBind("@ChapterIndex", index);
-
-                foreach (var row in statement.ExecuteQuery())
-                {
-                    return GetChapter(row, item);
-                }
-            }
-
-            return null;
-        }
-
-        /// <summary>
-        /// Gets the chapter.
-        /// </summary>
-        /// <param name="reader">The reader.</param>
-        /// <param name="item">The item.</param>
-        /// <returns>ChapterInfo.</returns>
-        private ChapterInfo GetChapter(SqliteDataReader reader, BaseItem item)
-        {
-            var chapter = new ChapterInfo
-            {
-                StartPositionTicks = reader.GetInt64(0)
-            };
-
-            if (reader.TryGetString(1, out var chapterName))
-            {
-                chapter.Name = chapterName;
-            }
-
-            if (reader.TryGetString(2, out var imagePath))
-            {
-                chapter.ImagePath = imagePath;
-                chapter.ImageTag = _imageProcessor.GetImageCacheTag(item, chapter);
-            }
-
-            if (reader.TryReadDateTime(3, out var imageDateModified))
-            {
-                chapter.ImageDateModified = imageDateModified;
-            }
-
-            return chapter;
-        }
-
-        /// <summary>
-        /// Saves the chapters.
-        /// </summary>
-        /// <param name="id">The item id.</param>
-        /// <param name="chapters">The chapters.</param>
-        public void SaveChapters(Guid id, IReadOnlyList<ChapterInfo> chapters)
-        {
-            CheckDisposed();
-
-            if (id.IsEmpty())
-            {
-                throw new ArgumentNullException(nameof(id));
-            }
-
-            ArgumentNullException.ThrowIfNull(chapters);
-
-            using var connection = GetConnection();
-            using var transaction = connection.BeginTransaction();
-            // First delete chapters
-            using var command = connection.PrepareStatement($"delete from {ChaptersTableName} where ItemId=@ItemId");
-            command.TryBind("@ItemId", id);
-            command.ExecuteNonQuery();
-
-            InsertChapters(id, chapters, connection);
-            transaction.Commit();
-        }
-
-        private void InsertChapters(Guid idBlob, IReadOnlyList<ChapterInfo> chapters, SqliteConnection db)
-        {
-            var startIndex = 0;
-            var limit = 100;
-            var chapterIndex = 0;
-
-            const string StartInsertText = "insert into " + ChaptersTableName + " (ItemId, ChapterIndex, StartPositionTicks, Name, ImagePath, ImageDateModified) values ";
-            var insertText = new StringBuilder(StartInsertText, 256);
-
-            while (startIndex < chapters.Count)
-            {
-                var endIndex = Math.Min(chapters.Count, startIndex + limit);
-
-                for (var i = startIndex; i < endIndex; i++)
-                {
-                    insertText.AppendFormat(CultureInfo.InvariantCulture, "(@ItemId, @ChapterIndex{0}, @StartPositionTicks{0}, @Name{0}, @ImagePath{0}, @ImageDateModified{0}),", i.ToString(CultureInfo.InvariantCulture));
-                }
-
-                insertText.Length -= 1; // Remove trailing comma
-
-                using (var statement = PrepareStatement(db, insertText.ToString()))
-                {
-                    statement.TryBind("@ItemId", idBlob);
-
-                    for (var i = startIndex; i < endIndex; i++)
-                    {
-                        var index = i.ToString(CultureInfo.InvariantCulture);
-
-                        var chapter = chapters[i];
-
-                        statement.TryBind("@ChapterIndex" + index, chapterIndex);
-                        statement.TryBind("@StartPositionTicks" + index, chapter.StartPositionTicks);
-                        statement.TryBind("@Name" + index, chapter.Name);
-                        statement.TryBind("@ImagePath" + index, chapter.ImagePath);
-                        statement.TryBind("@ImageDateModified" + index, chapter.ImageDateModified);
-
-                        chapterIndex++;
-                    }
-
-                    statement.ExecuteNonQuery();
-                }
-
-                startIndex += limit;
-                insertText.Length = StartInsertText.Length;
-            }
-        }
-
->>>>>>> ed97306a
         private static bool EnableJoinUserData(InternalItemsQuery query)
         {
             if (query.User is null)
