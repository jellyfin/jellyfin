--- conflicted
+++ resolved
@@ -6027,8 +6027,7 @@
 
             if (reader.TryGetString(4, out var language))
             {
-<<<<<<< HEAD
-                item.Language = reader[4].ToString();
+                item.Language = item.Language = language;
 
                 string i18nKey = "Language" + item.Language;
                 item.localizedLanguage = _localization.GetLocalizedString(i18nKey);
@@ -6036,9 +6035,6 @@
                 {
                     item.localizedLanguage = null;
                 }
-=======
-                item.Language = language;
->>>>>>> 1ebd3c9a
             }
 
             if (reader.TryGetString(5, out var channelLayout))
