--- conflicted
+++ resolved
@@ -273,11 +273,7 @@
 
                 if (param.Length == 2)
                 {
-<<<<<<< HEAD
-                    var value = NormalizeValue(param[1].Trim(new[] { '"' }));
-=======
                     var value = NormalizeValue(param[1].Trim('"'));
->>>>>>> dc0e353b
                     result[param[0]] = value;
                 }
             }
