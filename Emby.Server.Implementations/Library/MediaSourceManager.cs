#pragma warning disable CS1591

using System;
using System.Collections.Concurrent;
using System.Collections.Generic;
using System.Globalization;
using System.IO;
using System.Linq;
using System.Text.Json;
using System.Threading;
using System.Threading.Tasks;
using Jellyfin.Data.Entities;
using Jellyfin.Data.Enums;
using MediaBrowser.Common.Configuration;
using MediaBrowser.Common.Extensions;
using MediaBrowser.Common.Json;
using MediaBrowser.Controller.Entities;
using MediaBrowser.Controller.Library;
using MediaBrowser.Controller.MediaEncoding;
using MediaBrowser.Controller.Persistence;
using MediaBrowser.Controller.Providers;
using MediaBrowser.Model.Dlna;
using MediaBrowser.Model.Dto;
using MediaBrowser.Model.Entities;
using MediaBrowser.Model.Globalization;
using MediaBrowser.Model.IO;
using MediaBrowser.Model.MediaInfo;
using Microsoft.Extensions.Logging;

namespace Emby.Server.Implementations.Library
{
    public class MediaSourceManager : IMediaSourceManager, IDisposable
    {
        // Do not use a pipe here because Roku http requests to the server will fail, without any explicit error message.
        private const char LiveStreamIdDelimeter = '_';

        private readonly IItemRepository _itemRepo;
        private readonly IUserManager _userManager;
        private readonly ILibraryManager _libraryManager;
        private readonly IFileSystem _fileSystem;
        private readonly ILogger<MediaSourceManager> _logger;
        private readonly IUserDataManager _userDataManager;
        private readonly IMediaEncoder _mediaEncoder;
        private readonly ILocalizationManager _localizationManager;
        private readonly IApplicationPaths _appPaths;

        private readonly ConcurrentDictionary<string, ILiveStream> _openStreams = new ConcurrentDictionary<string, ILiveStream>(StringComparer.OrdinalIgnoreCase);
        private readonly SemaphoreSlim _liveStreamSemaphore = new SemaphoreSlim(1, 1);
        private readonly JsonSerializerOptions _jsonOptions = JsonDefaults.Options;

        private IMediaSourceProvider[] _providers;

        public MediaSourceManager(
            IItemRepository itemRepo,
            IApplicationPaths applicationPaths,
            ILocalizationManager localizationManager,
            IUserManager userManager,
            ILibraryManager libraryManager,
            ILogger<MediaSourceManager> logger,
            IFileSystem fileSystem,
            IUserDataManager userDataManager,
            IMediaEncoder mediaEncoder)
        {
            _itemRepo = itemRepo;
            _userManager = userManager;
            _libraryManager = libraryManager;
            _logger = logger;
            _fileSystem = fileSystem;
            _userDataManager = userDataManager;
            _mediaEncoder = mediaEncoder;
            _localizationManager = localizationManager;
            _appPaths = applicationPaths;
        }

        public void AddParts(IEnumerable<IMediaSourceProvider> providers)
        {
            _providers = providers.ToArray();
        }

        public List<MediaStream> GetMediaStreams(MediaStreamQuery query)
        {
            var list = _itemRepo.GetMediaStreams(query);

            foreach (var stream in list)
            {
                stream.SupportsExternalStream = StreamSupportsExternalStream(stream);
            }

            return list;
        }

        private static bool StreamSupportsExternalStream(MediaStream stream)
        {
            if (stream.IsExternal)
            {
                return true;
            }

            if (stream.IsTextSubtitleStream)
            {
                return true;
            }

            return false;
        }

        public List<MediaStream> GetMediaStreams(string mediaSourceId)
        {
            var list = GetMediaStreams(new MediaStreamQuery
            {
                ItemId = new Guid(mediaSourceId)
            });

            return GetMediaStreamsForItem(list);
        }

        public List<MediaStream> GetMediaStreams(Guid itemId)
        {
            var list = GetMediaStreams(new MediaStreamQuery
            {
                ItemId = itemId
            });

            return GetMediaStreamsForItem(list);
        }

        private List<MediaStream> GetMediaStreamsForItem(List<MediaStream> streams)
        {
            foreach (var stream in streams)
            {
                if (stream.Type == MediaStreamType.Subtitle)
                {
                    stream.SupportsExternalStream = StreamSupportsExternalStream(stream);
                }
            }

            return streams;
        }

        /// <inheritdoc />
        public List<MediaAttachment> GetMediaAttachments(MediaAttachmentQuery query)
        {
            return _itemRepo.GetMediaAttachments(query);
        }

        /// <inheritdoc />
        public List<MediaAttachment> GetMediaAttachments(Guid itemId)
        {
            return GetMediaAttachments(new MediaAttachmentQuery
            {
                ItemId = itemId
            });
        }

        public async Task<List<MediaSourceInfo>> GetPlaybackMediaSources(BaseItem item, User user, bool allowMediaProbe, bool enablePathSubstitution, CancellationToken cancellationToken)
        {
            var mediaSources = GetStaticMediaSources(item, enablePathSubstitution, user);

            if (allowMediaProbe && mediaSources[0].Type != MediaSourceType.Placeholder && !mediaSources[0].MediaStreams.Any(i => i.Type == MediaStreamType.Audio || i.Type == MediaStreamType.Video))
            {
                await item.RefreshMetadata(
                    new MetadataRefreshOptions(new DirectoryService(_fileSystem))
                    {
                        EnableRemoteContentProbe = true,
                        MetadataRefreshMode = MetadataRefreshMode.FullRefresh
                    },
                    cancellationToken).ConfigureAwait(false);

                mediaSources = GetStaticMediaSources(item, enablePathSubstitution, user);
            }

            var dynamicMediaSources = await GetDynamicMediaSources(item, cancellationToken).ConfigureAwait(false);

            var list = new List<MediaSourceInfo>();

            list.AddRange(mediaSources);

            foreach (var source in dynamicMediaSources)
            {
                if (user != null)
                {
                    SetDefaultAudioAndSubtitleStreamIndexes(item, source, user);
                }

                // Validate that this is actually possible
                if (source.SupportsDirectStream)
                {
                    source.SupportsDirectStream = SupportsDirectStream(source.Path, source.Protocol);
                }

                list.Add(source);
            }

            if (user != null)
            {
                foreach (var source in list)
                {
                    if (string.Equals(item.MediaType, MediaType.Audio, StringComparison.OrdinalIgnoreCase))
                    {
                        source.SupportsTranscoding = user.HasPermission(PermissionKind.EnableAudioPlaybackTranscoding);
                    }
                    else if (string.Equals(item.MediaType, MediaType.Video, StringComparison.OrdinalIgnoreCase))
                    {
                        source.SupportsTranscoding = user.HasPermission(PermissionKind.EnableVideoPlaybackTranscoding);
                        source.SupportsDirectStream = user.HasPermission(PermissionKind.EnablePlaybackRemuxing);
                    }
                }
            }

            return SortMediaSources(list);
        }

        public MediaProtocol GetPathProtocol(string path)
        {
            if (path.StartsWith("Rtsp", StringComparison.OrdinalIgnoreCase))
            {
                return MediaProtocol.Rtsp;
            }

            if (path.StartsWith("Rtmp", StringComparison.OrdinalIgnoreCase))
            {
                return MediaProtocol.Rtmp;
            }

            if (path.StartsWith("Http", StringComparison.OrdinalIgnoreCase))
            {
                return MediaProtocol.Http;
            }

            if (path.StartsWith("rtp", StringComparison.OrdinalIgnoreCase))
            {
                return MediaProtocol.Rtp;
            }

            if (path.StartsWith("ftp", StringComparison.OrdinalIgnoreCase))
            {
                return MediaProtocol.Ftp;
            }

            if (path.StartsWith("udp", StringComparison.OrdinalIgnoreCase))
            {
                return MediaProtocol.Udp;
            }

            return _fileSystem.IsPathFile(path) ? MediaProtocol.File : MediaProtocol.Http;
        }

        public bool SupportsDirectStream(string path, MediaProtocol protocol)
        {
            if (protocol == MediaProtocol.File)
            {
                return true;
            }

            if (protocol == MediaProtocol.Http)
            {
                if (path != null)
                {
                    if (path.IndexOf(".m3u", StringComparison.OrdinalIgnoreCase) != -1)
                    {
                        return false;
                    }

                    return true;
                }
            }

            return false;
        }

        private async Task<IEnumerable<MediaSourceInfo>> GetDynamicMediaSources(BaseItem item, CancellationToken cancellationToken)
        {
            var tasks = _providers.Select(i => GetDynamicMediaSources(item, i, cancellationToken));
            var results = await Task.WhenAll(tasks).ConfigureAwait(false);

            return results.SelectMany(i => i.ToList());
        }

        private async Task<IEnumerable<MediaSourceInfo>> GetDynamicMediaSources(BaseItem item, IMediaSourceProvider provider, CancellationToken cancellationToken)
        {
            try
            {
                var sources = await provider.GetMediaSources(item, cancellationToken).ConfigureAwait(false);
                var list = sources.ToList();

                foreach (var mediaSource in list)
                {
                    mediaSource.InferTotalBitrate();

                    SetKeyProperties(provider, mediaSource);
                }

                return list;
            }
            catch (Exception ex)
            {
                _logger.LogError(ex, "Error getting media sources");
                return new List<MediaSourceInfo>();
            }
        }

        private static void SetKeyProperties(IMediaSourceProvider provider, MediaSourceInfo mediaSource)
        {
            var prefix = provider.GetType().FullName.GetMD5().ToString("N", CultureInfo.InvariantCulture) + LiveStreamIdDelimeter;

            if (!string.IsNullOrEmpty(mediaSource.OpenToken) && !mediaSource.OpenToken.StartsWith(prefix, StringComparison.OrdinalIgnoreCase))
            {
                mediaSource.OpenToken = prefix + mediaSource.OpenToken;
            }

            if (!string.IsNullOrEmpty(mediaSource.LiveStreamId) && !mediaSource.LiveStreamId.StartsWith(prefix, StringComparison.OrdinalIgnoreCase))
            {
                mediaSource.LiveStreamId = prefix + mediaSource.LiveStreamId;
            }
        }

        public async Task<MediaSourceInfo> GetMediaSource(BaseItem item, string mediaSourceId, string liveStreamId, bool enablePathSubstitution, CancellationToken cancellationToken)
        {
            if (!string.IsNullOrEmpty(liveStreamId))
            {
                return await GetLiveStream(liveStreamId, cancellationToken).ConfigureAwait(false);
            }

            var sources = await GetPlaybackMediaSources(item, null, false, enablePathSubstitution, cancellationToken).ConfigureAwait(false);

            return sources.FirstOrDefault(i => string.Equals(i.Id, mediaSourceId, StringComparison.OrdinalIgnoreCase));
        }

        public List<MediaSourceInfo> GetStaticMediaSources(BaseItem item, bool enablePathSubstitution, User user = null)
        {
            if (item == null)
            {
                throw new ArgumentNullException(nameof(item));
            }

            var hasMediaSources = (IHasMediaSources)item;

            var sources = hasMediaSources.GetMediaSources(enablePathSubstitution);

            if (user != null)
            {
                foreach (var source in sources)
                {
                    SetDefaultAudioAndSubtitleStreamIndexes(item, source, user);
                }
            }

            return sources;
        }

        private string[] NormalizeLanguage(string language)
        {
            if (language == null)
            {
                return Array.Empty<string>();
            }

            var culture = _localizationManager.FindLanguageInfo(language);
            if (culture != null)
            {
                return culture.ThreeLetterISOLanguageNames;
            }

            return new string[] { language };
        }

        private void SetDefaultSubtitleStreamIndex(MediaSourceInfo source, UserItemData userData, User user, bool allowRememberingSelection)
        {
            if (userData.SubtitleStreamIndex.HasValue
                && user.RememberSubtitleSelections
                && user.SubtitleMode != SubtitlePlaybackMode.None && allowRememberingSelection)
            {
                var index = userData.SubtitleStreamIndex.Value;
                // Make sure the saved index is still valid
                if (index == -1 || source.MediaStreams.Any(i => i.Type == MediaStreamType.Subtitle && i.Index == index))
                {
                    source.DefaultSubtitleStreamIndex = index;
                    return;
                }
            }

            var preferredSubs = string.IsNullOrEmpty(user.SubtitleLanguagePreference)
                ? Array.Empty<string>() : NormalizeLanguage(user.SubtitleLanguagePreference);

            var defaultAudioIndex = source.DefaultAudioStreamIndex;
            var audioLangage = defaultAudioIndex == null
                ? null
                : source.MediaStreams.Where(i => i.Type == MediaStreamType.Audio && i.Index == defaultAudioIndex).Select(i => i.Language).FirstOrDefault();

            source.DefaultSubtitleStreamIndex = MediaStreamSelector.GetDefaultSubtitleStreamIndex(
                source.MediaStreams,
                preferredSubs,
                user.SubtitleMode,
                audioLangage);

            MediaStreamSelector.SetSubtitleStreamScores(source.MediaStreams, preferredSubs, user.SubtitleMode, audioLangage);
        }

        private void SetDefaultAudioStreamIndex(MediaSourceInfo source, UserItemData userData, User user, bool allowRememberingSelection)
        {
            if (userData.AudioStreamIndex.HasValue && user.RememberAudioSelections && allowRememberingSelection)
            {
                var index = userData.AudioStreamIndex.Value;
                // Make sure the saved index is still valid
                if (source.MediaStreams.Any(i => i.Type == MediaStreamType.Audio && i.Index == index))
                {
                    source.DefaultAudioStreamIndex = index;
                    return;
                }
            }

            var preferredAudio = string.IsNullOrEmpty(user.AudioLanguagePreference)
                ? Array.Empty<string>()
                : NormalizeLanguage(user.AudioLanguagePreference);

            source.DefaultAudioStreamIndex = MediaStreamSelector.GetDefaultAudioStreamIndex(source.MediaStreams, preferredAudio, user.PlayDefaultAudioTrack);
        }

        public void SetDefaultAudioAndSubtitleStreamIndexes(BaseItem item, MediaSourceInfo source, User user)
        {
            // Item would only be null if the app didn't supply ItemId as part of the live stream open request
            var mediaType = item == null ? MediaType.Video : item.MediaType;

            if (string.Equals(mediaType, MediaType.Video, StringComparison.OrdinalIgnoreCase))
            {
                var userData = item == null ? new UserItemData() : _userDataManager.GetUserData(user, item);

                var allowRememberingSelection = item == null || item.EnableRememberingTrackSelections;

                SetDefaultAudioStreamIndex(source, userData, user, allowRememberingSelection);
                SetDefaultSubtitleStreamIndex(source, userData, user, allowRememberingSelection);
            }
            else if (string.Equals(mediaType, MediaType.Audio, StringComparison.OrdinalIgnoreCase))
            {
                var audio = source.MediaStreams.FirstOrDefault(i => i.Type == MediaStreamType.Audio);

                if (audio != null)
                {
                    source.DefaultAudioStreamIndex = audio.Index;
                }
            }
        }

        private static List<MediaSourceInfo> SortMediaSources(IEnumerable<MediaSourceInfo> sources)
        {
            return sources.OrderBy(i =>
            {
                if (i.VideoType.HasValue && i.VideoType.Value == VideoType.VideoFile)
                {
                    return 0;
                }

                return 1;
            }).ThenBy(i => i.Video3DFormat.HasValue ? 1 : 0)
            .ThenByDescending(i =>
            {
                var stream = i.VideoStream;

                return stream?.Width ?? 0;
            })
            .Where(i => i.Type != MediaSourceType.Placeholder)
            .ToList();
        }

        public async Task<Tuple<LiveStreamResponse, IDirectStreamProvider>> OpenLiveStreamInternal(LiveStreamRequest request, CancellationToken cancellationToken)
        {
            await _liveStreamSemaphore.WaitAsync(cancellationToken).ConfigureAwait(false);

            MediaSourceInfo mediaSource;
            ILiveStream liveStream;

            try
            {
                var tuple = GetProvider(request.OpenToken);
                var provider = tuple.Item1;

                var currentLiveStreams = _openStreams.Values.ToList();

                liveStream = await provider.OpenMediaSource(tuple.Item2, currentLiveStreams, cancellationToken).ConfigureAwait(false);

                mediaSource = liveStream.MediaSource;

                // Validate that this is actually possible
                if (mediaSource.SupportsDirectStream)
                {
                    mediaSource.SupportsDirectStream = SupportsDirectStream(mediaSource.Path, mediaSource.Protocol);
                }

                SetKeyProperties(provider, mediaSource);

                _openStreams[mediaSource.LiveStreamId] = liveStream;
            }
            finally
            {
                _liveStreamSemaphore.Release();
            }

            // TODO: Don't hardcode this
            const bool isAudio = false;

            try
            {
                if (mediaSource.MediaStreams.Any(i => i.Index != -1) || !mediaSource.SupportsProbing)
                {
                    AddMediaInfo(mediaSource, isAudio);
                }
                else
                {
                    // hack - these two values were taken from LiveTVMediaSourceProvider
                    string cacheKey = request.OpenToken;

                    await new LiveStreamHelper(_mediaEncoder, _logger, _appPaths)
                        .AddMediaInfoWithProbe(mediaSource, isAudio, cacheKey, true, cancellationToken)
                        .ConfigureAwait(false);
                }
            }
            catch (Exception ex)
            {
                _logger.LogError(ex, "Error probing live tv stream");
                AddMediaInfo(mediaSource, isAudio);
            }

            // TODO: @bond Fix
            var json = JsonSerializer.SerializeToUtf8Bytes(mediaSource, _jsonOptions);
            _logger.LogInformation("Live stream opened: " + json);
            var clone = JsonSerializer.Deserialize<MediaSourceInfo>(json, _jsonOptions);

            if (!request.UserId.Equals(Guid.Empty))
            {
                var user = _userManager.GetUserById(request.UserId);
                var item = request.ItemId.Equals(Guid.Empty)
                    ? null
                    : _libraryManager.GetItemById(request.ItemId);
                SetDefaultAudioAndSubtitleStreamIndexes(item, clone, user);
            }

            return new Tuple<LiveStreamResponse, IDirectStreamProvider>(new LiveStreamResponse(clone), liveStream as IDirectStreamProvider);
        }

        private static void AddMediaInfo(MediaSourceInfo mediaSource, bool isAudio)
        {
            mediaSource.DefaultSubtitleStreamIndex = null;

            // Null this out so that it will be treated like a live stream
            if (mediaSource.IsInfiniteStream)
            {
                mediaSource.RunTimeTicks = null;
            }

            var audioStream = mediaSource.MediaStreams.FirstOrDefault(i => i.Type == MediaStreamType.Audio);

            if (audioStream == null || audioStream.Index == -1)
            {
                mediaSource.DefaultAudioStreamIndex = null;
            }
            else
            {
                mediaSource.DefaultAudioStreamIndex = audioStream.Index;
            }

            var videoStream = mediaSource.MediaStreams.FirstOrDefault(i => i.Type == MediaStreamType.Video);
            if (videoStream != null)
            {
                if (!videoStream.BitRate.HasValue)
                {
                    var width = videoStream.Width ?? 1920;

                    if (width >= 3000)
                    {
                        videoStream.BitRate = 30000000;
                    }
                    else if (width >= 1900)
                    {
                        videoStream.BitRate = 20000000;
                    }
                    else if (width >= 1200)
                    {
                        videoStream.BitRate = 8000000;
                    }
                    else if (width >= 700)
                    {
                        videoStream.BitRate = 2000000;
                    }
                }
            }

            // Try to estimate this
            mediaSource.InferTotalBitrate();
        }

        public Task<IDirectStreamProvider> GetDirectStreamProviderByUniqueId(string uniqueId, CancellationToken cancellationToken)
        {
<<<<<<< HEAD
            var info = _openStreams.Values.FirstOrDefault(i =>
            {
                if (i is ILiveStream liveStream)
                {
                    return string.Equals(liveStream.UniqueId, uniqueId, StringComparison.OrdinalIgnoreCase);
                }

                return false;
            });
=======
            var info = _openStreams.FirstOrDefault(i => i.Value != null && string.Equals(i.Value.UniqueId, uniqueId, StringComparison.OrdinalIgnoreCase));
>>>>>>> 95b1cf53

            return Task.FromResult(info.Value as IDirectStreamProvider);
        }

        public async Task<LiveStreamResponse> OpenLiveStream(LiveStreamRequest request, CancellationToken cancellationToken)
        {
            var result = await OpenLiveStreamInternal(request, cancellationToken).ConfigureAwait(false);
            return result.Item1;
        }

        public async Task<MediaSourceInfo> GetLiveStreamMediaInfo(string id, CancellationToken cancellationToken)
        {
            var liveStreamInfo = await GetLiveStreamInfo(id, cancellationToken).ConfigureAwait(false);

            var mediaSource = liveStreamInfo.MediaSource;

            if (liveStreamInfo is IDirectStreamProvider)
            {
                var info = await _mediaEncoder.GetMediaInfo(
                    new MediaInfoRequest
                    {
                        MediaSource = mediaSource,
                        ExtractChapters = false,
                        MediaType = DlnaProfileType.Video
                    },
                    cancellationToken).ConfigureAwait(false);

                mediaSource.MediaStreams = info.MediaStreams;
                mediaSource.Container = info.Container;
                mediaSource.Bitrate = info.Bitrate;
            }

            return mediaSource;
        }

        public async Task AddMediaInfoWithProbe(MediaSourceInfo mediaSource, bool isAudio, string cacheKey, bool addProbeDelay, bool isLiveStream, CancellationToken cancellationToken)
        {
            var originalRuntime = mediaSource.RunTimeTicks;

            var now = DateTime.UtcNow;

            MediaInfo mediaInfo = null;
            var cacheFilePath = string.IsNullOrEmpty(cacheKey) ? null : Path.Combine(_appPaths.CachePath, "mediainfo", cacheKey.GetMD5().ToString("N", CultureInfo.InvariantCulture) + ".json");

            if (!string.IsNullOrEmpty(cacheKey))
            {
                try
                {
                    await using FileStream jsonStream = File.OpenRead(cacheFilePath);
                    mediaInfo = await JsonSerializer.DeserializeAsync<MediaInfo>(jsonStream, _jsonOptions, cancellationToken).ConfigureAwait(false);

                    // _logger.LogDebug("Found cached media info");
                }
                catch (Exception ex)
                {
                    _logger.LogDebug(ex, "_jsonSerializer.DeserializeFromFile threw an exception.");
                }
            }

            if (mediaInfo == null)
            {
                if (addProbeDelay)
                {
                    var delayMs = mediaSource.AnalyzeDurationMs ?? 0;
                    delayMs = Math.Max(3000, delayMs);
                    await Task.Delay(delayMs, cancellationToken).ConfigureAwait(false);
                }

                if (isLiveStream)
                {
                    mediaSource.AnalyzeDurationMs = 3000;
                }

                mediaInfo = await _mediaEncoder.GetMediaInfo(
                    new MediaInfoRequest
                {
                    MediaSource = mediaSource,
                    MediaType = isAudio ? DlnaProfileType.Audio : DlnaProfileType.Video,
                    ExtractChapters = false
                },
                    cancellationToken).ConfigureAwait(false);

                if (cacheFilePath != null)
                {
                    Directory.CreateDirectory(Path.GetDirectoryName(cacheFilePath));
                    await using FileStream createStream = File.Create(cacheFilePath);
                    await JsonSerializer.SerializeAsync(createStream, mediaInfo, _jsonOptions, cancellationToken).ConfigureAwait(false);

                    // _logger.LogDebug("Saved media info to {0}", cacheFilePath);
                }
            }

            var mediaStreams = mediaInfo.MediaStreams;

            if (isLiveStream && !string.IsNullOrEmpty(cacheKey))
            {
                var newList = new List<MediaStream>();
                newList.AddRange(mediaStreams.Where(i => i.Type == MediaStreamType.Video).Take(1));
                newList.AddRange(mediaStreams.Where(i => i.Type == MediaStreamType.Audio).Take(1));

                foreach (var stream in newList)
                {
                    stream.Index = -1;
                    stream.Language = null;
                }

                mediaStreams = newList;
            }

            _logger.LogInformation("Live tv media info probe took {0} seconds", (DateTime.UtcNow - now).TotalSeconds.ToString(CultureInfo.InvariantCulture));

            mediaSource.Bitrate = mediaInfo.Bitrate;
            mediaSource.Container = mediaInfo.Container;
            mediaSource.Formats = mediaInfo.Formats;
            mediaSource.MediaStreams = mediaStreams;
            mediaSource.RunTimeTicks = mediaInfo.RunTimeTicks;
            mediaSource.Size = mediaInfo.Size;
            mediaSource.Timestamp = mediaInfo.Timestamp;
            mediaSource.Video3DFormat = mediaInfo.Video3DFormat;
            mediaSource.VideoType = mediaInfo.VideoType;

            mediaSource.DefaultSubtitleStreamIndex = null;

            if (isLiveStream)
            {
                // Null this out so that it will be treated like a live stream
                if (!originalRuntime.HasValue)
                {
                    mediaSource.RunTimeTicks = null;
                }
            }

            var audioStream = mediaStreams.FirstOrDefault(i => i.Type == MediaStreamType.Audio);

            if (audioStream == null || audioStream.Index == -1)
            {
                mediaSource.DefaultAudioStreamIndex = null;
            }
            else
            {
                mediaSource.DefaultAudioStreamIndex = audioStream.Index;
            }

            var videoStream = mediaStreams.FirstOrDefault(i => i.Type == MediaStreamType.Video);
            if (videoStream != null)
            {
                if (!videoStream.BitRate.HasValue)
                {
                    var width = videoStream.Width ?? 1920;

                    if (width >= 3000)
                    {
                        videoStream.BitRate = 30000000;
                    }
                    else if (width >= 1900)
                    {
                        videoStream.BitRate = 20000000;
                    }
                    else if (width >= 1200)
                    {
                        videoStream.BitRate = 8000000;
                    }
                    else if (width >= 700)
                    {
                        videoStream.BitRate = 2000000;
                    }
                }

                // This is coming up false and preventing stream copy
                videoStream.IsAVC = null;
            }

            if (isLiveStream)
            {
                mediaSource.AnalyzeDurationMs = 3000;
            }

            // Try to estimate this
            mediaSource.InferTotalBitrate(true);
        }

        public async Task<Tuple<MediaSourceInfo, IDirectStreamProvider>> GetLiveStreamWithDirectStreamProvider(string id, CancellationToken cancellationToken)
        {
            if (string.IsNullOrEmpty(id))
            {
                throw new ArgumentNullException(nameof(id));
            }

            var info = await GetLiveStreamInfo(id, cancellationToken).ConfigureAwait(false);
            return new Tuple<MediaSourceInfo, IDirectStreamProvider>(info.MediaSource, info as IDirectStreamProvider);
        }

        private Task<ILiveStream> GetLiveStreamInfo(string id, CancellationToken cancellationToken)
        {
            if (string.IsNullOrEmpty(id))
            {
                throw new ArgumentNullException(nameof(id));
            }

            if (_openStreams.TryGetValue(id, out ILiveStream info))
            {
                return Task.FromResult(info);
            }
            else
            {
                return Task.FromException<ILiveStream>(new ResourceNotFoundException());
            }
        }

        public async Task<MediaSourceInfo> GetLiveStream(string id, CancellationToken cancellationToken)
        {
            var result = await GetLiveStreamWithDirectStreamProvider(id, cancellationToken).ConfigureAwait(false);
            return result.Item1;
        }

        public async Task CloseLiveStream(string id)
        {
            if (string.IsNullOrEmpty(id))
            {
                throw new ArgumentNullException(nameof(id));
            }

            await _liveStreamSemaphore.WaitAsync().ConfigureAwait(false);

            try
            {
                if (_openStreams.TryGetValue(id, out ILiveStream liveStream))
                {
                    liveStream.ConsumerCount--;

                    _logger.LogInformation("Live stream {0} consumer count is now {1}", liveStream.OriginalStreamId, liveStream.ConsumerCount);

                    if (liveStream.ConsumerCount <= 0)
                    {
                        _openStreams.TryRemove(id, out _);

                        _logger.LogInformation("Closing live stream {0}", id);

                        await liveStream.Close().ConfigureAwait(false);
                        _logger.LogInformation("Live stream {0} closed successfully", id);
                    }
                }
            }
            finally
            {
                _liveStreamSemaphore.Release();
            }
        }

        private (IMediaSourceProvider, string) GetProvider(string key)
        {
            if (string.IsNullOrEmpty(key))
            {
                throw new ArgumentException("Key can't be empty.", nameof(key));
            }

            var keys = key.Split(LiveStreamIdDelimeter, 2);

            var provider = _providers.FirstOrDefault(i => string.Equals(i.GetType().FullName.GetMD5().ToString("N", CultureInfo.InvariantCulture), keys[0], StringComparison.OrdinalIgnoreCase));

            var splitIndex = key.IndexOf(LiveStreamIdDelimeter, StringComparison.Ordinal);
            var keyId = key.Substring(splitIndex + 1);

            return (provider, keyId);
        }

        /// <summary>
        /// Performs application-defined tasks associated with freeing, releasing, or resetting unmanaged resources.
        /// </summary>
        public void Dispose()
        {
            Dispose(true);
            GC.SuppressFinalize(this);
        }

        /// <summary>
        /// Releases unmanaged and - optionally - managed resources.
        /// </summary>
        /// <param name="dispose"><c>true</c> to release both managed and unmanaged resources; <c>false</c> to release only unmanaged resources.</param>
        protected virtual void Dispose(bool dispose)
        {
            if (dispose)
            {
                foreach (var key in _openStreams.Keys.ToList())
                {
                    CloseLiveStream(key).GetAwaiter().GetResult();
                }

                _liveStreamSemaphore.Dispose();
            }
        }
    }
}<|MERGE_RESOLUTION|>--- conflicted
+++ resolved
@@ -590,20 +590,7 @@
 
         public Task<IDirectStreamProvider> GetDirectStreamProviderByUniqueId(string uniqueId, CancellationToken cancellationToken)
         {
-<<<<<<< HEAD
-            var info = _openStreams.Values.FirstOrDefault(i =>
-            {
-                if (i is ILiveStream liveStream)
-                {
-                    return string.Equals(liveStream.UniqueId, uniqueId, StringComparison.OrdinalIgnoreCase);
-                }
-
-                return false;
-            });
-=======
             var info = _openStreams.FirstOrDefault(i => i.Value != null && string.Equals(i.Value.UniqueId, uniqueId, StringComparison.OrdinalIgnoreCase));
->>>>>>> 95b1cf53
-
             return Task.FromResult(info.Value as IDirectStreamProvider);
         }
 
