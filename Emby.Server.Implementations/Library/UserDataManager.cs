<<<<<<< HEAD
// #nullable disable
//
// #pragma warning disable CS1591
//
// using System;
// using System.Collections.Concurrent;
// using System.Collections.Generic;
// using System.Globalization;
// using System.Threading;
// using Jellyfin.Data.Entities;
// using MediaBrowser.Controller.Configuration;
// using MediaBrowser.Controller.Dto;
// using MediaBrowser.Controller.Entities;
// using MediaBrowser.Controller.Library;
// using MediaBrowser.Controller.Persistence;
// using MediaBrowser.Model.Dto;
// using MediaBrowser.Model.Entities;
// using AudioBook = MediaBrowser.Controller.Entities.AudioBook;
// using Book = MediaBrowser.Controller.Entities.Book;
//
// namespace Emby.Server.Implementations.Library
// {
//     /// <summary>
//     /// Class UserDataManager.
//     /// </summary>
//     public class UserDataManager : IUserDataManager
//     {
//         private readonly ConcurrentDictionary<string, UserItemData> _userData =
//             new ConcurrentDictionary<string, UserItemData>(StringComparer.OrdinalIgnoreCase);
//
//         private readonly IServerConfigurationManager _config;
//         private readonly IUserManager _userManager;
//         private readonly IUserDataRepository _repository;
//
//         public UserDataManager(
//             IServerConfigurationManager config,
//             IUserManager userManager,
//             IUserDataRepository repository)
//         {
//             _config = config;
//             _userManager = userManager;
//             _repository = repository;
//         }
//
//         public event EventHandler<UserDataSaveEventArgs> UserDataSaved;
//
//         public void SaveUserData(Guid userId, BaseItem item, UserItemData userData, UserDataSaveReason reason, CancellationToken cancellationToken)
//         {
//             var user = _userManager.GetUserById(userId);
//
//             SaveUserData(user, item, userData, reason, cancellationToken);
//         }
//
//         public void SaveUserData(User user, BaseItem item, UserItemData userData, UserDataSaveReason reason, CancellationToken cancellationToken)
//         {
//             ArgumentNullException.ThrowIfNull(userData);
//
//             ArgumentNullException.ThrowIfNull(item);
//
//             cancellationToken.ThrowIfCancellationRequested();
//
//             var keys = item.GetUserDataKeys();
//
//             var userId = user.InternalId;
//
//             foreach (var key in keys)
//             {
//                 _repository.SaveUserData(userId, key, userData, cancellationToken);
//             }
//
//             var cacheKey = GetCacheKey(userId, item.Id);
//             _userData.AddOrUpdate(cacheKey, userData, (_, _) => userData);
//
//             UserDataSaved?.Invoke(this, new UserDataSaveEventArgs
//             {
//                 Keys = keys,
//                 UserData = userData,
//                 SaveReason = reason,
//                 UserId = user.Id,
//                 Item = item
//             });
//         }
//
//         /// <summary>
//         /// Save the provided user data for the given user.  Batch operation. Does not fire any events or update the cache.
//         /// </summary>
//         /// <param name="userId">The user id.</param>
//         /// <param name="userData">The user item data.</param>
//         /// <param name="cancellationToken">The cancellation token.</param>
//         public void SaveAllUserData(Guid userId, UserItemData[] userData, CancellationToken cancellationToken)
//         {
//             var user = _userManager.GetUserById(userId);
//
//             _repository.SaveAllUserData(user.InternalId, userData, cancellationToken);
//         }
//
//         /// <summary>
//         /// Retrieve all user data for the given user.
//         /// </summary>
//         /// <param name="userId">The user id.</param>
//         /// <returns>A <see cref="List{UserItemData}"/> containing all of the user's item data.</returns>
//         public List<UserItemData> GetAllUserData(Guid userId)
//         {
//             var user = _userManager.GetUserById(userId);
//
//             return _repository.GetAllUserData(user.InternalId);
//         }
//
//         public UserItemData GetUserData(Guid userId, Guid itemId, List<string> keys)
//         {
//             var user = _userManager.GetUserById(userId);
//
//             return GetUserData(user, itemId, keys);
//         }
//
//         public UserItemData GetUserData(User user, Guid itemId, List<string> keys)
//         {
//             var userId = user.InternalId;
//
//             var cacheKey = GetCacheKey(userId, itemId);
//
//             return _userData.GetOrAdd(cacheKey, _ => GetUserDataInternal(userId, keys));
//         }
//
//         private UserItemData GetUserDataInternal(long internalUserId, List<string> keys)
//         {
//             var userData = _repository.GetUserData(internalUserId, keys);
//
//             if (userData is not null)
//             {
//                 return userData;
//             }
//
//             if (keys.Count > 0)
//             {
//                 return new UserItemData
//                 {
//                     Key = keys[0]
//                 };
//             }
//
//             return null;
//         }
//
//         /// <summary>
//         /// Gets the internal key.
//         /// </summary>
//         /// <returns>System.String.</returns>
//         private static string GetCacheKey(long internalUserId, Guid itemId)
//         {
//             return internalUserId.ToString(CultureInfo.InvariantCulture) + "-" + itemId.ToString("N", CultureInfo.InvariantCulture);
//         }
//
//         public UserData GetUserData(User user, BaseItem item)
//         {
//             return GetUserData(user, item.Id, item.GetUserDataKeys());
//         }
//
//         public UserItemData GetUserData(Guid userId, BaseItem item)
//         {
//             return GetUserData(userId, item.Id, item.GetUserDataKeys());
//         }
//
//         public UserItemDataDto GetUserDataDto(BaseItem item, User user)
//         {
//             var userData = GetUserData(user, item);
//             var dto = GetUserItemDataDto(userData);
//
//             item.FillUserDataDtoValues(dto, userData, null, user, new DtoOptions());
//             return dto;
//         }
//
//         /// <inheritdoc />
//         public UserItemDataDto GetUserDataDto(BaseItem item, BaseItemDto itemDto, User user, DtoOptions options)
//         {
//             var userData = GetUserData(user, item);
//             var dto = GetUserItemDataDto(userData);
//
//             item.FillUserDataDtoValues(dto, userData, itemDto, user, options);
//             return dto;
//         }
//
//         /// <summary>
//         /// Converts a UserItemData to a DTOUserItemData.
//         /// </summary>
//         /// <param name="data">The data.</param>
//         /// <returns>DtoUserItemData.</returns>
//         /// <exception cref="ArgumentNullException"><paramref name="data"/> is <c>null</c>.</exception>
//         private UserItemDataDto GetUserItemDataDto(UserItemData data)
//         {
//             ArgumentNullException.ThrowIfNull(data);
//
//             return new UserItemDataDto
//             {
//                 IsFavorite = data.IsFavorite,
//                 Likes = data.Likes,
//                 PlaybackPositionTicks = data.PlaybackPositionTicks,
//                 PlayCount = data.PlayCount,
//                 Rating = data.Rating,
//                 Played = data.Played,
//                 LastPlayedDate = data.LastPlayedDate,
//                 Key = data.Key
//             };
//         }
//
//         /// <inheritdoc />
//         public bool UpdatePlayState(BaseItem item, UserItemData data, long? reportedPositionTicks)
//         {
//             var playedToCompletion = false;
//
//             var runtimeTicks = item.GetRunTimeTicksForPlayState();
//
//             var positionTicks = reportedPositionTicks ?? runtimeTicks;
//             var hasRuntime = runtimeTicks > 0;
//
//             // If a position has been reported, and if we know the duration
//             if (positionTicks > 0 && hasRuntime && item is not AudioBook && item is not Book)
//             {
//                 var pctIn = decimal.Divide(positionTicks, runtimeTicks) * 100;
//
//                 if (pctIn < _config.Configuration.MinResumePct)
//                 {
//                     // ignore progress during the beginning
//                     positionTicks = 0;
//                 }
//                 else if (pctIn > _config.Configuration.MaxResumePct || positionTicks >= runtimeTicks)
//                 {
//                     // mark as completed close to the end
//                     positionTicks = 0;
//                     data.Played = playedToCompletion = true;
//                 }
//                 else
//                 {
//                     // Enforce MinResumeDuration
//                     var durationSeconds = TimeSpan.FromTicks(runtimeTicks).TotalSeconds;
//                     if (durationSeconds < _config.Configuration.MinResumeDurationSeconds)
//                     {
//                         positionTicks = 0;
//                         data.Played = playedToCompletion = true;
//                     }
//                 }
//             }
//             else if (positionTicks > 0 && hasRuntime && item is AudioBook)
//             {
//                 var playbackPositionInMinutes = TimeSpan.FromTicks(positionTicks).TotalMinutes;
//                 var remainingTimeInMinutes = TimeSpan.FromTicks(runtimeTicks - positionTicks).TotalMinutes;
//
//                 if (playbackPositionInMinutes < _config.Configuration.MinAudiobookResume)
//                 {
//                     // ignore progress during the beginning
//                     positionTicks = 0;
//                 }
//                 else if (remainingTimeInMinutes < _config.Configuration.MaxAudiobookResume || positionTicks >= runtimeTicks)
//                 {
//                     // mark as completed close to the end
//                     positionTicks = 0;
//                     data.Played = playedToCompletion = true;
//                 }
//             }
//             else if (!hasRuntime)
//             {
//                 // If we don't know the runtime we'll just have to assume it was fully played
//                 data.Played = playedToCompletion = true;
//                 positionTicks = 0;
//             }
//
//             if (!item.SupportsPlayedStatus)
//             {
//                 positionTicks = 0;
//                 data.Played = false;
//             }
//
//             if (!item.SupportsPositionTicksResume)
//             {
//                 positionTicks = 0;
//             }
//
//             data.PlaybackPositionTicks = positionTicks;
//
//             return playedToCompletion;
//         }
//     }
// }
=======
#nullable disable

#pragma warning disable CS1591

using System;
using System.Collections.Concurrent;
using System.Collections.Generic;
using System.Globalization;
using System.Threading;
using Jellyfin.Data.Entities;
using MediaBrowser.Controller.Configuration;
using MediaBrowser.Controller.Dto;
using MediaBrowser.Controller.Entities;
using MediaBrowser.Controller.Library;
using MediaBrowser.Controller.Persistence;
using MediaBrowser.Model.Dto;
using MediaBrowser.Model.Entities;
using AudioBook = MediaBrowser.Controller.Entities.AudioBook;
using Book = MediaBrowser.Controller.Entities.Book;

namespace Emby.Server.Implementations.Library
{
    /// <summary>
    /// Class UserDataManager.
    /// </summary>
    public class UserDataManager : IUserDataManager
    {
        private readonly ConcurrentDictionary<string, UserItemData> _userData =
            new ConcurrentDictionary<string, UserItemData>(StringComparer.OrdinalIgnoreCase);

        private readonly IServerConfigurationManager _config;
        private readonly IUserManager _userManager;
        private readonly IUserDataRepository _repository;

        public UserDataManager(
            IServerConfigurationManager config,
            IUserManager userManager,
            IUserDataRepository repository)
        {
            _config = config;
            _userManager = userManager;
            _repository = repository;
        }

        public event EventHandler<UserDataSaveEventArgs> UserDataSaved;

        public void SaveUserData(Guid userId, BaseItem item, UserItemData userData, UserDataSaveReason reason, CancellationToken cancellationToken)
        {
            var user = _userManager.GetUserById(userId);

            SaveUserData(user, item, userData, reason, cancellationToken);
        }

        public void SaveUserData(User user, BaseItem item, UserItemData userData, UserDataSaveReason reason, CancellationToken cancellationToken)
        {
            ArgumentNullException.ThrowIfNull(userData);

            ArgumentNullException.ThrowIfNull(item);

            cancellationToken.ThrowIfCancellationRequested();

            var keys = item.GetUserDataKeys();

            var userId = user.InternalId;

            foreach (var key in keys)
            {
                _repository.SaveUserData(userId, key, userData, cancellationToken);
            }

            var cacheKey = GetCacheKey(userId, item.Id);
            _userData.AddOrUpdate(cacheKey, userData, (_, _) => userData);

            UserDataSaved?.Invoke(this, new UserDataSaveEventArgs
            {
                Keys = keys,
                UserData = userData,
                SaveReason = reason,
                UserId = user.Id,
                Item = item
            });
        }

        public void SaveUserData(User user, BaseItem item, UpdateUserItemDataDto userDataDto, UserDataSaveReason reason)
        {
            ArgumentNullException.ThrowIfNull(user);
            ArgumentNullException.ThrowIfNull(item);
            ArgumentNullException.ThrowIfNull(reason);
            ArgumentNullException.ThrowIfNull(userDataDto);

            var userData = GetUserData(user, item);

            if (userDataDto.PlaybackPositionTicks.HasValue)
            {
                userData.PlaybackPositionTicks = userDataDto.PlaybackPositionTicks.Value;
            }

            if (userDataDto.PlayCount.HasValue)
            {
                userData.PlayCount = userDataDto.PlayCount.Value;
            }

            if (userDataDto.IsFavorite.HasValue)
            {
                userData.IsFavorite = userDataDto.IsFavorite.Value;
            }

            if (userDataDto.Likes.HasValue)
            {
                userData.Likes = userDataDto.Likes.Value;
            }

            if (userDataDto.Played.HasValue)
            {
                userData.Played = userDataDto.Played.Value;
            }

            if (userDataDto.LastPlayedDate.HasValue)
            {
                userData.LastPlayedDate = userDataDto.LastPlayedDate.Value;
            }

            if (userDataDto.Rating.HasValue)
            {
                userData.Rating = userDataDto.Rating.Value;
            }

            SaveUserData(user, item, userData, reason, CancellationToken.None);
        }

        /// <summary>
        /// Save the provided user data for the given user.  Batch operation. Does not fire any events or update the cache.
        /// </summary>
        /// <param name="userId">The user id.</param>
        /// <param name="userData">The user item data.</param>
        /// <param name="cancellationToken">The cancellation token.</param>
        public void SaveAllUserData(Guid userId, UserItemData[] userData, CancellationToken cancellationToken)
        {
            var user = _userManager.GetUserById(userId);

            _repository.SaveAllUserData(user.InternalId, userData, cancellationToken);
        }

        /// <summary>
        /// Retrieve all user data for the given user.
        /// </summary>
        /// <param name="userId">The user id.</param>
        /// <returns>A <see cref="List{UserItemData}"/> containing all of the user's item data.</returns>
        public List<UserItemData> GetAllUserData(Guid userId)
        {
            var user = _userManager.GetUserById(userId);

            return _repository.GetAllUserData(user.InternalId);
        }

        public UserItemData GetUserData(Guid userId, Guid itemId, List<string> keys)
        {
            var user = _userManager.GetUserById(userId);

            return GetUserData(user, itemId, keys);
        }

        public UserItemData GetUserData(User user, Guid itemId, List<string> keys)
        {
            var userId = user.InternalId;

            var cacheKey = GetCacheKey(userId, itemId);

            return _userData.GetOrAdd(cacheKey, _ => GetUserDataInternal(userId, keys));
        }

        private UserItemData GetUserDataInternal(long internalUserId, List<string> keys)
        {
            var userData = _repository.GetUserData(internalUserId, keys);

            if (userData is not null)
            {
                return userData;
            }

            if (keys.Count > 0)
            {
                return new UserItemData
                {
                    Key = keys[0]
                };
            }

            return null;
        }

        /// <summary>
        /// Gets the internal key.
        /// </summary>
        /// <returns>System.String.</returns>
        private static string GetCacheKey(long internalUserId, Guid itemId)
        {
            return internalUserId.ToString(CultureInfo.InvariantCulture) + "-" + itemId.ToString("N", CultureInfo.InvariantCulture);
        }

        public UserItemData GetUserData(User user, BaseItem item)
        {
            return GetUserData(user, item.Id, item.GetUserDataKeys());
        }

        public UserItemData GetUserData(Guid userId, BaseItem item)
        {
            return GetUserData(userId, item.Id, item.GetUserDataKeys());
        }

        public UserItemDataDto GetUserDataDto(BaseItem item, User user)
        {
            var userData = GetUserData(user, item);
            var dto = GetUserItemDataDto(userData);

            item.FillUserDataDtoValues(dto, userData, null, user, new DtoOptions());
            return dto;
        }

        /// <inheritdoc />
        public UserItemDataDto GetUserDataDto(BaseItem item, BaseItemDto itemDto, User user, DtoOptions options)
        {
            var userData = GetUserData(user, item);
            var dto = GetUserItemDataDto(userData);

            item.FillUserDataDtoValues(dto, userData, itemDto, user, options);
            return dto;
        }

        /// <summary>
        /// Converts a UserItemData to a DTOUserItemData.
        /// </summary>
        /// <param name="data">The data.</param>
        /// <returns>DtoUserItemData.</returns>
        /// <exception cref="ArgumentNullException"><paramref name="data"/> is <c>null</c>.</exception>
        private UserItemDataDto GetUserItemDataDto(UserItemData data)
        {
            ArgumentNullException.ThrowIfNull(data);

            return new UserItemDataDto
            {
                IsFavorite = data.IsFavorite,
                Likes = data.Likes,
                PlaybackPositionTicks = data.PlaybackPositionTicks,
                PlayCount = data.PlayCount,
                Rating = data.Rating,
                Played = data.Played,
                LastPlayedDate = data.LastPlayedDate,
                Key = data.Key
            };
        }

        /// <inheritdoc />
        public bool UpdatePlayState(BaseItem item, UserItemData data, long? reportedPositionTicks)
        {
            var playedToCompletion = false;

            var runtimeTicks = item.GetRunTimeTicksForPlayState();

            var positionTicks = reportedPositionTicks ?? runtimeTicks;
            var hasRuntime = runtimeTicks > 0;

            // If a position has been reported, and if we know the duration
            if (positionTicks > 0 && hasRuntime && item is not AudioBook && item is not Book)
            {
                var pctIn = decimal.Divide(positionTicks, runtimeTicks) * 100;

                if (pctIn < _config.Configuration.MinResumePct)
                {
                    // ignore progress during the beginning
                    positionTicks = 0;
                }
                else if (pctIn > _config.Configuration.MaxResumePct || positionTicks >= runtimeTicks)
                {
                    // mark as completed close to the end
                    positionTicks = 0;
                    data.Played = playedToCompletion = true;
                }
                else
                {
                    // Enforce MinResumeDuration
                    var durationSeconds = TimeSpan.FromTicks(runtimeTicks).TotalSeconds;
                    if (durationSeconds < _config.Configuration.MinResumeDurationSeconds)
                    {
                        positionTicks = 0;
                        data.Played = playedToCompletion = true;
                    }
                }
            }
            else if (positionTicks > 0 && hasRuntime && item is AudioBook)
            {
                var playbackPositionInMinutes = TimeSpan.FromTicks(positionTicks).TotalMinutes;
                var remainingTimeInMinutes = TimeSpan.FromTicks(runtimeTicks - positionTicks).TotalMinutes;

                if (playbackPositionInMinutes < _config.Configuration.MinAudiobookResume)
                {
                    // ignore progress during the beginning
                    positionTicks = 0;
                }
                else if (remainingTimeInMinutes < _config.Configuration.MaxAudiobookResume || positionTicks >= runtimeTicks)
                {
                    // mark as completed close to the end
                    positionTicks = 0;
                    data.Played = playedToCompletion = true;
                }
            }
            else if (!hasRuntime)
            {
                // If we don't know the runtime we'll just have to assume it was fully played
                data.Played = playedToCompletion = true;
                positionTicks = 0;
            }

            if (!item.SupportsPlayedStatus)
            {
                positionTicks = 0;
                data.Played = false;
            }

            if (!item.SupportsPositionTicksResume)
            {
                positionTicks = 0;
            }

            data.PlaybackPositionTicks = positionTicks;

            return playedToCompletion;
        }
    }
}
>>>>>>> ed97306a
<|MERGE_RESOLUTION|>--- conflicted
+++ resolved
@@ -1,288 +1,3 @@
-<<<<<<< HEAD
-// #nullable disable
-//
-// #pragma warning disable CS1591
-//
-// using System;
-// using System.Collections.Concurrent;
-// using System.Collections.Generic;
-// using System.Globalization;
-// using System.Threading;
-// using Jellyfin.Data.Entities;
-// using MediaBrowser.Controller.Configuration;
-// using MediaBrowser.Controller.Dto;
-// using MediaBrowser.Controller.Entities;
-// using MediaBrowser.Controller.Library;
-// using MediaBrowser.Controller.Persistence;
-// using MediaBrowser.Model.Dto;
-// using MediaBrowser.Model.Entities;
-// using AudioBook = MediaBrowser.Controller.Entities.AudioBook;
-// using Book = MediaBrowser.Controller.Entities.Book;
-//
-// namespace Emby.Server.Implementations.Library
-// {
-//     /// <summary>
-//     /// Class UserDataManager.
-//     /// </summary>
-//     public class UserDataManager : IUserDataManager
-//     {
-//         private readonly ConcurrentDictionary<string, UserItemData> _userData =
-//             new ConcurrentDictionary<string, UserItemData>(StringComparer.OrdinalIgnoreCase);
-//
-//         private readonly IServerConfigurationManager _config;
-//         private readonly IUserManager _userManager;
-//         private readonly IUserDataRepository _repository;
-//
-//         public UserDataManager(
-//             IServerConfigurationManager config,
-//             IUserManager userManager,
-//             IUserDataRepository repository)
-//         {
-//             _config = config;
-//             _userManager = userManager;
-//             _repository = repository;
-//         }
-//
-//         public event EventHandler<UserDataSaveEventArgs> UserDataSaved;
-//
-//         public void SaveUserData(Guid userId, BaseItem item, UserItemData userData, UserDataSaveReason reason, CancellationToken cancellationToken)
-//         {
-//             var user = _userManager.GetUserById(userId);
-//
-//             SaveUserData(user, item, userData, reason, cancellationToken);
-//         }
-//
-//         public void SaveUserData(User user, BaseItem item, UserItemData userData, UserDataSaveReason reason, CancellationToken cancellationToken)
-//         {
-//             ArgumentNullException.ThrowIfNull(userData);
-//
-//             ArgumentNullException.ThrowIfNull(item);
-//
-//             cancellationToken.ThrowIfCancellationRequested();
-//
-//             var keys = item.GetUserDataKeys();
-//
-//             var userId = user.InternalId;
-//
-//             foreach (var key in keys)
-//             {
-//                 _repository.SaveUserData(userId, key, userData, cancellationToken);
-//             }
-//
-//             var cacheKey = GetCacheKey(userId, item.Id);
-//             _userData.AddOrUpdate(cacheKey, userData, (_, _) => userData);
-//
-//             UserDataSaved?.Invoke(this, new UserDataSaveEventArgs
-//             {
-//                 Keys = keys,
-//                 UserData = userData,
-//                 SaveReason = reason,
-//                 UserId = user.Id,
-//                 Item = item
-//             });
-//         }
-//
-//         /// <summary>
-//         /// Save the provided user data for the given user.  Batch operation. Does not fire any events or update the cache.
-//         /// </summary>
-//         /// <param name="userId">The user id.</param>
-//         /// <param name="userData">The user item data.</param>
-//         /// <param name="cancellationToken">The cancellation token.</param>
-//         public void SaveAllUserData(Guid userId, UserItemData[] userData, CancellationToken cancellationToken)
-//         {
-//             var user = _userManager.GetUserById(userId);
-//
-//             _repository.SaveAllUserData(user.InternalId, userData, cancellationToken);
-//         }
-//
-//         /// <summary>
-//         /// Retrieve all user data for the given user.
-//         /// </summary>
-//         /// <param name="userId">The user id.</param>
-//         /// <returns>A <see cref="List{UserItemData}"/> containing all of the user's item data.</returns>
-//         public List<UserItemData> GetAllUserData(Guid userId)
-//         {
-//             var user = _userManager.GetUserById(userId);
-//
-//             return _repository.GetAllUserData(user.InternalId);
-//         }
-//
-//         public UserItemData GetUserData(Guid userId, Guid itemId, List<string> keys)
-//         {
-//             var user = _userManager.GetUserById(userId);
-//
-//             return GetUserData(user, itemId, keys);
-//         }
-//
-//         public UserItemData GetUserData(User user, Guid itemId, List<string> keys)
-//         {
-//             var userId = user.InternalId;
-//
-//             var cacheKey = GetCacheKey(userId, itemId);
-//
-//             return _userData.GetOrAdd(cacheKey, _ => GetUserDataInternal(userId, keys));
-//         }
-//
-//         private UserItemData GetUserDataInternal(long internalUserId, List<string> keys)
-//         {
-//             var userData = _repository.GetUserData(internalUserId, keys);
-//
-//             if (userData is not null)
-//             {
-//                 return userData;
-//             }
-//
-//             if (keys.Count > 0)
-//             {
-//                 return new UserItemData
-//                 {
-//                     Key = keys[0]
-//                 };
-//             }
-//
-//             return null;
-//         }
-//
-//         /// <summary>
-//         /// Gets the internal key.
-//         /// </summary>
-//         /// <returns>System.String.</returns>
-//         private static string GetCacheKey(long internalUserId, Guid itemId)
-//         {
-//             return internalUserId.ToString(CultureInfo.InvariantCulture) + "-" + itemId.ToString("N", CultureInfo.InvariantCulture);
-//         }
-//
-//         public UserData GetUserData(User user, BaseItem item)
-//         {
-//             return GetUserData(user, item.Id, item.GetUserDataKeys());
-//         }
-//
-//         public UserItemData GetUserData(Guid userId, BaseItem item)
-//         {
-//             return GetUserData(userId, item.Id, item.GetUserDataKeys());
-//         }
-//
-//         public UserItemDataDto GetUserDataDto(BaseItem item, User user)
-//         {
-//             var userData = GetUserData(user, item);
-//             var dto = GetUserItemDataDto(userData);
-//
-//             item.FillUserDataDtoValues(dto, userData, null, user, new DtoOptions());
-//             return dto;
-//         }
-//
-//         /// <inheritdoc />
-//         public UserItemDataDto GetUserDataDto(BaseItem item, BaseItemDto itemDto, User user, DtoOptions options)
-//         {
-//             var userData = GetUserData(user, item);
-//             var dto = GetUserItemDataDto(userData);
-//
-//             item.FillUserDataDtoValues(dto, userData, itemDto, user, options);
-//             return dto;
-//         }
-//
-//         /// <summary>
-//         /// Converts a UserItemData to a DTOUserItemData.
-//         /// </summary>
-//         /// <param name="data">The data.</param>
-//         /// <returns>DtoUserItemData.</returns>
-//         /// <exception cref="ArgumentNullException"><paramref name="data"/> is <c>null</c>.</exception>
-//         private UserItemDataDto GetUserItemDataDto(UserItemData data)
-//         {
-//             ArgumentNullException.ThrowIfNull(data);
-//
-//             return new UserItemDataDto
-//             {
-//                 IsFavorite = data.IsFavorite,
-//                 Likes = data.Likes,
-//                 PlaybackPositionTicks = data.PlaybackPositionTicks,
-//                 PlayCount = data.PlayCount,
-//                 Rating = data.Rating,
-//                 Played = data.Played,
-//                 LastPlayedDate = data.LastPlayedDate,
-//                 Key = data.Key
-//             };
-//         }
-//
-//         /// <inheritdoc />
-//         public bool UpdatePlayState(BaseItem item, UserItemData data, long? reportedPositionTicks)
-//         {
-//             var playedToCompletion = false;
-//
-//             var runtimeTicks = item.GetRunTimeTicksForPlayState();
-//
-//             var positionTicks = reportedPositionTicks ?? runtimeTicks;
-//             var hasRuntime = runtimeTicks > 0;
-//
-//             // If a position has been reported, and if we know the duration
-//             if (positionTicks > 0 && hasRuntime && item is not AudioBook && item is not Book)
-//             {
-//                 var pctIn = decimal.Divide(positionTicks, runtimeTicks) * 100;
-//
-//                 if (pctIn < _config.Configuration.MinResumePct)
-//                 {
-//                     // ignore progress during the beginning
-//                     positionTicks = 0;
-//                 }
-//                 else if (pctIn > _config.Configuration.MaxResumePct || positionTicks >= runtimeTicks)
-//                 {
-//                     // mark as completed close to the end
-//                     positionTicks = 0;
-//                     data.Played = playedToCompletion = true;
-//                 }
-//                 else
-//                 {
-//                     // Enforce MinResumeDuration
-//                     var durationSeconds = TimeSpan.FromTicks(runtimeTicks).TotalSeconds;
-//                     if (durationSeconds < _config.Configuration.MinResumeDurationSeconds)
-//                     {
-//                         positionTicks = 0;
-//                         data.Played = playedToCompletion = true;
-//                     }
-//                 }
-//             }
-//             else if (positionTicks > 0 && hasRuntime && item is AudioBook)
-//             {
-//                 var playbackPositionInMinutes = TimeSpan.FromTicks(positionTicks).TotalMinutes;
-//                 var remainingTimeInMinutes = TimeSpan.FromTicks(runtimeTicks - positionTicks).TotalMinutes;
-//
-//                 if (playbackPositionInMinutes < _config.Configuration.MinAudiobookResume)
-//                 {
-//                     // ignore progress during the beginning
-//                     positionTicks = 0;
-//                 }
-//                 else if (remainingTimeInMinutes < _config.Configuration.MaxAudiobookResume || positionTicks >= runtimeTicks)
-//                 {
-//                     // mark as completed close to the end
-//                     positionTicks = 0;
-//                     data.Played = playedToCompletion = true;
-//                 }
-//             }
-//             else if (!hasRuntime)
-//             {
-//                 // If we don't know the runtime we'll just have to assume it was fully played
-//                 data.Played = playedToCompletion = true;
-//                 positionTicks = 0;
-//             }
-//
-//             if (!item.SupportsPlayedStatus)
-//             {
-//                 positionTicks = 0;
-//                 data.Played = false;
-//             }
-//
-//             if (!item.SupportsPositionTicksResume)
-//             {
-//                 positionTicks = 0;
-//             }
-//
-//             data.PlaybackPositionTicks = positionTicks;
-//
-//             return playedToCompletion;
-//         }
-//     }
-// }
-=======
 #nullable disable
 
 #pragma warning disable CS1591
@@ -612,5 +327,4 @@
             return playedToCompletion;
         }
     }
-}
->>>>>>> ed97306a
+}