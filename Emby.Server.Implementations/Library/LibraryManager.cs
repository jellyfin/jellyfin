#nullable disable

#pragma warning disable CS1591

using System;
using System.Collections.Concurrent;
using System.Collections.Generic;
using System.Globalization;
using System.IO;
using System.Linq;
using System.Net;
using System.Net.Http;
using System.Threading;
using System.Threading.Tasks;
using Emby.Naming.Common;
using Emby.Naming.TV;
using Emby.Server.Implementations.Library.Resolvers;
using Emby.Server.Implementations.Library.Validators;
using Emby.Server.Implementations.Playlists;
using Emby.Server.Implementations.ScheduledTasks.Tasks;
using Jellyfin.Data.Entities;
using Jellyfin.Data.Enums;
using Jellyfin.Extensions;
using MediaBrowser.Common.Extensions;
using MediaBrowser.Common.Progress;
using MediaBrowser.Controller;
using MediaBrowser.Controller.Configuration;
using MediaBrowser.Controller.Drawing;
using MediaBrowser.Controller.Dto;
using MediaBrowser.Controller.Entities;
using MediaBrowser.Controller.Entities.Audio;
using MediaBrowser.Controller.IO;
using MediaBrowser.Controller.Library;
using MediaBrowser.Controller.LiveTv;
using MediaBrowser.Controller.MediaEncoding;
using MediaBrowser.Controller.Persistence;
using MediaBrowser.Controller.Providers;
using MediaBrowser.Controller.Resolvers;
using MediaBrowser.Controller.Sorting;
using MediaBrowser.Model.Configuration;
using MediaBrowser.Model.Dlna;
using MediaBrowser.Model.Drawing;
using MediaBrowser.Model.Dto;
using MediaBrowser.Model.Entities;
using MediaBrowser.Model.IO;
using MediaBrowser.Model.Library;
using MediaBrowser.Model.Querying;
using MediaBrowser.Model.Tasks;
using Microsoft.Extensions.Logging;
using Episode = MediaBrowser.Controller.Entities.TV.Episode;
using EpisodeInfo = Emby.Naming.TV.EpisodeInfo;
using Genre = MediaBrowser.Controller.Entities.Genre;
using Person = MediaBrowser.Controller.Entities.Person;
using VideoResolver = Emby.Naming.Video.VideoResolver;

namespace Emby.Server.Implementations.Library
{
    /// <summary>
    /// Class LibraryManager.
    /// </summary>
    public class LibraryManager : ILibraryManager
    {
        private const string ShortcutFileExtension = ".mblink";

        private readonly ILogger<LibraryManager> _logger;
        private readonly ConcurrentDictionary<Guid, BaseItem> _cache;
        private readonly ITaskManager _taskManager;
        private readonly IUserManager _userManager;
        private readonly IUserDataManager _userDataRepository;
        private readonly IServerConfigurationManager _configurationManager;
        private readonly Lazy<ILibraryMonitor> _libraryMonitorFactory;
        private readonly Lazy<IProviderManager> _providerManagerFactory;
        private readonly Lazy<IUserViewManager> _userviewManagerFactory;
        private readonly IServerApplicationHost _appHost;
        private readonly IMediaEncoder _mediaEncoder;
        private readonly IFileSystem _fileSystem;
        private readonly IItemRepository _itemRepository;
        private readonly IImageProcessor _imageProcessor;
        private readonly NamingOptions _namingOptions;
        private readonly ExtraResolver _extraResolver;

        /// <summary>
        /// The _root folder sync lock.
        /// </summary>
        private readonly object _rootFolderSyncLock = new object();
        private readonly object _userRootFolderSyncLock = new object();

        private readonly TimeSpan _viewRefreshInterval = TimeSpan.FromHours(24);

        /// <summary>
        /// The _root folder.
        /// </summary>
        private volatile AggregateFolder _rootFolder;
        private volatile UserRootFolder _userRootFolder;

        private bool _wizardCompleted;

        /// <summary>
        /// Initializes a new instance of the <see cref="LibraryManager" /> class.
        /// </summary>
        /// <param name="appHost">The application host.</param>
        /// <param name="loggerFactory">The logger factory.</param>
        /// <param name="taskManager">The task manager.</param>
        /// <param name="userManager">The user manager.</param>
        /// <param name="configurationManager">The configuration manager.</param>
        /// <param name="userDataRepository">The user data repository.</param>
        /// <param name="libraryMonitorFactory">The library monitor.</param>
        /// <param name="fileSystem">The file system.</param>
        /// <param name="providerManagerFactory">The provider manager.</param>
        /// <param name="userviewManagerFactory">The userview manager.</param>
        /// <param name="mediaEncoder">The media encoder.</param>
        /// <param name="itemRepository">The item repository.</param>
        /// <param name="imageProcessor">The image processor.</param>
        /// <param name="namingOptions">The naming options.</param>
        /// <param name="directoryService">The directory service.</param>
        public LibraryManager(
            IServerApplicationHost appHost,
            ILoggerFactory loggerFactory,
            ITaskManager taskManager,
            IUserManager userManager,
            IServerConfigurationManager configurationManager,
            IUserDataManager userDataRepository,
            Lazy<ILibraryMonitor> libraryMonitorFactory,
            IFileSystem fileSystem,
            Lazy<IProviderManager> providerManagerFactory,
            Lazy<IUserViewManager> userviewManagerFactory,
            IMediaEncoder mediaEncoder,
            IItemRepository itemRepository,
            IImageProcessor imageProcessor,
            NamingOptions namingOptions,
            IDirectoryService directoryService)
        {
            _appHost = appHost;
            _logger = loggerFactory.CreateLogger<LibraryManager>();
            _taskManager = taskManager;
            _userManager = userManager;
            _configurationManager = configurationManager;
            _userDataRepository = userDataRepository;
            _libraryMonitorFactory = libraryMonitorFactory;
            _fileSystem = fileSystem;
            _providerManagerFactory = providerManagerFactory;
            _userviewManagerFactory = userviewManagerFactory;
            _mediaEncoder = mediaEncoder;
            _itemRepository = itemRepository;
            _imageProcessor = imageProcessor;
            _cache = new ConcurrentDictionary<Guid, BaseItem>();
            _namingOptions = namingOptions;

            _extraResolver = new ExtraResolver(loggerFactory.CreateLogger<ExtraResolver>(), namingOptions, directoryService);

            _configurationManager.ConfigurationUpdated += ConfigurationUpdated;

            RecordConfigurationValues(configurationManager.Configuration);
        }

        /// <summary>
        /// Occurs when [item added].
        /// </summary>
        public event EventHandler<ItemChangeEventArgs> ItemAdded;

        /// <summary>
        /// Occurs when [item updated].
        /// </summary>
        public event EventHandler<ItemChangeEventArgs> ItemUpdated;

        /// <summary>
        /// Occurs when [item removed].
        /// </summary>
        public event EventHandler<ItemChangeEventArgs> ItemRemoved;

        /// <summary>
        /// Gets the root folder.
        /// </summary>
        /// <value>The root folder.</value>
        public AggregateFolder RootFolder
        {
            get
            {
                if (_rootFolder is null)
                {
                    lock (_rootFolderSyncLock)
                    {
                        _rootFolder ??= CreateRootFolder();
                    }
                }

                return _rootFolder;
            }
        }

        private ILibraryMonitor LibraryMonitor => _libraryMonitorFactory.Value;

        private IProviderManager ProviderManager => _providerManagerFactory.Value;

        private IUserViewManager UserViewManager => _userviewManagerFactory.Value;

        /// <summary>
        /// Gets or sets the postscan tasks.
        /// </summary>
        /// <value>The postscan tasks.</value>
        private ILibraryPostScanTask[] PostscanTasks { get; set; } = Array.Empty<ILibraryPostScanTask>();

        /// <summary>
        /// Gets or sets the intro providers.
        /// </summary>
        /// <value>The intro providers.</value>
        private IIntroProvider[] IntroProviders { get; set; } = Array.Empty<IIntroProvider>();

        /// <summary>
        /// Gets or sets the list of entity resolution ignore rules.
        /// </summary>
        /// <value>The entity resolution ignore rules.</value>
        private IResolverIgnoreRule[] EntityResolutionIgnoreRules { get; set; } = Array.Empty<IResolverIgnoreRule>();

        /// <summary>
        /// Gets or sets the list of currently registered entity resolvers.
        /// </summary>
        /// <value>The entity resolvers enumerable.</value>
        private IItemResolver[] EntityResolvers { get; set; } = Array.Empty<IItemResolver>();

        private IMultiItemResolver[] MultiItemResolvers { get; set; } = Array.Empty<IMultiItemResolver>();

        /// <summary>
        /// Gets or sets the comparers.
        /// </summary>
        /// <value>The comparers.</value>
        private IBaseItemComparer[] Comparers { get; set; } = Array.Empty<IBaseItemComparer>();

        public bool IsScanRunning { get; private set; }

        /// <summary>
        /// Adds the parts.
        /// </summary>
        /// <param name="rules">The rules.</param>
        /// <param name="resolvers">The resolvers.</param>
        /// <param name="introProviders">The intro providers.</param>
        /// <param name="itemComparers">The item comparers.</param>
        /// <param name="postscanTasks">The post scan tasks.</param>
        public void AddParts(
            IEnumerable<IResolverIgnoreRule> rules,
            IEnumerable<IItemResolver> resolvers,
            IEnumerable<IIntroProvider> introProviders,
            IEnumerable<IBaseItemComparer> itemComparers,
            IEnumerable<ILibraryPostScanTask> postscanTasks)
        {
            EntityResolutionIgnoreRules = rules.ToArray();
            EntityResolvers = resolvers.OrderBy(i => i.Priority).ToArray();
            MultiItemResolvers = EntityResolvers.OfType<IMultiItemResolver>().ToArray();
            IntroProviders = introProviders.ToArray();
            Comparers = itemComparers.ToArray();
            PostscanTasks = postscanTasks.ToArray();
        }

        /// <summary>
        /// Records the configuration values.
        /// </summary>
        /// <param name="configuration">The configuration.</param>
        private void RecordConfigurationValues(ServerConfiguration configuration)
        {
            _wizardCompleted = configuration.IsStartupWizardCompleted;
        }

        /// <summary>
        /// Configurations the updated.
        /// </summary>
        /// <param name="sender">The sender.</param>
        /// <param name="e">The <see cref="EventArgs" /> instance containing the event data.</param>
        private void ConfigurationUpdated(object sender, EventArgs e)
        {
            var config = _configurationManager.Configuration;

            var wizardChanged = config.IsStartupWizardCompleted != _wizardCompleted;

            RecordConfigurationValues(config);

            if (wizardChanged)
            {
                _taskManager.CancelIfRunningAndQueue<RefreshMediaLibraryTask>();
            }
        }

        public void RegisterItem(BaseItem item)
        {
            ArgumentNullException.ThrowIfNull(item);

            if (item is IItemByName)
            {
                if (item is not MusicArtist)
                {
                    return;
                }
            }
            else if (!item.IsFolder)
            {
                if (item is not Video && item is not LiveTvChannel)
                {
                    return;
                }
            }

            _cache[item.Id] = item;
        }

        public void DeleteItem(BaseItem item, DeleteOptions options)
        {
            DeleteItem(item, options, false);
        }

        public void DeleteItem(BaseItem item, DeleteOptions options, bool notifyParentItem)
        {
            ArgumentNullException.ThrowIfNull(item);

            var parent = item.GetOwner() ?? item.GetParent();

            DeleteItem(item, options, parent, notifyParentItem);
        }

        public void DeleteItem(BaseItem item, DeleteOptions options, BaseItem parent, bool notifyParentItem)
        {
            ArgumentNullException.ThrowIfNull(item);

            if (item.SourceType == SourceType.Channel)
            {
                if (options.DeleteFromExternalProvider)
                {
                    try
                    {
                        BaseItem.ChannelManager.DeleteItem(item).GetAwaiter().GetResult();
                    }
                    catch (ArgumentException)
                    {
                        // channel no longer installed
                    }
                }

                options.DeleteFileLocation = false;
            }

            if (item is LiveTvProgram)
            {
                _logger.LogDebug(
                    "Removing item, Type: {0}, Name: {1}, Path: {2}, Id: {3}",
                    item.GetType().Name,
                    item.Name ?? "Unknown name",
                    item.Path ?? string.Empty,
                    item.Id);
            }
            else
            {
                _logger.LogInformation(
                    "Removing item, Type: {0}, Name: {1}, Path: {2}, Id: {3}",
                    item.GetType().Name,
                    item.Name ?? "Unknown name",
                    item.Path ?? string.Empty,
                    item.Id);
            }

            var children = item.IsFolder
                ? ((Folder)item).GetRecursiveChildren(false)
                : Array.Empty<BaseItem>();

            foreach (var metadataPath in GetMetadataPaths(item, children))
            {
                if (!Directory.Exists(metadataPath))
                {
                    continue;
                }

                _logger.LogDebug(
                    "Deleting metadata path, Type: {0}, Name: {1}, Path: {2}, Id: {3}",
                    item.GetType().Name,
                    item.Name ?? "Unknown name",
                    metadataPath,
                    item.Id);

                try
                {
                    Directory.Delete(metadataPath, true);
                }
                catch (Exception ex)
                {
                    _logger.LogError(ex, "Error deleting {MetadataPath}", metadataPath);
                }
            }

            if (options.DeleteFileLocation && item.IsFileProtocol)
            {
                // Assume only the first is required
                // Add this flag to GetDeletePaths if required in the future
                var isRequiredForDelete = true;

                foreach (var fileSystemInfo in item.GetDeletePaths())
                {
                    if (Directory.Exists(fileSystemInfo.FullName) || File.Exists(fileSystemInfo.FullName))
                    {
                        try
                        {
                            _logger.LogInformation(
                                "Deleting item path, Type: {0}, Name: {1}, Path: {2}, Id: {3}",
                                item.GetType().Name,
                                item.Name ?? "Unknown name",
                                fileSystemInfo.FullName,
                                item.Id);

                            if (fileSystemInfo.IsDirectory)
                            {
                                Directory.Delete(fileSystemInfo.FullName, true);
                            }
                            else
                            {
                                File.Delete(fileSystemInfo.FullName);
                            }
                        }
                        catch (IOException)
                        {
                            if (isRequiredForDelete)
                            {
                                throw;
                            }
                        }
                        catch (UnauthorizedAccessException)
                        {
                            if (isRequiredForDelete)
                            {
                                throw;
                            }
                        }
                    }

                    isRequiredForDelete = false;
                }
            }

            item.SetParent(null);

            _itemRepository.DeleteItem(item.Id);
            foreach (var child in children)
            {
                _itemRepository.DeleteItem(child.Id);
            }

            _cache.TryRemove(item.Id, out _);

            ReportItemRemoved(item, parent);
        }

        private static IEnumerable<string> GetMetadataPaths(BaseItem item, IEnumerable<BaseItem> children)
        {
            var list = new List<string>
            {
                item.GetInternalMetadataPath()
            };

            list.AddRange(children.Select(i => i.GetInternalMetadataPath()));

            return list;
        }

        /// <summary>
        /// Resolves the item.
        /// </summary>
        /// <param name="args">The args.</param>
        /// <param name="resolvers">The resolvers.</param>
        /// <returns>BaseItem.</returns>
        private BaseItem ResolveItem(ItemResolveArgs args, IItemResolver[] resolvers)
        {
            var item = (resolvers ?? EntityResolvers).Select(r => Resolve(args, r))
                .FirstOrDefault(i => i is not null);

            if (item is not null)
            {
                ResolverHelper.SetInitialItemValues(item, args, _fileSystem, this);
            }

            return item;
        }

        private BaseItem Resolve(ItemResolveArgs args, IItemResolver resolver)
        {
            try
            {
                return resolver.ResolvePath(args);
            }
            catch (Exception ex)
            {
                _logger.LogError(ex, "Error in {Resolver} resolving {Path}", resolver.GetType().Name, args.Path);
                return null;
            }
        }

        public Guid GetNewItemId(string key, Type type)
        {
            return GetNewItemIdInternal(key, type, false);
        }

        private Guid GetNewItemIdInternal(string key, Type type, bool forceCaseInsensitive)
        {
            ArgumentException.ThrowIfNullOrEmpty(key);
            ArgumentNullException.ThrowIfNull(type);

            string programDataPath = _configurationManager.ApplicationPaths.ProgramDataPath;
            if (key.StartsWith(programDataPath, StringComparison.Ordinal))
            {
                // Try to normalize paths located underneath program-data in an attempt to make them more portable
                key = key.Substring(programDataPath.Length)
                    .TrimStart('/', '\\')
                    .Replace('/', '\\');
            }

            if (forceCaseInsensitive || !_configurationManager.Configuration.EnableCaseSensitiveItemIds)
            {
                key = key.ToLowerInvariant();
            }

            key = type.FullName + key;

            return key.GetMD5();
        }

        public BaseItem ResolvePath(FileSystemMetadata fileInfo, Folder parent = null, IDirectoryService directoryService = null)
            => ResolvePath(fileInfo, directoryService ?? new DirectoryService(_fileSystem), null, parent);

        private BaseItem ResolvePath(
            FileSystemMetadata fileInfo,
            IDirectoryService directoryService,
            IItemResolver[] resolvers,
            Folder parent = null,
            CollectionType? collectionType = null,
            LibraryOptions libraryOptions = null)
        {
            ArgumentNullException.ThrowIfNull(fileInfo);

            var fullPath = fileInfo.FullName;

            if (collectionType is null && parent is not null)
            {
                collectionType = GetContentTypeOverride(fullPath, true);
            }

            var args = new ItemResolveArgs(_configurationManager.ApplicationPaths, this)
            {
                Parent = parent,
                FileInfo = fileInfo,
                CollectionType = collectionType,
                LibraryOptions = libraryOptions
            };

            // Return null if ignore rules deem that we should do so
            if (IgnoreFile(args.FileInfo, args.Parent))
            {
                return null;
            }

            // Gather child folder and files
            if (args.IsDirectory)
            {
                var isPhysicalRoot = args.IsPhysicalRoot;

                // When resolving the root, we need it's grandchildren (children of user views)
                var flattenFolderDepth = isPhysicalRoot ? 2 : 0;

                FileSystemMetadata[] files;
                var isVf = args.IsVf;

                try
                {
                    files = FileData.GetFilteredFileSystemEntries(directoryService, args.Path, _fileSystem, _appHost, _logger, args, flattenFolderDepth: flattenFolderDepth, resolveShortcuts: isPhysicalRoot || isVf);
                }
                catch (Exception ex)
                {
                    if (parent is not null && parent.IsPhysicalRoot)
                    {
                        _logger.LogError(ex, "Error in GetFilteredFileSystemEntries isPhysicalRoot: {0} IsVf: {1}", isPhysicalRoot, isVf);

                        files = Array.Empty<FileSystemMetadata>();
                    }
                    else
                    {
                        throw;
                    }
                }

                // Need to remove subpaths that may have been resolved from shortcuts
                // Example: if \\server\movies exists, then strip out \\server\movies\action
                if (isPhysicalRoot)
                {
                    files = NormalizeRootPathList(files).ToArray();
                }

                args.FileSystemChildren = files;
            }

            // Check to see if we should resolve based on our contents
            if (args.IsDirectory && !ShouldResolvePathContents(args))
            {
                return null;
            }

            return ResolveItem(args, resolvers);
        }

        public bool IgnoreFile(FileSystemMetadata file, BaseItem parent)
            => EntityResolutionIgnoreRules.Any(r => r.ShouldIgnore(file, parent));

        public List<FileSystemMetadata> NormalizeRootPathList(IEnumerable<FileSystemMetadata> paths)
        {
            var originalList = paths.ToList();

            var list = originalList.Where(i => i.IsDirectory)
                .Select(i => Path.TrimEndingDirectorySeparator(i.FullName))
                .Distinct(StringComparer.OrdinalIgnoreCase)
                .ToList();

            var dupes = list.Where(subPath => !subPath.EndsWith(":\\", StringComparison.OrdinalIgnoreCase) && list.Any(i => _fileSystem.ContainsSubPath(i, subPath)))
                .ToList();

            foreach (var dupe in dupes)
            {
                _logger.LogInformation("Found duplicate path: {0}", dupe);
            }

            var newList = list.Except(dupes, StringComparer.OrdinalIgnoreCase).Select(_fileSystem.GetDirectoryInfo).ToList();
            newList.AddRange(originalList.Where(i => !i.IsDirectory));
            return newList;
        }

        /// <summary>
        /// Determines whether a path should be ignored based on its contents - called after the contents have been read.
        /// </summary>
        /// <param name="args">The args.</param>
        /// <returns><c>true</c> if XXXX, <c>false</c> otherwise.</returns>
        private static bool ShouldResolvePathContents(ItemResolveArgs args)
        {
            // Ignore any folders containing a file called .ignore
            return !args.ContainsFileSystemEntryByName(".ignore");
        }

        public IEnumerable<BaseItem> ResolvePaths(IEnumerable<FileSystemMetadata> files, IDirectoryService directoryService, Folder parent, LibraryOptions libraryOptions, CollectionType? collectionType = null)
        {
            return ResolvePaths(files, directoryService, parent, libraryOptions, collectionType, EntityResolvers);
        }

        public IEnumerable<BaseItem> ResolvePaths(
            IEnumerable<FileSystemMetadata> files,
            IDirectoryService directoryService,
            Folder parent,
            LibraryOptions libraryOptions,
            CollectionType? collectionType,
            IItemResolver[] resolvers)
        {
            var fileList = files.Where(i => !IgnoreFile(i, parent)).ToList();

            if (parent is not null)
            {
                var multiItemResolvers = resolvers is null ? MultiItemResolvers : resolvers.OfType<IMultiItemResolver>().ToArray();

                foreach (var resolver in multiItemResolvers)
                {
                    var result = resolver.ResolveMultiple(parent, fileList, collectionType, directoryService);

                    if (result?.Items.Count > 0)
                    {
                        var items = result.Items;
                        items.RemoveAll(item => !ResolverHelper.SetInitialItemValues(item, parent, this, directoryService));
                        items.AddRange(ResolveFileList(result.ExtraFiles, directoryService, parent, collectionType, resolvers, libraryOptions));
                        return items;
                    }
                }
            }

            return ResolveFileList(fileList, directoryService, parent, collectionType, resolvers, libraryOptions);
        }

        private IEnumerable<BaseItem> ResolveFileList(
            IReadOnlyList<FileSystemMetadata> fileList,
            IDirectoryService directoryService,
            Folder parent,
            CollectionType? collectionType,
            IItemResolver[] resolvers,
            LibraryOptions libraryOptions)
        {
            // Given that fileList is a list we can save enumerator allocations by indexing
            for (var i = 0; i < fileList.Count; i++)
            {
                var file = fileList[i];
                BaseItem result = null;
                try
                {
                    result = ResolvePath(file, directoryService, resolvers, parent, collectionType, libraryOptions);
                }
                catch (Exception ex)
                {
                    _logger.LogError(ex, "Error resolving path {Path}", file.FullName);
                }

                if (result is not null)
                {
                    yield return result;
                }
            }
        }

        /// <summary>
        /// Creates the root media folder.
        /// </summary>
        /// <returns>AggregateFolder.</returns>
        /// <exception cref="InvalidOperationException">Cannot create the root folder until plugins have loaded.</exception>
        public AggregateFolder CreateRootFolder()
        {
            var rootFolderPath = _configurationManager.ApplicationPaths.RootFolderPath;

            Directory.CreateDirectory(rootFolderPath);

            var rootFolder = GetItemById(GetNewItemId(rootFolderPath, typeof(AggregateFolder))) as AggregateFolder ??
                             ((Folder)ResolvePath(_fileSystem.GetDirectoryInfo(rootFolderPath)))
                             .DeepCopy<Folder, AggregateFolder>();

            // In case program data folder was moved
            if (!string.Equals(rootFolder.Path, rootFolderPath, StringComparison.Ordinal))
            {
                _logger.LogInformation("Resetting root folder path to {0}", rootFolderPath);
                rootFolder.Path = rootFolderPath;
            }

            // Add in the plug-in folders
            var path = Path.Combine(_configurationManager.ApplicationPaths.DataPath, "playlists");

            Directory.CreateDirectory(path);

            Folder folder = new PlaylistsFolder
            {
                Path = path
            };

            if (folder.Id.Equals(default))
            {
                if (string.IsNullOrEmpty(folder.Path))
                {
                    folder.Id = GetNewItemId(folder.GetType().Name, folder.GetType());
                }
                else
                {
                    folder.Id = GetNewItemId(folder.Path, folder.GetType());
                }
            }

            var dbItem = GetItemById(folder.Id) as BasePluginFolder;

            if (dbItem is not null && string.Equals(dbItem.Path, folder.Path, StringComparison.OrdinalIgnoreCase))
            {
                folder = dbItem;
            }

            if (!folder.ParentId.Equals(rootFolder.Id))
            {
                folder.ParentId = rootFolder.Id;
                folder.UpdateToRepositoryAsync(ItemUpdateType.MetadataImport, CancellationToken.None).GetAwaiter().GetResult();
            }

            rootFolder.AddVirtualChild(folder);

            RegisterItem(folder);

            return rootFolder;
        }

        public Folder GetUserRootFolder()
        {
            if (_userRootFolder is null)
            {
                lock (_userRootFolderSyncLock)
                {
                    if (_userRootFolder is null)
                    {
                        var userRootPath = _configurationManager.ApplicationPaths.DefaultUserViewsPath;

                        _logger.LogDebug("Creating userRootPath at {Path}", userRootPath);
                        Directory.CreateDirectory(userRootPath);

                        var newItemId = GetNewItemId(userRootPath, typeof(UserRootFolder));
                        UserRootFolder tmpItem = null;
                        try
                        {
                            tmpItem = GetItemById(newItemId) as UserRootFolder;
                        }
                        catch (Exception ex)
                        {
                            _logger.LogError(ex, "Error creating UserRootFolder {Path}", newItemId);
                        }

                        if (tmpItem is null)
                        {
                            _logger.LogDebug("Creating new userRootFolder with DeepCopy");
                            tmpItem = ((Folder)ResolvePath(_fileSystem.GetDirectoryInfo(userRootPath))).DeepCopy<Folder, UserRootFolder>();
                        }

                        // In case program data folder was moved
                        if (!string.Equals(tmpItem.Path, userRootPath, StringComparison.Ordinal))
                        {
                            _logger.LogInformation("Resetting user root folder path to {0}", userRootPath);
                            tmpItem.Path = userRootPath;
                        }

                        _userRootFolder = tmpItem;
                        _logger.LogDebug("Setting userRootFolder: {Folder}", _userRootFolder);
                    }
                }
            }

            return _userRootFolder;
        }

        public BaseItem FindByPath(string path, bool? isFolder)
        {
            // If this returns multiple items it could be tricky figuring out which one is correct.
            // In most cases, the newest one will be and the others obsolete but not yet cleaned up
            ArgumentException.ThrowIfNullOrEmpty(path);

            var query = new InternalItemsQuery
            {
                Path = path,
                IsFolder = isFolder,
                OrderBy = new[] { (ItemSortBy.DateCreated, SortOrder.Descending) },
                Limit = 1,
                DtoOptions = new DtoOptions(true)
            };

            return GetItemList(query)
                .FirstOrDefault();
        }

        /// <summary>
        /// Gets the person.
        /// </summary>
        /// <param name="name">The name.</param>
        /// <returns>Task{Person}.</returns>
        public Person GetPerson(string name)
        {
            var path = Person.GetPath(name);
            var id = GetItemByNameId<Person>(path);
            if (GetItemById(id) is Person item)
            {
                return item;
            }

            return null;
        }

        /// <summary>
        /// Gets the studio.
        /// </summary>
        /// <param name="name">The name.</param>
        /// <returns>Task{Studio}.</returns>
        public Studio GetStudio(string name)
        {
            return CreateItemByName<Studio>(Studio.GetPath, name, new DtoOptions(true));
        }

        public Guid GetStudioId(string name)
        {
            return GetItemByNameId<Studio>(Studio.GetPath(name));
        }

        public Guid GetGenreId(string name)
        {
            return GetItemByNameId<Genre>(Genre.GetPath(name));
        }

        public Guid GetMusicGenreId(string name)
        {
            return GetItemByNameId<MusicGenre>(MusicGenre.GetPath(name));
        }

        /// <summary>
        /// Gets the genre.
        /// </summary>
        /// <param name="name">The name.</param>
        /// <returns>Task{Genre}.</returns>
        public Genre GetGenre(string name)
        {
            return CreateItemByName<Genre>(Genre.GetPath, name, new DtoOptions(true));
        }

        /// <summary>
        /// Gets the music genre.
        /// </summary>
        /// <param name="name">The name.</param>
        /// <returns>Task{MusicGenre}.</returns>
        public MusicGenre GetMusicGenre(string name)
        {
            return CreateItemByName<MusicGenre>(MusicGenre.GetPath, name, new DtoOptions(true));
        }

        /// <summary>
        /// Gets the year.
        /// </summary>
        /// <param name="value">The value.</param>
        /// <returns>Task{Year}.</returns>
        public Year GetYear(int value)
        {
            if (value <= 0)
            {
                throw new ArgumentOutOfRangeException(nameof(value), "Years less than or equal to 0 are invalid.");
            }

            var name = value.ToString(CultureInfo.InvariantCulture);

            return CreateItemByName<Year>(Year.GetPath, name, new DtoOptions(true));
        }

        /// <summary>
        /// Gets a Genre.
        /// </summary>
        /// <param name="name">The name.</param>
        /// <returns>Task{Genre}.</returns>
        public MusicArtist GetArtist(string name)
        {
            return GetArtist(name, new DtoOptions(true));
        }

        public MusicArtist GetArtist(string name, DtoOptions options)
        {
            return CreateItemByName<MusicArtist>(MusicArtist.GetPath, name, options);
        }

        private T CreateItemByName<T>(Func<string, string> getPathFn, string name, DtoOptions options)
            where T : BaseItem, new()
        {
            if (typeof(T) == typeof(MusicArtist))
            {
                var existing = GetItemList(new InternalItemsQuery
                {
                    IncludeItemTypes = new[] { BaseItemKind.MusicArtist },
                    Name = name,
                    DtoOptions = options
                }).Cast<MusicArtist>()
                .OrderBy(i => i.IsAccessedByName ? 1 : 0)
                .Cast<T>()
                .FirstOrDefault();

                if (existing is not null)
                {
                    return existing;
                }
            }

            var path = getPathFn(name);
            var id = GetItemByNameId<T>(path);
            var item = GetItemById(id) as T;
            if (item is null)
            {
                item = new T
                {
                    Name = name,
                    Id = id,
                    DateCreated = DateTime.UtcNow,
                    DateModified = DateTime.UtcNow,
                    Path = path
                };

                CreateItem(item, null);
            }

            return item;
        }

        private Guid GetItemByNameId<T>(string path)
              where T : BaseItem, new()
        {
            var forceCaseInsensitiveId = _configurationManager.Configuration.EnableNormalizedItemByNameIds;
            return GetNewItemIdInternal(path, typeof(T), forceCaseInsensitiveId);
        }

        /// <inheritdoc />
        public Task ValidatePeopleAsync(IProgress<double> progress, CancellationToken cancellationToken)
        {
            // Ensure the location is available.
            Directory.CreateDirectory(_configurationManager.ApplicationPaths.PeoplePath);

            return new PeopleValidator(this, _logger, _fileSystem).ValidatePeople(cancellationToken, progress);
        }

        /// <summary>
        /// Reloads the root media folder.
        /// </summary>
        /// <param name="progress">The progress.</param>
        /// <param name="cancellationToken">The cancellation token.</param>
        /// <returns>Task.</returns>
        public Task ValidateMediaLibrary(IProgress<double> progress, CancellationToken cancellationToken)
        {
            // Just run the scheduled task so that the user can see it
            _taskManager.CancelIfRunningAndQueue<RefreshMediaLibraryTask>();

            return Task.CompletedTask;
        }

        /// <summary>
        /// Validates the media library internal.
        /// </summary>
        /// <param name="progress">The progress.</param>
        /// <param name="cancellationToken">The cancellation token.</param>
        /// <returns>Task.</returns>
        public async Task ValidateMediaLibraryInternal(IProgress<double> progress, CancellationToken cancellationToken)
        {
            IsScanRunning = true;
            LibraryMonitor.Stop();

            try
            {
                await PerformLibraryValidation(progress, cancellationToken).ConfigureAwait(false);
            }
            finally
            {
                LibraryMonitor.Start();
                IsScanRunning = false;
            }
        }

        private async Task ValidateTopLibraryFolders(CancellationToken cancellationToken)
        {
            await RootFolder.RefreshMetadata(cancellationToken).ConfigureAwait(false);

            // Start by just validating the children of the root, but go no further
            await RootFolder.ValidateChildren(
                new SimpleProgress<double>(),
                new MetadataRefreshOptions(new DirectoryService(_fileSystem)),
                recursive: false,
                cancellationToken).ConfigureAwait(false);

            await GetUserRootFolder().RefreshMetadata(cancellationToken).ConfigureAwait(false);

            await GetUserRootFolder().ValidateChildren(
                new SimpleProgress<double>(),
                new MetadataRefreshOptions(new DirectoryService(_fileSystem)),
                recursive: false,
                cancellationToken).ConfigureAwait(false);

            // Quickly scan CollectionFolders for changes
            foreach (var folder in GetUserRootFolder().Children.OfType<Folder>())
            {
                await folder.RefreshMetadata(cancellationToken).ConfigureAwait(false);
            }
        }

        private async Task PerformLibraryValidation(IProgress<double> progress, CancellationToken cancellationToken)
        {
            _logger.LogInformation("Validating media library");

            await ValidateTopLibraryFolders(cancellationToken).ConfigureAwait(false);

            var innerProgress = new ActionableProgress<double>();

            innerProgress.RegisterAction(pct => progress.Report(pct * 0.96));

            // Validate the entire media library
            await RootFolder.ValidateChildren(innerProgress, new MetadataRefreshOptions(new DirectoryService(_fileSystem)), recursive: true, cancellationToken).ConfigureAwait(false);

            progress.Report(96);

            innerProgress = new ActionableProgress<double>();

            innerProgress.RegisterAction(pct => progress.Report(96 + (pct * .04)));

            await RunPostScanTasks(innerProgress, cancellationToken).ConfigureAwait(false);

            progress.Report(100);
        }

        /// <summary>
        /// Runs the post scan tasks.
        /// </summary>
        /// <param name="progress">The progress.</param>
        /// <param name="cancellationToken">The cancellation token.</param>
        /// <returns>Task.</returns>
        private async Task RunPostScanTasks(IProgress<double> progress, CancellationToken cancellationToken)
        {
            var tasks = PostscanTasks.ToList();

            var numComplete = 0;
            var numTasks = tasks.Count;

            foreach (var task in tasks)
            {
                var innerProgress = new ActionableProgress<double>();

                // Prevent access to modified closure
                var currentNumComplete = numComplete;

                innerProgress.RegisterAction(pct =>
                {
                    double innerPercent = pct;
                    innerPercent /= 100;
                    innerPercent += currentNumComplete;

                    innerPercent /= numTasks;
                    innerPercent *= 100;

                    progress.Report(innerPercent);
                });

                _logger.LogDebug("Running post-scan task {0}", task.GetType().Name);

                try
                {
                    await task.Run(innerProgress, cancellationToken).ConfigureAwait(false);
                }
                catch (OperationCanceledException)
                {
                    _logger.LogInformation("Post-scan task cancelled: {0}", task.GetType().Name);
                    throw;
                }
                catch (Exception ex)
                {
                    _logger.LogError(ex, "Error running post-scan task");
                }

                numComplete++;
                double percent = numComplete;
                percent /= numTasks;
                progress.Report(percent * 100);
            }

            _itemRepository.UpdateInheritedValues();

            progress.Report(100);
        }

        /// <summary>
        /// Gets the default view.
        /// </summary>
        /// <returns>IEnumerable{VirtualFolderInfo}.</returns>
        public List<VirtualFolderInfo> GetVirtualFolders()
        {
            return GetVirtualFolders(false);
        }

        public List<VirtualFolderInfo> GetVirtualFolders(bool includeRefreshState)
        {
            _logger.LogDebug("Getting topLibraryFolders");
            var topLibraryFolders = GetUserRootFolder().Children.ToList();

            _logger.LogDebug("Getting refreshQueue");
            var refreshQueue = includeRefreshState ? ProviderManager.GetRefreshQueue() : null;

            return _fileSystem.GetDirectoryPaths(_configurationManager.ApplicationPaths.DefaultUserViewsPath)
                .Select(dir => GetVirtualFolderInfo(dir, topLibraryFolders, refreshQueue))
                .ToList();
        }

        private VirtualFolderInfo GetVirtualFolderInfo(string dir, List<BaseItem> allCollectionFolders, HashSet<Guid> refreshQueue)
        {
            var info = new VirtualFolderInfo
            {
                Name = Path.GetFileName(dir),

                Locations = _fileSystem.GetFilePaths(dir, false)
                .Where(i => Path.GetExtension(i.AsSpan()).Equals(ShortcutFileExtension, StringComparison.OrdinalIgnoreCase))
                    .Select(i =>
                    {
                        try
                        {
                            return _appHost.ExpandVirtualPath(_fileSystem.ResolveShortcut(i));
                        }
                        catch (Exception ex)
                        {
                            _logger.LogError(ex, "Error resolving shortcut file {File}", i);
                            return null;
                        }
                    })
                    .Where(i => i is not null)
                    .Order()
                    .ToArray(),

                CollectionType = GetCollectionType(dir)
            };

            var libraryFolder = allCollectionFolders.FirstOrDefault(i => string.Equals(i.Path, dir, StringComparison.OrdinalIgnoreCase));
            if (libraryFolder is not null)
            {
                var libraryFolderId = libraryFolder.Id.ToString("N", CultureInfo.InvariantCulture);
                info.ItemId = libraryFolderId;
                if (libraryFolder.HasImage(ImageType.Primary))
                {
                    info.PrimaryImageItemId = libraryFolderId;
                }

                info.LibraryOptions = GetLibraryOptions(libraryFolder);

                if (refreshQueue is not null)
                {
                    info.RefreshProgress = libraryFolder.GetRefreshProgress();

                    info.RefreshStatus = info.RefreshProgress.HasValue ? "Active" : refreshQueue.Contains(libraryFolder.Id) ? "Queued" : "Idle";
                }
            }

            return info;
        }

        private CollectionTypeOptions? GetCollectionType(string path)
        {
            var files = _fileSystem.GetFilePaths(path, new[] { ".collection" }, true, false);
            foreach (ReadOnlySpan<char> file in files)
            {
                if (Enum.TryParse<CollectionTypeOptions>(Path.GetFileNameWithoutExtension(file), true, out var res))
                {
                    return res;
                }
            }

            return null;
        }

        /// <summary>
        /// Gets the item by id.
        /// </summary>
        /// <param name="id">The id.</param>
        /// <returns>BaseItem.</returns>
        /// <exception cref="ArgumentNullException"><paramref name="id"/> is <c>null</c>.</exception>
        public BaseItem GetItemById(Guid id)
        {
            if (id.Equals(default))
            {
                throw new ArgumentException("Guid can't be empty", nameof(id));
            }

            if (_cache.TryGetValue(id, out BaseItem item))
            {
                return item;
            }

            item = RetrieveItem(id);

            if (item is not null)
            {
                RegisterItem(item);
            }

            return item;
        }

        public List<BaseItem> GetItemList(InternalItemsQuery query, bool allowExternalContent)
        {
            if (query.Recursive && !query.ParentId.Equals(default))
            {
                var parent = GetItemById(query.ParentId);
                if (parent is not null)
                {
                    SetTopParentIdsOrAncestors(query, new[] { parent });
                }
            }

            if (query.User is not null)
            {
                AddUserToQuery(query, query.User, allowExternalContent);
            }

            var itemList = _itemRepository.GetItemList(query);
            var user = query.User;
            if (user is not null)
            {
                return itemList.Where(i => i.IsVisible(user)).ToList();
            }

            return itemList;
        }

        public List<BaseItem> GetItemList(InternalItemsQuery query)
        {
            return GetItemList(query, true);
        }

        public int GetCount(InternalItemsQuery query)
        {
            if (query.Recursive && !query.ParentId.Equals(default))
            {
                var parent = GetItemById(query.ParentId);
                if (parent is not null)
                {
                    SetTopParentIdsOrAncestors(query, new[] { parent });
                }
            }

            if (query.User is not null)
            {
                AddUserToQuery(query, query.User);
            }

            return _itemRepository.GetCount(query);
        }

        public List<BaseItem> GetItemList(InternalItemsQuery query, List<BaseItem> parents)
        {
            SetTopParentIdsOrAncestors(query, parents);

            if (query.AncestorIds.Length == 0 && query.TopParentIds.Length == 0)
            {
                if (query.User is not null)
                {
                    AddUserToQuery(query, query.User);
                }
            }

            return _itemRepository.GetItemList(query);
        }

        public QueryResult<BaseItem> QueryItems(InternalItemsQuery query)
        {
            if (query.User is not null)
            {
                AddUserToQuery(query, query.User);
            }

            if (query.EnableTotalRecordCount)
            {
                return _itemRepository.GetItems(query);
            }

            return new QueryResult<BaseItem>(
                query.StartIndex,
                null,
                _itemRepository.GetItemList(query));
        }

        public List<Guid> GetItemIds(InternalItemsQuery query)
        {
            if (query.User is not null)
            {
                AddUserToQuery(query, query.User);
            }

            return _itemRepository.GetItemIdsList(query);
        }

        public QueryResult<(BaseItem Item, ItemCounts ItemCounts)> GetStudios(InternalItemsQuery query)
        {
            if (query.User is not null)
            {
                AddUserToQuery(query, query.User);
            }

            SetTopParentOrAncestorIds(query);
            return _itemRepository.GetStudios(query);
        }

        public QueryResult<(BaseItem Item, ItemCounts ItemCounts)> GetGenres(InternalItemsQuery query)
        {
            if (query.User is not null)
            {
                AddUserToQuery(query, query.User);
            }

            SetTopParentOrAncestorIds(query);
            return _itemRepository.GetGenres(query);
        }

        public QueryResult<(BaseItem Item, ItemCounts ItemCounts)> GetMusicGenres(InternalItemsQuery query)
        {
            if (query.User is not null)
            {
                AddUserToQuery(query, query.User);
            }

            SetTopParentOrAncestorIds(query);
            return _itemRepository.GetMusicGenres(query);
        }

        public QueryResult<(BaseItem Item, ItemCounts ItemCounts)> GetAllArtists(InternalItemsQuery query)
        {
            if (query.User is not null)
            {
                AddUserToQuery(query, query.User);
            }

            SetTopParentOrAncestorIds(query);
            return _itemRepository.GetAllArtists(query);
        }

        public QueryResult<(BaseItem Item, ItemCounts ItemCounts)> GetArtists(InternalItemsQuery query)
        {
            if (query.User is not null)
            {
                AddUserToQuery(query, query.User);
            }

            SetTopParentOrAncestorIds(query);
            return _itemRepository.GetArtists(query);
        }

        private void SetTopParentOrAncestorIds(InternalItemsQuery query)
        {
            var ancestorIds = query.AncestorIds;
            int len = ancestorIds.Length;
            if (len == 0)
            {
                return;
            }

            var parents = new BaseItem[len];
            for (int i = 0; i < len; i++)
            {
                parents[i] = GetItemById(ancestorIds[i]);
                if (parents[i] is not (ICollectionFolder or UserView))
                {
                    return;
                }
            }

            // Optimize by querying against top level views
            query.TopParentIds = parents.SelectMany(i => GetTopParentIdsForQuery(i, query.User)).ToArray();
            query.AncestorIds = Array.Empty<Guid>();

            // Prevent searching in all libraries due to empty filter
            if (query.TopParentIds.Length == 0)
            {
                query.TopParentIds = new[] { Guid.NewGuid() };
            }
        }

        public QueryResult<(BaseItem Item, ItemCounts ItemCounts)> GetAlbumArtists(InternalItemsQuery query)
        {
            if (query.User is not null)
            {
                AddUserToQuery(query, query.User);
            }

            SetTopParentOrAncestorIds(query);
            return _itemRepository.GetAlbumArtists(query);
        }

        public QueryResult<BaseItem> GetItemsResult(InternalItemsQuery query)
        {
            if (query.Recursive && !query.ParentId.Equals(default))
            {
                var parent = GetItemById(query.ParentId);
                if (parent is not null)
                {
                    SetTopParentIdsOrAncestors(query, new[] { parent });
                }
            }

            if (query.User is not null)
            {
                AddUserToQuery(query, query.User);
            }

            if (query.EnableTotalRecordCount)
            {
                return _itemRepository.GetItems(query);
            }

            return new QueryResult<BaseItem>(
                query.StartIndex,
                null,
                _itemRepository.GetItemList(query));
        }

        private void SetTopParentIdsOrAncestors(InternalItemsQuery query, IReadOnlyCollection<BaseItem> parents)
        {
            if (parents.All(i => i is ICollectionFolder || i is UserView))
            {
                // Optimize by querying against top level views
                query.TopParentIds = parents.SelectMany(i => GetTopParentIdsForQuery(i, query.User)).ToArray();

                // Prevent searching in all libraries due to empty filter
                if (query.TopParentIds.Length == 0)
                {
                    query.TopParentIds = new[] { Guid.NewGuid() };
                }
            }
            else
            {
                // We need to be able to query from any arbitrary ancestor up the tree
                query.AncestorIds = parents.SelectMany(i => i.GetIdsForAncestorQuery()).ToArray();

                // Prevent searching in all libraries due to empty filter
                if (query.AncestorIds.Length == 0)
                {
                    query.AncestorIds = new[] { Guid.NewGuid() };
                }
            }

            query.Parent = null;
        }

        private void AddUserToQuery(InternalItemsQuery query, User user, bool allowExternalContent = true)
        {
            if (query.AncestorIds.Length == 0 &&
                query.ParentId.Equals(default) &&
                query.ChannelIds.Count == 0 &&
                query.TopParentIds.Length == 0 &&
                string.IsNullOrEmpty(query.AncestorWithPresentationUniqueKey) &&
                string.IsNullOrEmpty(query.SeriesPresentationUniqueKey) &&
                query.ItemIds.Length == 0)
            {
                var userViews = UserViewManager.GetUserViews(new UserViewQuery
                {
                    UserId = user.Id,
                    IncludeHidden = true,
                    IncludeExternalContent = allowExternalContent
                });

                query.TopParentIds = userViews.SelectMany(i => GetTopParentIdsForQuery(i, user)).ToArray();

                // Prevent searching in all libraries due to empty filter
                if (query.TopParentIds.Length == 0)
                {
                    query.TopParentIds = new[] { Guid.NewGuid() };
                }
            }
        }

        private IEnumerable<Guid> GetTopParentIdsForQuery(BaseItem item, User user)
        {
            if (item is UserView view)
            {
                if (view.ViewType == CollectionType.livetv)
                {
                    return new[] { view.Id };
                }

                // Translate view into folders
                if (!view.DisplayParentId.Equals(default))
                {
                    var displayParent = GetItemById(view.DisplayParentId);
                    if (displayParent is not null)
                    {
                        return GetTopParentIdsForQuery(displayParent, user);
                    }

                    return Array.Empty<Guid>();
                }

                if (!view.ParentId.Equals(default))
                {
                    var displayParent = GetItemById(view.ParentId);
                    if (displayParent is not null)
                    {
                        return GetTopParentIdsForQuery(displayParent, user);
                    }

                    return Array.Empty<Guid>();
                }

                // Handle grouping
                if (user is not null && view.ViewType != CollectionType.unknown && UserView.IsEligibleForGrouping(view.ViewType)
                    && user.GetPreference(PreferenceKind.GroupedFolders).Length > 0)
                {
                    return GetUserRootFolder()
                        .GetChildren(user, true)
                        .OfType<CollectionFolder>()
                        .Where(i => i.CollectionType is null || i.CollectionType == view.ViewType)
                        .Where(i => user.IsFolderGrouped(i.Id))
                        .SelectMany(i => GetTopParentIdsForQuery(i, user));
                }

                return Array.Empty<Guid>();
            }

            if (item is CollectionFolder collectionFolder)
            {
                return collectionFolder.PhysicalFolderIds;
            }

            var topParent = item.GetTopParent();
            if (topParent is not null)
            {
                return new[] { topParent.Id };
            }

            return Array.Empty<Guid>();
        }

        /// <summary>
        /// Gets the intros.
        /// </summary>
        /// <param name="item">The item.</param>
        /// <param name="user">The user.</param>
        /// <returns>IEnumerable{System.String}.</returns>
        public async Task<IEnumerable<Video>> GetIntros(BaseItem item, User user)
        {
            var tasks = IntroProviders
                .Take(1)
                .Select(i => GetIntros(i, item, user));

            var items = await Task.WhenAll(tasks).ConfigureAwait(false);

            return items
                .SelectMany(i => i.ToArray())
                .Select(ResolveIntro)
                .Where(i => i is not null);
        }

        /// <summary>
        /// Gets the intros.
        /// </summary>
        /// <param name="provider">The provider.</param>
        /// <param name="item">The item.</param>
        /// <param name="user">The user.</param>
        /// <returns>Task&lt;IEnumerable&lt;IntroInfo&gt;&gt;.</returns>
        private async Task<IEnumerable<IntroInfo>> GetIntros(IIntroProvider provider, BaseItem item, User user)
        {
            try
            {
                return await provider.GetIntros(item, user).ConfigureAwait(false);
            }
            catch (Exception ex)
            {
                _logger.LogError(ex, "Error getting intros");

                return Enumerable.Empty<IntroInfo>();
            }
        }

        /// <summary>
        /// Resolves the intro.
        /// </summary>
        /// <param name="info">The info.</param>
        /// <returns>Video.</returns>
        private Video ResolveIntro(IntroInfo info)
        {
            Video video = null;

            if (info.ItemId.HasValue)
            {
                // Get an existing item by Id
                video = GetItemById(info.ItemId.Value) as Video;

                if (video is null)
                {
                    _logger.LogError("Unable to locate item with Id {ID}.", info.ItemId.Value);
                }
            }
            else if (!string.IsNullOrEmpty(info.Path))
            {
                try
                {
                    // Try to resolve the path into a video
                    video = ResolvePath(_fileSystem.GetFileSystemInfo(info.Path)) as Video;

                    if (video is null)
                    {
                        _logger.LogError("Intro resolver returned null for {Path}.", info.Path);
                    }
                    else
                    {
                        // Pull the saved db item that will include metadata
                        var dbItem = GetItemById(video.Id) as Video;

                        if (dbItem is not null)
                        {
                            video = dbItem;
                        }
                        else
                        {
                            return null;
                        }
                    }
                }
                catch (Exception ex)
                {
                    _logger.LogError(ex, "Error resolving path {Path}.", info.Path);
                }
            }
            else
            {
                _logger.LogError("IntroProvider returned an IntroInfo with null Path and ItemId.");
            }

            return video;
        }

        /// <summary>
        /// Sorts the specified sort by.
        /// </summary>
        /// <param name="items">The items.</param>
        /// <param name="user">The user.</param>
        /// <param name="sortBy">The sort by.</param>
        /// <param name="sortOrder">The sort order.</param>
        /// <returns>IEnumerable{BaseItem}.</returns>
        public IEnumerable<BaseItem> Sort(IEnumerable<BaseItem> items, User user, IEnumerable<ItemSortBy> sortBy, SortOrder sortOrder)
        {
            var isFirst = true;

            IOrderedEnumerable<BaseItem> orderedItems = null;

            foreach (var orderBy in sortBy.Select(o => GetComparer(o, user)).Where(c => c is not null))
            {
                if (isFirst)
                {
                    orderedItems = sortOrder == SortOrder.Descending ? items.OrderByDescending(i => i, orderBy) : items.OrderBy(i => i, orderBy);
                }
                else
                {
                    orderedItems = sortOrder == SortOrder.Descending ? orderedItems.ThenByDescending(i => i, orderBy) : orderedItems.ThenBy(i => i, orderBy);
                }

                isFirst = false;
            }

            return orderedItems ?? items;
        }

        public IEnumerable<BaseItem> Sort(IEnumerable<BaseItem> items, User user, IEnumerable<(ItemSortBy OrderBy, SortOrder SortOrder)> orderBy)
        {
            var isFirst = true;

            IOrderedEnumerable<BaseItem> orderedItems = null;

            foreach (var (name, sortOrder) in orderBy)
            {
                var comparer = GetComparer(name, user);
                if (comparer is null)
                {
                    continue;
                }

                if (isFirst)
                {
                    orderedItems = sortOrder == SortOrder.Descending ? items.OrderByDescending(i => i, comparer) : items.OrderBy(i => i, comparer);
                }
                else
                {
                    orderedItems = sortOrder == SortOrder.Descending ? orderedItems.ThenByDescending(i => i, comparer) : orderedItems.ThenBy(i => i, comparer);
                }

                isFirst = false;
            }

            return orderedItems ?? items;
        }

        /// <summary>
        /// Gets the comparer.
        /// </summary>
        /// <param name="name">The name.</param>
        /// <param name="user">The user.</param>
        /// <returns>IBaseItemComparer.</returns>
        private IBaseItemComparer GetComparer(ItemSortBy name, User user)
        {
            var comparer = Comparers.FirstOrDefault(c => name == c.Type);

            // If it requires a user, create a new one, and assign the user
            if (comparer is IUserBaseItemComparer)
            {
                var userComparer = (IUserBaseItemComparer)Activator.CreateInstance(comparer.GetType());

                userComparer.User = user;
                userComparer.UserManager = _userManager;
                userComparer.UserDataRepository = _userDataRepository;

                return userComparer;
            }

            return comparer;
        }

        /// <summary>
        /// Creates the item.
        /// </summary>
        /// <param name="item">The item.</param>
        /// <param name="parent">The parent item.</param>
        public void CreateItem(BaseItem item, BaseItem parent)
        {
            CreateItems(new[] { item }, parent, CancellationToken.None);
        }

        /// <summary>
        /// Creates the items.
        /// </summary>
        /// <param name="items">The items.</param>
        /// <param name="parent">The parent item.</param>
        /// <param name="cancellationToken">The cancellation token.</param>
        public void CreateItems(IReadOnlyList<BaseItem> items, BaseItem parent, CancellationToken cancellationToken)
        {
            _itemRepository.SaveItems(items, cancellationToken);

            foreach (var item in items)
            {
                RegisterItem(item);
            }

            if (ItemAdded is not null)
            {
                foreach (var item in items)
                {
                    // With the live tv guide this just creates too much noise
                    if (item.SourceType != SourceType.Library)
                    {
                        continue;
                    }

                    try
                    {
                        ItemAdded(
                            this,
                            new ItemChangeEventArgs
                            {
                                Item = item,
                                Parent = parent ?? item.GetParent()
                            });
                    }
                    catch (Exception ex)
                    {
                        _logger.LogError(ex, "Error in ItemAdded event handler");
                    }
                }
            }
        }

        private bool ImageNeedsRefresh(ItemImageInfo image)
        {
            if (image.Path is not null && image.IsLocalFile)
            {
                if (image.Width == 0 || image.Height == 0 || string.IsNullOrEmpty(image.BlurHash))
                {
                    return true;
                }

                try
                {
                    return _fileSystem.GetLastWriteTimeUtc(image.Path) != image.DateModified;
                }
                catch (Exception ex)
                {
                    _logger.LogError(ex, "Cannot get file info for {0}", image.Path);
                    return false;
                }
            }

            return image.Path is not null && !image.IsLocalFile;
        }

        /// <inheritdoc />
        public async Task UpdateImagesAsync(BaseItem item, bool forceUpdate = false)
        {
            ArgumentNullException.ThrowIfNull(item);

<<<<<<< HEAD
            var outdated = forceUpdate ? item.ImageInfos.Where(i => i.Path != null).ToArray() : item.ImageInfos.Where(ImageNeedsRefresh).ToArray();

            var parentItem = item.GetParent();
            var isLiveTvShow = item.SourceType != SourceType.Library &&
                               parentItem != null &&
                               parentItem.SourceType != SourceType.Library; // not a channel

            // Skip image processing if current or live tv show
            if (outdated.Length == 0 || isLiveTvShow)
=======
            var outdated = forceUpdate
                ? item.ImageInfos.Where(i => i.Path is not null).ToArray()
                : item.ImageInfos.Where(ImageNeedsRefresh).ToArray();
            // Skip image processing if current or live tv source
            if (outdated.Length == 0 || item.SourceType != SourceType.Library)
>>>>>>> ce45b73c
            {
                RegisterItem(item);
                return;
            }

            foreach (var img in outdated)
            {
                var image = img;
                if (!img.IsLocalFile)
                {
                    try
                    {
                        var index = item.GetImageIndex(img);
                        image = await ConvertImageToLocal(item, img, index).ConfigureAwait(false);
                    }
                    catch (ArgumentException)
                    {
                        _logger.LogWarning("Cannot get image index for {ImagePath}", img.Path);
                        continue;
                    }
                    catch (Exception ex) when (ex is InvalidOperationException or IOException)
                    {
                        _logger.LogWarning(ex, "Cannot fetch image from {ImagePath}", img.Path);
                        continue;
                    }
                    catch (HttpRequestException ex)
                    {
                        _logger.LogWarning(ex, "Cannot fetch image from {ImagePath}. Http status code: {HttpStatus}", img.Path, ex.StatusCode);
                        continue;
                    }
                }

                ImageDimensions size;
                try
                {
                    size = _imageProcessor.GetImageDimensions(item, image);
                    image.Width = size.Width;
                    image.Height = size.Height;
                }
                catch (Exception ex)
                {
                    _logger.LogError(ex, "Cannot get image dimensions for {ImagePath}", image.Path);
                    size = default;
                    image.Width = 0;
                    image.Height = 0;
                }

                try
                {
                    image.BlurHash = _imageProcessor.GetImageBlurHash(image.Path, size);
                }
                catch (Exception ex)
                {
                    _logger.LogError(ex, "Cannot compute blurhash for {ImagePath}", image.Path);
                    image.BlurHash = string.Empty;
                }

                try
                {
                    image.DateModified = _fileSystem.GetLastWriteTimeUtc(image.Path);
                }
                catch (Exception ex)
                {
                    _logger.LogError(ex, "Cannot update DateModified for {ImagePath}", image.Path);
                }
            }

            _itemRepository.SaveImages(item);
            RegisterItem(item);
        }

        /// <inheritdoc />
        public async Task UpdateItemsAsync(IReadOnlyList<BaseItem> items, BaseItem parent, ItemUpdateType updateReason, CancellationToken cancellationToken)
        {
            foreach (var item in items)
            {
                await RunMetadataSavers(item, updateReason).ConfigureAwait(false);
            }

            _itemRepository.SaveItems(items, cancellationToken);

            if (ItemUpdated is not null)
            {
                foreach (var item in items)
                {
                    // With the live tv guide this just creates too much noise
                    if (item.SourceType != SourceType.Library)
                    {
                        continue;
                    }

                    try
                    {
                        ItemUpdated(
                            this,
                            new ItemChangeEventArgs
                            {
                                Item = item,
                                Parent = parent,
                                UpdateReason = updateReason
                            });
                    }
                    catch (Exception ex)
                    {
                        _logger.LogError(ex, "Error in ItemUpdated event handler");
                    }
                }
            }
        }

        /// <inheritdoc />
        public Task UpdateItemAsync(BaseItem item, BaseItem parent, ItemUpdateType updateReason, CancellationToken cancellationToken)
            => UpdateItemsAsync(new[] { item }, parent, updateReason, cancellationToken);

        public async Task RunMetadataSavers(BaseItem item, ItemUpdateType updateReason)
        {
            if (item.IsFileProtocol)
            {
                await ProviderManager.SaveMetadataAsync(item, updateReason).ConfigureAwait(false);
            }

            item.DateLastSaved = DateTime.UtcNow;

            await UpdateImagesAsync(item, updateReason >= ItemUpdateType.ImageUpdate).ConfigureAwait(false);
        }

        /// <summary>
        /// Reports the item removed.
        /// </summary>
        /// <param name="item">The item.</param>
        /// <param name="parent">The parent item.</param>
        public void ReportItemRemoved(BaseItem item, BaseItem parent)
        {
            if (ItemRemoved is not null)
            {
                try
                {
                    ItemRemoved(
                        this,
                        new ItemChangeEventArgs
                        {
                            Item = item,
                            Parent = parent
                        });
                }
                catch (Exception ex)
                {
                    _logger.LogError(ex, "Error in ItemRemoved event handler");
                }
            }
        }

        /// <summary>
        /// Retrieves the item.
        /// </summary>
        /// <param name="id">The id.</param>
        /// <returns>BaseItem.</returns>
        public BaseItem RetrieveItem(Guid id)
        {
            return _itemRepository.RetrieveItem(id);
        }

        public List<Folder> GetCollectionFolders(BaseItem item)
        {
            return GetCollectionFolders(item, GetUserRootFolder().Children.OfType<Folder>());
        }

        public List<Folder> GetCollectionFolders(BaseItem item, IEnumerable<Folder> allUserRootChildren)
        {
            while (item is not null)
            {
                var parent = item.GetParent();

                if (parent is AggregateFolder)
                {
                    break;
                }

                if (parent is null)
                {
                    var owner = item.GetOwner();

                    if (owner is null)
                    {
                        break;
                    }

                    item = owner;
                }
                else
                {
                    item = parent;
                }
            }

            if (item is null)
            {
                return new List<Folder>();
            }

            return GetCollectionFoldersInternal(item, allUserRootChildren);
        }

        private static List<Folder> GetCollectionFoldersInternal(BaseItem item, IEnumerable<Folder> allUserRootChildren)
        {
            return allUserRootChildren
                .Where(i => string.Equals(i.Path, item.Path, StringComparison.OrdinalIgnoreCase) || i.PhysicalLocations.Contains(item.Path.AsSpan(), StringComparison.OrdinalIgnoreCase))
                .ToList();
        }

        public LibraryOptions GetLibraryOptions(BaseItem item)
        {
            if (item is not CollectionFolder collectionFolder)
            {
                // List.Find is more performant than FirstOrDefault due to enumerator allocation
                collectionFolder = GetCollectionFolders(item)
                    .Find(folder => folder is CollectionFolder) as CollectionFolder;
            }

            return collectionFolder is null
                ? new LibraryOptions()
                : collectionFolder.GetLibraryOptions();
        }

        public CollectionType? GetContentType(BaseItem item)
        {
            var configuredContentType = GetConfiguredContentType(item, false);
            if (configuredContentType is not null)
            {
                return configuredContentType;
            }

            configuredContentType = GetConfiguredContentType(item, true);
            if (configuredContentType is not null)
            {
                return configuredContentType;
            }

            return GetInheritedContentType(item);
        }

        public CollectionType? GetInheritedContentType(BaseItem item)
        {
            var type = GetTopFolderContentType(item);

            if (type is not null)
            {
                return type;
            }

            return item.GetParents()
                .Select(GetConfiguredContentType)
                .LastOrDefault(i => i is not null);
        }

        public CollectionType? GetConfiguredContentType(BaseItem item)
        {
            return GetConfiguredContentType(item, false);
        }

        public CollectionType? GetConfiguredContentType(string path)
        {
            return GetContentTypeOverride(path, false);
        }

        public CollectionType? GetConfiguredContentType(BaseItem item, bool inheritConfiguredPath)
        {
            if (item is ICollectionFolder collectionFolder)
            {
                return collectionFolder.CollectionType;
            }

            return GetContentTypeOverride(item.ContainingFolderPath, inheritConfiguredPath);
        }

        private CollectionType? GetContentTypeOverride(string path, bool inherit)
        {
            var nameValuePair = _configurationManager.Configuration.ContentTypes
                                    .FirstOrDefault(i => _fileSystem.AreEqual(i.Name, path)
                                                         || (inherit && !string.IsNullOrEmpty(i.Name)
                                                                     && _fileSystem.ContainsSubPath(i.Name, path)));
            if (Enum.TryParse<CollectionType>(nameValuePair?.Value, out var collectionType))
            {
                return collectionType;
            }

            return null;
        }

        private CollectionType? GetTopFolderContentType(BaseItem item)
        {
            if (item is null)
            {
                return null;
            }

            while (!item.ParentId.Equals(default))
            {
                var parent = item.GetParent();
                if (parent is null || parent is AggregateFolder)
                {
                    break;
                }

                item = parent;
            }

            return GetUserRootFolder().Children
                .OfType<ICollectionFolder>()
                .Where(i => string.Equals(i.Path, item.Path, StringComparison.OrdinalIgnoreCase) || i.PhysicalLocations.Contains(item.Path))
                .Select(i => i.CollectionType)
                .FirstOrDefault(i => i is not null);
        }

        public UserView GetNamedView(
            User user,
            string name,
            CollectionType? viewType,
            string sortName)
        {
            return GetNamedView(user, name, Guid.Empty, viewType, sortName);
        }

        public UserView GetNamedView(
            string name,
            CollectionType viewType,
            string sortName)
        {
            var path = Path.Combine(
                _configurationManager.ApplicationPaths.InternalMetadataPath,
                "views",
                _fileSystem.GetValidFilename(viewType.ToString()));

            var id = GetNewItemId(path + "_namedview_" + name, typeof(UserView));

            var item = GetItemById(id) as UserView;

            var refresh = false;

            if (item is null || !string.Equals(item.Path, path, StringComparison.OrdinalIgnoreCase))
            {
                Directory.CreateDirectory(path);

                item = new UserView
                {
                    Path = path,
                    Id = id,
                    DateCreated = DateTime.UtcNow,
                    Name = name,
                    ViewType = viewType,
                    ForcedSortName = sortName
                };

                CreateItem(item, null);

                refresh = true;
            }

            if (refresh)
            {
                item.UpdateToRepositoryAsync(ItemUpdateType.MetadataImport, CancellationToken.None).GetAwaiter().GetResult();
                ProviderManager.QueueRefresh(item.Id, new MetadataRefreshOptions(new DirectoryService(_fileSystem)), RefreshPriority.Normal);
            }

            return item;
        }

        public UserView GetNamedView(
            User user,
            string name,
            Guid parentId,
            CollectionType? viewType,
            string sortName)
        {
            var parentIdString = parentId.Equals(default)
                ? null
                : parentId.ToString("N", CultureInfo.InvariantCulture);
            var idValues = "38_namedview_" + name + user.Id.ToString("N", CultureInfo.InvariantCulture) + (parentIdString ?? string.Empty) + (viewType?.ToString() ?? string.Empty);

            var id = GetNewItemId(idValues, typeof(UserView));

            var path = Path.Combine(_configurationManager.ApplicationPaths.InternalMetadataPath, "views", id.ToString("N", CultureInfo.InvariantCulture));

            var item = GetItemById(id) as UserView;

            var isNew = false;

            if (item is null)
            {
                Directory.CreateDirectory(path);

                item = new UserView
                {
                    Path = path,
                    Id = id,
                    DateCreated = DateTime.UtcNow,
                    Name = name,
                    ViewType = viewType,
                    ForcedSortName = sortName,
                    UserId = user.Id,
                    DisplayParentId = parentId
                };

                CreateItem(item, null);

                isNew = true;
            }

            var refresh = isNew || DateTime.UtcNow - item.DateLastRefreshed >= _viewRefreshInterval;

            if (!refresh && !item.DisplayParentId.Equals(default))
            {
                var displayParent = GetItemById(item.DisplayParentId);
                refresh = displayParent is not null && displayParent.DateLastSaved > item.DateLastRefreshed;
            }

            if (refresh)
            {
                ProviderManager.QueueRefresh(
                    item.Id,
                    new MetadataRefreshOptions(new DirectoryService(_fileSystem))
                    {
                        // Need to force save to increment DateLastSaved
                        ForceSave = true
                    },
                    RefreshPriority.Normal);
            }

            return item;
        }

        public UserView GetShadowView(
            BaseItem parent,
            CollectionType? viewType,
            string sortName)
        {
            ArgumentNullException.ThrowIfNull(parent);

            var name = parent.Name;
            var parentId = parent.Id;

            var idValues = "38_namedview_" + name + parentId + (viewType?.ToString() ?? string.Empty);

            var id = GetNewItemId(idValues, typeof(UserView));

            var path = parent.Path;

            var item = GetItemById(id) as UserView;

            var isNew = false;

            if (item is null)
            {
                Directory.CreateDirectory(path);

                item = new UserView
                {
                    Path = path,
                    Id = id,
                    DateCreated = DateTime.UtcNow,
                    Name = name,
                    ViewType = viewType,
                    ForcedSortName = sortName
                };

                item.DisplayParentId = parentId;

                CreateItem(item, null);

                isNew = true;
            }

            var refresh = isNew || DateTime.UtcNow - item.DateLastRefreshed >= _viewRefreshInterval;

            if (!refresh && !item.DisplayParentId.Equals(default))
            {
                var displayParent = GetItemById(item.DisplayParentId);
                refresh = displayParent is not null && displayParent.DateLastSaved > item.DateLastRefreshed;
            }

            if (refresh)
            {
                ProviderManager.QueueRefresh(
                    item.Id,
                    new MetadataRefreshOptions(new DirectoryService(_fileSystem))
                    {
                        // Need to force save to increment DateLastSaved
                        ForceSave = true
                    },
                    RefreshPriority.Normal);
            }

            return item;
        }

        public UserView GetNamedView(
            string name,
            Guid parentId,
            CollectionType? viewType,
            string sortName,
            string uniqueId)
        {
            ArgumentException.ThrowIfNullOrEmpty(name);

            var parentIdString = parentId.Equals(default)
                ? null
                : parentId.ToString("N", CultureInfo.InvariantCulture);
            var idValues = "37_namedview_" + name + (parentIdString ?? string.Empty) + (viewType?.ToString() ?? string.Empty);
            if (!string.IsNullOrEmpty(uniqueId))
            {
                idValues += uniqueId;
            }

            var id = GetNewItemId(idValues, typeof(UserView));

            var path = Path.Combine(_configurationManager.ApplicationPaths.InternalMetadataPath, "views", id.ToString("N", CultureInfo.InvariantCulture));

            var item = GetItemById(id) as UserView;

            var isNew = false;

            if (item is null)
            {
                Directory.CreateDirectory(path);

                item = new UserView
                {
                    Path = path,
                    Id = id,
                    DateCreated = DateTime.UtcNow,
                    Name = name,
                    ViewType = viewType,
                    ForcedSortName = sortName
                };

                item.DisplayParentId = parentId;

                CreateItem(item, null);

                isNew = true;
            }

            if (viewType != item.ViewType)
            {
                item.ViewType = viewType;
                item.UpdateToRepositoryAsync(ItemUpdateType.MetadataEdit, CancellationToken.None).GetAwaiter().GetResult();
            }

            var refresh = isNew || DateTime.UtcNow - item.DateLastRefreshed >= _viewRefreshInterval;

            if (!refresh && !item.DisplayParentId.Equals(default))
            {
                var displayParent = GetItemById(item.DisplayParentId);
                refresh = displayParent is not null && displayParent.DateLastSaved > item.DateLastRefreshed;
            }

            if (refresh)
            {
                ProviderManager.QueueRefresh(
                    item.Id,
                    new MetadataRefreshOptions(new DirectoryService(_fileSystem))
                    {
                        // Need to force save to increment DateLastSaved
                        ForceSave = true
                    },
                    RefreshPriority.Normal);
            }

            return item;
        }

        public BaseItem GetParentItem(Guid? parentId, Guid? userId)
        {
            if (parentId.HasValue)
            {
                return GetItemById(parentId.Value);
            }

            if (userId.HasValue && !userId.Equals(default))
            {
                return GetUserRootFolder();
            }

            return RootFolder;
        }

        /// <inheritdoc />
        public void QueueLibraryScan()
        {
            _taskManager.QueueScheduledTask<RefreshMediaLibraryTask>();
        }

        /// <inheritdoc />
        public int? GetSeasonNumberFromPath(string path)
            => SeasonPathParser.Parse(path, true, true).SeasonNumber;

        /// <inheritdoc />
        public bool FillMissingEpisodeNumbersFromPath(Episode episode, bool forceRefresh)
        {
            var series = episode.Series;
            bool? isAbsoluteNaming = series is not null && string.Equals(series.DisplayOrder, "absolute", StringComparison.OrdinalIgnoreCase);
            if (!isAbsoluteNaming.Value)
            {
                // In other words, no filter applied
                isAbsoluteNaming = null;
            }

            var resolver = new EpisodeResolver(_namingOptions);

            var isFolder = episode.VideoType == VideoType.BluRay || episode.VideoType == VideoType.Dvd;

            // TODO nullable - what are we trying to do there with empty episodeInfo?
            EpisodeInfo episodeInfo = null;
            if (episode.IsFileProtocol)
            {
                episodeInfo = resolver.Resolve(episode.Path, isFolder, null, null, isAbsoluteNaming);
                // Resolve from parent folder if it's not the Season folder
                var parent = episode.GetParent();
                if (episodeInfo is null && parent.GetType() == typeof(Folder))
                {
                    episodeInfo = resolver.Resolve(parent.Path, true, null, null, isAbsoluteNaming);
                    if (episodeInfo is not null)
                    {
                        // add the container
                        episodeInfo.Container = Path.GetExtension(episode.Path)?.TrimStart('.');
                    }
                }
            }

            episodeInfo ??= new EpisodeInfo(episode.Path);

            try
            {
                var libraryOptions = GetLibraryOptions(episode);
                if (libraryOptions.EnableEmbeddedEpisodeInfos && string.Equals(episodeInfo.Container, "mp4", StringComparison.OrdinalIgnoreCase))
                {
                    // Read from metadata
                    var mediaInfo = _mediaEncoder.GetMediaInfo(
                        new MediaInfoRequest
                        {
                            MediaSource = episode.GetMediaSources(false)[0],
                            MediaType = DlnaProfileType.Video
                        },
                        CancellationToken.None).GetAwaiter().GetResult();
                    if (mediaInfo.ParentIndexNumber > 0)
                    {
                        episodeInfo.SeasonNumber = mediaInfo.ParentIndexNumber;
                    }

                    if (mediaInfo.IndexNumber > 0)
                    {
                        episodeInfo.EpisodeNumber = mediaInfo.IndexNumber;
                    }

                    if (!string.IsNullOrEmpty(mediaInfo.ShowName))
                    {
                        episodeInfo.SeriesName = mediaInfo.ShowName;
                    }
                }
            }
            catch (Exception ex)
            {
                _logger.LogError(ex, "Error reading the episode information with ffprobe. Episode: {EpisodeInfo}", episodeInfo.Path);
            }

            var changed = false;

            if (episodeInfo.IsByDate)
            {
                if (episode.IndexNumber.HasValue)
                {
                    episode.IndexNumber = null;
                    changed = true;
                }

                if (episode.IndexNumberEnd.HasValue)
                {
                    episode.IndexNumberEnd = null;
                    changed = true;
                }

                if (!episode.PremiereDate.HasValue)
                {
                    if (episodeInfo.Year.HasValue && episodeInfo.Month.HasValue && episodeInfo.Day.HasValue)
                    {
                        episode.PremiereDate = new DateTime(episodeInfo.Year.Value, episodeInfo.Month.Value, episodeInfo.Day.Value).ToUniversalTime();
                    }

                    if (episode.PremiereDate.HasValue)
                    {
                        changed = true;
                    }
                }

                if (!episode.ProductionYear.HasValue)
                {
                    episode.ProductionYear = episodeInfo.Year;

                    if (episode.ProductionYear.HasValue)
                    {
                        changed = true;
                    }
                }
            }
            else
            {
                if (!episode.IndexNumber.HasValue || forceRefresh)
                {
                    if (episode.IndexNumber != episodeInfo.EpisodeNumber)
                    {
                        changed = true;
                    }

                    episode.IndexNumber = episodeInfo.EpisodeNumber;
                }

                if (!episode.IndexNumberEnd.HasValue || forceRefresh)
                {
                    if (episode.IndexNumberEnd != episodeInfo.EndingEpisodeNumber)
                    {
                        changed = true;
                    }

                    episode.IndexNumberEnd = episodeInfo.EndingEpisodeNumber;
                }

                if (!episode.ParentIndexNumber.HasValue || forceRefresh)
                {
                    if (episode.ParentIndexNumber != episodeInfo.SeasonNumber)
                    {
                        changed = true;
                    }

                    episode.ParentIndexNumber = episodeInfo.SeasonNumber;
                }
            }

            if (!episode.ParentIndexNumber.HasValue)
            {
                var season = episode.Season;

                if (season is not null)
                {
                    episode.ParentIndexNumber = season.IndexNumber;
                }
                else
                {
                    /*
                    Anime series don't generally have a season in their file name, however,
                    TVDb needs a season to correctly get the metadata.
                    Hence, a null season needs to be filled with something. */
                    // FIXME perhaps this would be better for TVDb parser to ask for season 1 if no season is specified
                    episode.ParentIndexNumber = 1;
                }

                if (episode.ParentIndexNumber.HasValue)
                {
                    changed = true;
                }
            }

            return changed;
        }

        public ItemLookupInfo ParseName(string name)
        {
            var namingOptions = _namingOptions;
            var result = VideoResolver.CleanDateTime(name, namingOptions);

            return new ItemLookupInfo
            {
                Name = VideoResolver.TryCleanString(result.Name, namingOptions, out var newName) ? newName : result.Name,
                Year = result.Year
            };
        }

        public IEnumerable<BaseItem> FindExtras(BaseItem owner, IReadOnlyList<FileSystemMetadata> fileSystemChildren, IDirectoryService directoryService)
        {
            var ownerVideoInfo = VideoResolver.Resolve(owner.Path, owner.IsFolder, _namingOptions);
            if (ownerVideoInfo is null)
            {
                yield break;
            }

            var count = fileSystemChildren.Count;
            for (var i = 0; i < count; i++)
            {
                var current = fileSystemChildren[i];
                if (current.IsDirectory && _namingOptions.AllExtrasTypesFolderNames.ContainsKey(current.Name))
                {
                    var filesInSubFolder = _fileSystem.GetFiles(current.FullName, null, false, false);
                    foreach (var file in filesInSubFolder)
                    {
                        if (!_extraResolver.TryGetExtraTypeForOwner(file.FullName, ownerVideoInfo, out var extraType))
                        {
                            continue;
                        }

                        var extra = GetExtra(file, extraType.Value);
                        if (extra is not null)
                        {
                            yield return extra;
                        }
                    }
                }
                else if (!current.IsDirectory && _extraResolver.TryGetExtraTypeForOwner(current.FullName, ownerVideoInfo, out var extraType))
                {
                    var extra = GetExtra(current, extraType.Value);
                    if (extra is not null)
                    {
                        yield return extra;
                    }
                }
            }

            BaseItem GetExtra(FileSystemMetadata file, ExtraType extraType)
            {
                var extra = ResolvePath(_fileSystem.GetFileInfo(file.FullName), directoryService, _extraResolver.GetResolversForExtraType(extraType));
                if (extra is not Video && extra is not Audio)
                {
                    return null;
                }

                // Try to retrieve it from the db. If we don't find it, use the resolved version
                var itemById = GetItemById(extra.Id);
                if (itemById is not null)
                {
                    extra = itemById;
                }

                extra.ExtraType = extraType;
                extra.ParentId = Guid.Empty;
                extra.OwnerId = owner.Id;
                return extra;
            }
        }

        public string GetPathAfterNetworkSubstitution(string path, BaseItem ownerItem)
        {
            string newPath;
            if (ownerItem is not null)
            {
                var libraryOptions = GetLibraryOptions(ownerItem);
                if (libraryOptions is not null)
                {
                    foreach (var pathInfo in libraryOptions.PathInfos)
                    {
                        if (path.TryReplaceSubPath(pathInfo.Path, pathInfo.NetworkPath, out newPath))
                        {
                            return newPath;
                        }
                    }
                }
            }

            var metadataPath = _configurationManager.Configuration.MetadataPath;
            var metadataNetworkPath = _configurationManager.Configuration.MetadataNetworkPath;

            if (path.TryReplaceSubPath(metadataPath, metadataNetworkPath, out newPath))
            {
                return newPath;
            }

            foreach (var map in _configurationManager.Configuration.PathSubstitutions)
            {
                if (path.TryReplaceSubPath(map.From, map.To, out newPath))
                {
                    return newPath;
                }
            }

            return path;
        }

        public List<PersonInfo> GetPeople(InternalPeopleQuery query)
        {
            return _itemRepository.GetPeople(query);
        }

        public List<PersonInfo> GetPeople(BaseItem item)
        {
            if (item.SupportsPeople)
            {
                var people = GetPeople(new InternalPeopleQuery
                {
                    ItemId = item.Id
                });

                if (people.Count > 0)
                {
                    return people;
                }
            }

            return new List<PersonInfo>();
        }

        public List<Person> GetPeopleItems(InternalPeopleQuery query)
        {
            return _itemRepository.GetPeopleNames(query)
            .Select(i =>
            {
                try
                {
                    return GetPerson(i);
                }
                catch (Exception ex)
                {
                    _logger.LogError(ex, "Error getting person");
                    return null;
                }
            })
            .Where(i => i is not null)
            .Where(i => query.User is null || i.IsVisible(query.User))
            .ToList();
        }

        public List<string> GetPeopleNames(InternalPeopleQuery query)
        {
            return _itemRepository.GetPeopleNames(query);
        }

        public void UpdatePeople(BaseItem item, List<PersonInfo> people)
        {
            UpdatePeopleAsync(item, people, CancellationToken.None).GetAwaiter().GetResult();
        }

        /// <inheritdoc />
        public async Task UpdatePeopleAsync(BaseItem item, List<PersonInfo> people, CancellationToken cancellationToken)
        {
            if (!item.SupportsPeople)
            {
                return;
            }

            _itemRepository.UpdatePeople(item.Id, people);

            await SavePeopleMetadataAsync(people, cancellationToken).ConfigureAwait(false);
        }

        public async Task<ItemImageInfo> ConvertImageToLocal(BaseItem item, ItemImageInfo image, int imageIndex)
        {
            foreach (var url in image.Path.Split('|'))
            {
                try
                {
                    _logger.LogDebug("ConvertImageToLocal item {0} - image url: {1}", item.Id, url);

                    await ProviderManager.SaveImage(item, url, image.Type, imageIndex, CancellationToken.None).ConfigureAwait(false);

                    await item.UpdateToRepositoryAsync(ItemUpdateType.ImageUpdate, CancellationToken.None).ConfigureAwait(false);

                    return item.GetImageInfo(image.Type, imageIndex);
                }
                catch (HttpRequestException ex)
                {
                    if (ex.StatusCode.HasValue
                        && (ex.StatusCode.Value == HttpStatusCode.NotFound || ex.StatusCode.Value == HttpStatusCode.Forbidden))
                    {
                        continue;
                    }

                    throw;
                }
            }

            // Remove this image to prevent it from retrying over and over
            item.RemoveImage(image);
            await item.UpdateToRepositoryAsync(ItemUpdateType.ImageUpdate, CancellationToken.None).ConfigureAwait(false);

            throw new InvalidOperationException();
        }

        public async Task AddVirtualFolder(string name, CollectionTypeOptions? collectionType, LibraryOptions options, bool refreshLibrary)
        {
            if (string.IsNullOrWhiteSpace(name))
            {
                throw new ArgumentNullException(nameof(name));
            }

            name = _fileSystem.GetValidFilename(name);

            var rootFolderPath = _configurationManager.ApplicationPaths.DefaultUserViewsPath;

            var existingNameCount = 1; // first numbered name will be 2
            var virtualFolderPath = Path.Combine(rootFolderPath, name);
            var originalName = name;
            while (Directory.Exists(virtualFolderPath))
            {
                existingNameCount++;
                name = originalName + existingNameCount;
                virtualFolderPath = Path.Combine(rootFolderPath, name);
            }

            var mediaPathInfos = options.PathInfos;
            if (mediaPathInfos is not null)
            {
                var invalidpath = mediaPathInfos.FirstOrDefault(i => !Directory.Exists(i.Path));
                if (invalidpath is not null)
                {
                    throw new ArgumentException("The specified path does not exist: " + invalidpath.Path + ".");
                }
            }

            LibraryMonitor.Stop();

            try
            {
                Directory.CreateDirectory(virtualFolderPath);

                if (collectionType is not null)
                {
                    var path = Path.Combine(virtualFolderPath, collectionType.ToString().ToLowerInvariant() + ".collection");

                    await File.WriteAllBytesAsync(path, Array.Empty<byte>()).ConfigureAwait(false);
                }

                CollectionFolder.SaveLibraryOptions(virtualFolderPath, options);

                if (mediaPathInfos is not null)
                {
                    foreach (var path in mediaPathInfos)
                    {
                        AddMediaPathInternal(name, path, false);
                    }
                }
            }
            finally
            {
                if (refreshLibrary)
                {
                    await ValidateTopLibraryFolders(CancellationToken.None).ConfigureAwait(false);

                    StartScanInBackground();
                }
                else
                {
                    // Need to add a delay here or directory watchers may still pick up the changes
                    await Task.Delay(1000).ConfigureAwait(false);
                    LibraryMonitor.Start();
                }
            }
        }

        private async Task SavePeopleMetadataAsync(IEnumerable<PersonInfo> people, CancellationToken cancellationToken)
        {
            List<BaseItem> personsToSave = null;

            foreach (var person in people)
            {
                cancellationToken.ThrowIfCancellationRequested();

                var itemUpdateType = ItemUpdateType.MetadataDownload;
                var saveEntity = false;
                var personEntity = GetPerson(person.Name);

                if (personEntity is null)
                {
                    var path = Person.GetPath(person.Name);
                    personEntity = new Person()
                    {
                        Name = person.Name,
                        Id = GetItemByNameId<Person>(path),
                        DateCreated = DateTime.UtcNow,
                        DateModified = DateTime.UtcNow,
                        Path = path
                    };

                    personEntity.PresentationUniqueKey = personEntity.CreatePresentationUniqueKey();
                    saveEntity = true;
                }

                foreach (var id in person.ProviderIds)
                {
                    if (!string.Equals(personEntity.GetProviderId(id.Key), id.Value, StringComparison.OrdinalIgnoreCase))
                    {
                        personEntity.SetProviderId(id.Key, id.Value);
                        saveEntity = true;
                    }
                }

                if (!string.IsNullOrWhiteSpace(person.ImageUrl) && !personEntity.HasImage(ImageType.Primary))
                {
                    personEntity.SetImage(
                        new ItemImageInfo
                        {
                            Path = person.ImageUrl,
                            Type = ImageType.Primary
                        },
                        0);

                    saveEntity = true;
                    itemUpdateType = ItemUpdateType.ImageUpdate;
                }

                if (saveEntity)
                {
                    (personsToSave ??= new()).Add(personEntity);
                    await RunMetadataSavers(personEntity, itemUpdateType).ConfigureAwait(false);
                }
            }

            if (personsToSave is not null)
            {
                CreateItems(personsToSave, null, CancellationToken.None);
            }
        }

        private void StartScanInBackground()
        {
            Task.Run(() =>
            {
                // No need to start if scanning the library because it will handle it
                ValidateMediaLibrary(new SimpleProgress<double>(), CancellationToken.None);
            });
        }

        public void AddMediaPath(string virtualFolderName, MediaPathInfo mediaPath)
        {
            AddMediaPathInternal(virtualFolderName, mediaPath, true);
        }

        private void AddMediaPathInternal(string virtualFolderName, MediaPathInfo pathInfo, bool saveLibraryOptions)
        {
            ArgumentNullException.ThrowIfNull(pathInfo);

            var path = pathInfo.Path;

            if (string.IsNullOrWhiteSpace(path))
            {
                throw new ArgumentException(nameof(path));
            }

            if (!Directory.Exists(path))
            {
                throw new FileNotFoundException("The path does not exist.");
            }

            var rootFolderPath = _configurationManager.ApplicationPaths.DefaultUserViewsPath;
            var virtualFolderPath = Path.Combine(rootFolderPath, virtualFolderName);

            var shortcutFilename = Path.GetFileNameWithoutExtension(path);

            var lnk = Path.Combine(virtualFolderPath, shortcutFilename + ShortcutFileExtension);

            while (File.Exists(lnk))
            {
                shortcutFilename += "1";
                lnk = Path.Combine(virtualFolderPath, shortcutFilename + ShortcutFileExtension);
            }

            _fileSystem.CreateShortcut(lnk, _appHost.ReverseVirtualPath(path));

            RemoveContentTypeOverrides(path);

            if (saveLibraryOptions)
            {
                var libraryOptions = CollectionFolder.GetLibraryOptions(virtualFolderPath);

                var list = libraryOptions.PathInfos.ToList();
                list.Add(pathInfo);
                libraryOptions.PathInfos = list.ToArray();

                SyncLibraryOptionsToLocations(virtualFolderPath, libraryOptions);

                CollectionFolder.SaveLibraryOptions(virtualFolderPath, libraryOptions);
            }
        }

        public void UpdateMediaPath(string virtualFolderName, MediaPathInfo mediaPath)
        {
            ArgumentNullException.ThrowIfNull(mediaPath);

            var rootFolderPath = _configurationManager.ApplicationPaths.DefaultUserViewsPath;
            var virtualFolderPath = Path.Combine(rootFolderPath, virtualFolderName);

            var libraryOptions = CollectionFolder.GetLibraryOptions(virtualFolderPath);

            SyncLibraryOptionsToLocations(virtualFolderPath, libraryOptions);

            var list = libraryOptions.PathInfos.ToList();
            foreach (var originalPathInfo in list)
            {
                if (string.Equals(mediaPath.Path, originalPathInfo.Path, StringComparison.Ordinal))
                {
                    originalPathInfo.NetworkPath = mediaPath.NetworkPath;
                    break;
                }
            }

            libraryOptions.PathInfos = list.ToArray();

            CollectionFolder.SaveLibraryOptions(virtualFolderPath, libraryOptions);
        }

        private void SyncLibraryOptionsToLocations(string virtualFolderPath, LibraryOptions options)
        {
            var topLibraryFolders = GetUserRootFolder().Children.ToList();
            var info = GetVirtualFolderInfo(virtualFolderPath, topLibraryFolders, null);

            if (info.Locations.Length > 0 && info.Locations.Length != options.PathInfos.Length)
            {
                var list = options.PathInfos.ToList();

                foreach (var location in info.Locations)
                {
                    if (!list.Any(i => string.Equals(i.Path, location, StringComparison.Ordinal)))
                    {
                        list.Add(new MediaPathInfo(location));
                    }
                }

                options.PathInfos = list.ToArray();
            }
        }

        public async Task RemoveVirtualFolder(string name, bool refreshLibrary)
        {
            if (string.IsNullOrWhiteSpace(name))
            {
                throw new ArgumentNullException(nameof(name));
            }

            var rootFolderPath = _configurationManager.ApplicationPaths.DefaultUserViewsPath;

            var path = Path.Combine(rootFolderPath, name);

            if (!Directory.Exists(path))
            {
                throw new FileNotFoundException("The media folder does not exist");
            }

            LibraryMonitor.Stop();

            try
            {
                Directory.Delete(path, true);
            }
            finally
            {
                CollectionFolder.OnCollectionFolderChange();

                if (refreshLibrary)
                {
                    await ValidateTopLibraryFolders(CancellationToken.None).ConfigureAwait(false);

                    StartScanInBackground();
                }
                else
                {
                    // Need to add a delay here or directory watchers may still pick up the changes
                    await Task.Delay(1000).ConfigureAwait(false);
                    LibraryMonitor.Start();
                }
            }
        }

        private void RemoveContentTypeOverrides(string path)
        {
            if (string.IsNullOrWhiteSpace(path))
            {
                throw new ArgumentNullException(nameof(path));
            }

            List<NameValuePair> removeList = null;

            foreach (var contentType in _configurationManager.Configuration.ContentTypes)
            {
                if (string.IsNullOrWhiteSpace(contentType.Name)
                    || _fileSystem.AreEqual(path, contentType.Name)
                    || _fileSystem.ContainsSubPath(path, contentType.Name))
                {
                    (removeList ??= new()).Add(contentType);
                }
            }

            if (removeList is not null)
            {
                _configurationManager.Configuration.ContentTypes = _configurationManager.Configuration.ContentTypes
                    .Except(removeList)
                    .ToArray();

                _configurationManager.SaveConfiguration();
            }
        }

        public void RemoveMediaPath(string virtualFolderName, string mediaPath)
        {
            ArgumentException.ThrowIfNullOrEmpty(mediaPath);

            var rootFolderPath = _configurationManager.ApplicationPaths.DefaultUserViewsPath;
            var virtualFolderPath = Path.Combine(rootFolderPath, virtualFolderName);

            if (!Directory.Exists(virtualFolderPath))
            {
                throw new FileNotFoundException(
                    string.Format(CultureInfo.InvariantCulture, "The media collection {0} does not exist", virtualFolderName));
            }

            var shortcut = _fileSystem.GetFilePaths(virtualFolderPath, true)
                .Where(i => Path.GetExtension(i.AsSpan()).Equals(ShortcutFileExtension, StringComparison.OrdinalIgnoreCase))
                .FirstOrDefault(f => _appHost.ExpandVirtualPath(_fileSystem.ResolveShortcut(f)).Equals(mediaPath, StringComparison.OrdinalIgnoreCase));

            if (!string.IsNullOrEmpty(shortcut))
            {
                _fileSystem.DeleteFile(shortcut);
            }

            var libraryOptions = CollectionFolder.GetLibraryOptions(virtualFolderPath);

            libraryOptions.PathInfos = libraryOptions
                .PathInfos
                .Where(i => !string.Equals(i.Path, mediaPath, StringComparison.Ordinal))
                .ToArray();

            CollectionFolder.SaveLibraryOptions(virtualFolderPath, libraryOptions);
        }
    }
}<|MERGE_RESOLUTION|>--- conflicted
+++ resolved
@@ -1836,8 +1836,9 @@
         {
             ArgumentNullException.ThrowIfNull(item);
 
-<<<<<<< HEAD
-            var outdated = forceUpdate ? item.ImageInfos.Where(i => i.Path != null).ToArray() : item.ImageInfos.Where(ImageNeedsRefresh).ToArray();
+            var outdated = forceUpdate
+                ? item.ImageInfos.Where(i => i.Path is not null).ToArray()
+                : item.ImageInfos.Where(ImageNeedsRefresh).ToArray();
 
             var parentItem = item.GetParent();
             var isLiveTvShow = item.SourceType != SourceType.Library &&
@@ -1846,13 +1847,6 @@
 
             // Skip image processing if current or live tv show
             if (outdated.Length == 0 || isLiveTvShow)
-=======
-            var outdated = forceUpdate
-                ? item.ImageInfos.Where(i => i.Path is not null).ToArray()
-                : item.ImageInfos.Where(ImageNeedsRefresh).ToArray();
-            // Skip image processing if current or live tv source
-            if (outdated.Length == 0 || item.SourceType != SourceType.Library)
->>>>>>> ce45b73c
             {
                 RegisterItem(item);
                 return;
