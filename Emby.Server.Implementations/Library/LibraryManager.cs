#pragma warning disable CS1591
#pragma warning disable CA5394

using System;
using System.Collections.Generic;
using System.Globalization;
using System.IO;
using System.Linq;
using System.Net;
using System.Net.Http;
using System.Threading;
using System.Threading.Tasks;
using BitFaster.Caching;
using BitFaster.Caching.Lru;
using Emby.Naming.Common;
using Emby.Naming.TV;
using Emby.Server.Implementations.Library.Resolvers;
using Emby.Server.Implementations.Library.Validators;
using Emby.Server.Implementations.Playlists;
using Emby.Server.Implementations.ScheduledTasks.Tasks;
using Emby.Server.Implementations.Sorting;
using Jellyfin.Data.Entities;
using Jellyfin.Data.Enums;
using Jellyfin.Extensions;
using MediaBrowser.Common.Extensions;
using MediaBrowser.Controller;
using MediaBrowser.Controller.Configuration;
using MediaBrowser.Controller.Drawing;
using MediaBrowser.Controller.Dto;
using MediaBrowser.Controller.Entities;
using MediaBrowser.Controller.Entities.Audio;
using MediaBrowser.Controller.IO;
using MediaBrowser.Controller.Library;
using MediaBrowser.Controller.LiveTv;
using MediaBrowser.Controller.MediaEncoding;
using MediaBrowser.Controller.Persistence;
using MediaBrowser.Controller.Providers;
using MediaBrowser.Controller.Resolvers;
using MediaBrowser.Controller.Sorting;
using MediaBrowser.Model.Configuration;
using MediaBrowser.Model.Dlna;
using MediaBrowser.Model.Drawing;
using MediaBrowser.Model.Dto;
using MediaBrowser.Model.Entities;
using MediaBrowser.Model.IO;
using MediaBrowser.Model.Library;
using MediaBrowser.Model.Querying;
using MediaBrowser.Model.Tasks;
using Microsoft.Extensions.Logging;
using Episode = MediaBrowser.Controller.Entities.TV.Episode;
using EpisodeInfo = Emby.Naming.TV.EpisodeInfo;
using Genre = MediaBrowser.Controller.Entities.Genre;
using Person = MediaBrowser.Controller.Entities.Person;
using VideoResolver = Emby.Naming.Video.VideoResolver;

namespace Emby.Server.Implementations.Library
{
    /// <summary>
    /// Class LibraryManager.
    /// </summary>
    public class LibraryManager : ILibraryManager
    {
        private const string ShortcutFileExtension = ".mblink";

        private readonly ILogger<LibraryManager> _logger;
        private readonly ICache<Guid, BaseItem> _cache;
        private readonly ITaskManager _taskManager;
        private readonly IUserManager _userManager;
        private readonly IUserDataManager _userDataRepository;
        private readonly IServerConfigurationManager _configurationManager;
        private readonly Lazy<ILibraryMonitor> _libraryMonitorFactory;
        private readonly Lazy<IProviderManager> _providerManagerFactory;
        private readonly Lazy<IUserViewManager> _userviewManagerFactory;
        private readonly IServerApplicationHost _appHost;
        private readonly IMediaEncoder _mediaEncoder;
        private readonly IFileSystem _fileSystem;
        private readonly IItemRepository _itemRepository;
        private readonly IImageProcessor _imageProcessor;
        private readonly NamingOptions _namingOptions;
        private readonly IPeopleRepository _peopleRepository;
        private readonly ExtraResolver _extraResolver;

        /// <summary>
        /// The _root folder sync lock.
        /// </summary>
        private readonly Lock _rootFolderSyncLock = new();
        private readonly Lock _userRootFolderSyncLock = new();

        private readonly TimeSpan _viewRefreshInterval = TimeSpan.FromHours(24);

        /// <summary>
        /// The _root folder.
        /// </summary>
        private volatile AggregateFolder? _rootFolder;
        private volatile UserRootFolder? _userRootFolder;

        private bool _wizardCompleted;

        /// <summary>
        /// Initializes a new instance of the <see cref="LibraryManager" /> class.
        /// </summary>
        /// <param name="appHost">The application host.</param>
        /// <param name="loggerFactory">The logger factory.</param>
        /// <param name="taskManager">The task manager.</param>
        /// <param name="userManager">The user manager.</param>
        /// <param name="configurationManager">The configuration manager.</param>
        /// <param name="userDataRepository">The user data repository.</param>
        /// <param name="libraryMonitorFactory">The library monitor.</param>
        /// <param name="fileSystem">The file system.</param>
        /// <param name="providerManagerFactory">The provider manager.</param>
        /// <param name="userviewManagerFactory">The userview manager.</param>
        /// <param name="mediaEncoder">The media encoder.</param>
        /// <param name="itemRepository">The item repository.</param>
        /// <param name="imageProcessor">The image processor.</param>
        /// <param name="namingOptions">The naming options.</param>
        /// <param name="directoryService">The directory service.</param>
        /// <param name="peopleRepository">The People Repository.</param>
        public LibraryManager(
            IServerApplicationHost appHost,
            ILoggerFactory loggerFactory,
            ITaskManager taskManager,
            IUserManager userManager,
            IServerConfigurationManager configurationManager,
            IUserDataManager userDataRepository,
            Lazy<ILibraryMonitor> libraryMonitorFactory,
            IFileSystem fileSystem,
            Lazy<IProviderManager> providerManagerFactory,
            Lazy<IUserViewManager> userviewManagerFactory,
            IMediaEncoder mediaEncoder,
            IItemRepository itemRepository,
            IImageProcessor imageProcessor,
            NamingOptions namingOptions,
            IDirectoryService directoryService,
            IPeopleRepository peopleRepository)
        {
            _appHost = appHost;
            _logger = loggerFactory.CreateLogger<LibraryManager>();
            _taskManager = taskManager;
            _userManager = userManager;
            _configurationManager = configurationManager;
            _userDataRepository = userDataRepository;
            _libraryMonitorFactory = libraryMonitorFactory;
            _fileSystem = fileSystem;
            _providerManagerFactory = providerManagerFactory;
            _userviewManagerFactory = userviewManagerFactory;
            _mediaEncoder = mediaEncoder;
            _itemRepository = itemRepository;
            _imageProcessor = imageProcessor;
            _cache = new ConcurrentLruBuilder<Guid, BaseItem>()
                .WithCapacity(_configurationManager.Configuration.LibraryCacheSize)
                .WithExpireAfterAccess(TimeSpan.FromHours(2))
                .Build();

            _namingOptions = namingOptions;
            _peopleRepository = peopleRepository;
            _extraResolver = new ExtraResolver(loggerFactory.CreateLogger<ExtraResolver>(), namingOptions, directoryService);

            _configurationManager.ConfigurationUpdated += ConfigurationUpdated;

            RecordConfigurationValues(_configurationManager.Configuration);
        }

        /// <summary>
        /// Occurs when [item added].
        /// </summary>
        public event EventHandler<ItemChangeEventArgs>? ItemAdded;

        /// <summary>
        /// Occurs when [item updated].
        /// </summary>
        public event EventHandler<ItemChangeEventArgs>? ItemUpdated;

        /// <summary>
        /// Occurs when [item removed].
        /// </summary>
        public event EventHandler<ItemChangeEventArgs>? ItemRemoved;

        /// <summary>
        /// Gets the root folder.
        /// </summary>
        /// <value>The root folder.</value>
        public AggregateFolder RootFolder
        {
            get
            {
                if (_rootFolder is null)
                {
                    lock (_rootFolderSyncLock)
                    {
                        _rootFolder ??= CreateRootFolder();
                    }
                }

                return _rootFolder;
            }
        }

        private ILibraryMonitor LibraryMonitor => _libraryMonitorFactory.Value;

        private IProviderManager ProviderManager => _providerManagerFactory.Value;

        private IUserViewManager UserViewManager => _userviewManagerFactory.Value;

        /// <summary>
        /// Gets or sets the postscan tasks.
        /// </summary>
        /// <value>The postscan tasks.</value>
        private ILibraryPostScanTask[] PostscanTasks { get; set; } = Array.Empty<ILibraryPostScanTask>();

        /// <summary>
        /// Gets or sets the intro providers.
        /// </summary>
        /// <value>The intro providers.</value>
        private IIntroProvider[] IntroProviders { get; set; } = Array.Empty<IIntroProvider>();

        /// <summary>
        /// Gets or sets the list of entity resolution ignore rules.
        /// </summary>
        /// <value>The entity resolution ignore rules.</value>
        private IResolverIgnoreRule[] EntityResolutionIgnoreRules { get; set; } = Array.Empty<IResolverIgnoreRule>();

        /// <summary>
        /// Gets or sets the list of currently registered entity resolvers.
        /// </summary>
        /// <value>The entity resolvers enumerable.</value>
        private IItemResolver[] EntityResolvers { get; set; } = Array.Empty<IItemResolver>();

        private IMultiItemResolver[] MultiItemResolvers { get; set; } = Array.Empty<IMultiItemResolver>();

        /// <summary>
        /// Gets or sets the comparers.
        /// </summary>
        /// <value>The comparers.</value>
        private IBaseItemComparer[] Comparers { get; set; } = Array.Empty<IBaseItemComparer>();

        public bool IsScanRunning { get; private set; }

        /// <summary>
        /// Adds the parts.
        /// </summary>
        /// <param name="rules">The rules.</param>
        /// <param name="resolvers">The resolvers.</param>
        /// <param name="introProviders">The intro providers.</param>
        /// <param name="itemComparers">The item comparers.</param>
        /// <param name="postscanTasks">The post scan tasks.</param>
        public void AddParts(
            IEnumerable<IResolverIgnoreRule> rules,
            IEnumerable<IItemResolver> resolvers,
            IEnumerable<IIntroProvider> introProviders,
            IEnumerable<IBaseItemComparer> itemComparers,
            IEnumerable<ILibraryPostScanTask> postscanTasks)
        {
            EntityResolutionIgnoreRules = rules.ToArray();
            EntityResolvers = resolvers.OrderBy(i => i.Priority).ToArray();
            MultiItemResolvers = EntityResolvers.OfType<IMultiItemResolver>().ToArray();
            IntroProviders = introProviders.ToArray();
            Comparers = itemComparers.ToArray();
            PostscanTasks = postscanTasks.ToArray();
        }

        /// <summary>
        /// Records the configuration values.
        /// </summary>
        /// <param name="configuration">The configuration.</param>
        private void RecordConfigurationValues(ServerConfiguration configuration)
        {
            _wizardCompleted = configuration.IsStartupWizardCompleted;
        }

        /// <summary>
        /// Configurations the updated.
        /// </summary>
        /// <param name="sender">The sender.</param>
        /// <param name="e">The <see cref="EventArgs" /> instance containing the event data.</param>
        private void ConfigurationUpdated(object? sender, EventArgs e)
        {
            var config = _configurationManager.Configuration;

            var wizardChanged = config.IsStartupWizardCompleted != _wizardCompleted;

            RecordConfigurationValues(config);

            if (wizardChanged)
            {
                _taskManager.CancelIfRunningAndQueue<RefreshMediaLibraryTask>();
            }
        }

        public void RegisterItem(BaseItem item)
        {
            ArgumentNullException.ThrowIfNull(item);

            if (item is IItemByName)
            {
                if (item is not MusicArtist)
                {
                    return;
                }
            }
            else if (!item.IsFolder)
            {
                if (item is not Video && item is not LiveTvChannel)
                {
                    return;
                }
            }

            _cache.AddOrUpdate(item.Id, item);
        }

        public void DeleteItem(BaseItem item, DeleteOptions options)
        {
            DeleteItem(item, options, false);
        }

        public void DeleteItem(BaseItem item, DeleteOptions options, bool notifyParentItem)
        {
            ArgumentNullException.ThrowIfNull(item);

            var parent = item.GetOwner() ?? item.GetParent();

            DeleteItem(item, options, parent, notifyParentItem);
        }

        public void DeleteItem(BaseItem item, DeleteOptions options, BaseItem parent, bool notifyParentItem)
        {
            ArgumentNullException.ThrowIfNull(item);

            if (item.SourceType == SourceType.Channel)
            {
                if (options.DeleteFromExternalProvider)
                {
                    try
                    {
                        BaseItem.ChannelManager.DeleteItem(item).GetAwaiter().GetResult();
                    }
                    catch (ArgumentException)
                    {
                        // channel no longer installed
                    }
                }

                options.DeleteFileLocation = false;
            }

            if (item is LiveTvProgram)
            {
                _logger.LogDebug(
                    "Removing item, Type: {Type}, Name: {Name}, Path: {Path}, Id: {Id}",
                    item.GetType().Name,
                    item.Name ?? "Unknown name",
                    item.Path ?? string.Empty,
                    item.Id);
            }
            else
            {
                _logger.LogInformation(
                    "Removing item, Type: {Type}, Name: {Name}, Path: {Path}, Id: {Id}",
                    item.GetType().Name,
                    item.Name ?? "Unknown name",
                    item.Path ?? string.Empty,
                    item.Id);
            }

            var children = item.IsFolder
                ? ((Folder)item).GetRecursiveChildren(false)
                : Array.Empty<BaseItem>();

            foreach (var metadataPath in GetMetadataPaths(item, children))
            {
                if (!Directory.Exists(metadataPath))
                {
                    continue;
                }

                _logger.LogDebug(
                    "Deleting metadata path, Type: {Type}, Name: {Name}, Path: {Path}, Id: {Id}",
                    item.GetType().Name,
                    item.Name ?? "Unknown name",
                    metadataPath,
                    item.Id);

                try
                {
                    Directory.Delete(metadataPath, true);
                }
                catch (Exception ex)
                {
                    _logger.LogError(ex, "Error deleting {MetadataPath}", metadataPath);
                }
            }

            if (options.DeleteFileLocation && item.IsFileProtocol)
            {
                // Assume only the first is required
                // Add this flag to GetDeletePaths if required in the future
                var isRequiredForDelete = true;

                foreach (var fileSystemInfo in item.GetDeletePaths())
                {
                    if (Directory.Exists(fileSystemInfo.FullName) || File.Exists(fileSystemInfo.FullName))
                    {
                        try
                        {
                            _logger.LogInformation(
                                "Deleting item path, Type: {Type}, Name: {Name}, Path: {Path}, Id: {Id}",
                                item.GetType().Name,
                                item.Name ?? "Unknown name",
                                fileSystemInfo.FullName,
                                item.Id);

                            if (fileSystemInfo.IsDirectory)
                            {
                                Directory.Delete(fileSystemInfo.FullName, true);
                            }
                            else
                            {
                                File.Delete(fileSystemInfo.FullName);
                            }
                        }
                        catch (DirectoryNotFoundException)
                        {
                            _logger.LogInformation(
                                "Directory not found, only removing from database, Type: {Type}, Name: {Name}, Path: {Path}, Id: {Id}",
                                item.GetType().Name,
                                item.Name ?? "Unknown name",
                                fileSystemInfo.FullName,
                                item.Id);
                        }
                        catch (FileNotFoundException)
                        {
                            _logger.LogInformation(
                                "File not found, only removing from database, Type: {Type}, Name: {Name}, Path: {Path}, Id: {Id}",
                                item.GetType().Name,
                                item.Name ?? "Unknown name",
                                fileSystemInfo.FullName,
                                item.Id);
                        }
                        catch (IOException)
                        {
                            if (isRequiredForDelete)
                            {
                                throw;
                            }
                        }
                        catch (UnauthorizedAccessException)
                        {
                            if (isRequiredForDelete)
                            {
                                throw;
                            }
                        }
                    }

                    isRequiredForDelete = false;
                }
            }

            item.SetParent(null);

            _itemRepository.DeleteItem(item.Id);
            _cache.TryRemove(item.Id, out _);
            foreach (var child in children)
            {
                _itemRepository.DeleteItem(child.Id);
<<<<<<< HEAD
                _cache.TryRemove(child.Id);
=======
                _cache.TryRemove(child.Id, out _);
>>>>>>> 1131b051
            }

            ReportItemRemoved(item, parent);
        }

        private static List<string> GetMetadataPaths(BaseItem item, IEnumerable<BaseItem> children)
        {
            var list = new List<string>
            {
                item.GetInternalMetadataPath()
            };

            list.AddRange(children.Select(i => i.GetInternalMetadataPath()));

            return list;
        }

        /// <summary>
        /// Resolves the item.
        /// </summary>
        /// <param name="args">The args.</param>
        /// <param name="resolvers">The resolvers.</param>
        /// <returns>BaseItem.</returns>
        private BaseItem? ResolveItem(ItemResolveArgs args, IItemResolver[]? resolvers)
        {
            var item = (resolvers ?? EntityResolvers).Select(r => Resolve(args, r))
                .FirstOrDefault(i => i is not null);

            if (item is not null)
            {
                ResolverHelper.SetInitialItemValues(item, args, _fileSystem, this);
            }

            return item;
        }

        private BaseItem? Resolve(ItemResolveArgs args, IItemResolver resolver)
        {
            try
            {
                return resolver.ResolvePath(args);
            }
            catch (Exception ex)
            {
                _logger.LogError(ex, "Error in {Resolver} resolving {Path}", resolver.GetType().Name, args.Path);
                return null;
            }
        }

        public Guid GetNewItemId(string key, Type type)
        {
            return GetNewItemIdInternal(key, type, false);
        }

        private Guid GetNewItemIdInternal(string key, Type type, bool forceCaseInsensitive)
        {
            ArgumentException.ThrowIfNullOrEmpty(key);
            ArgumentNullException.ThrowIfNull(type);

            string programDataPath = _configurationManager.ApplicationPaths.ProgramDataPath;
            if (key.StartsWith(programDataPath, StringComparison.Ordinal))
            {
                // Try to normalize paths located underneath program-data in an attempt to make them more portable
                key = key.Substring(programDataPath.Length)
                    .TrimStart('/', '\\')
                    .Replace('/', '\\');
            }

            if (forceCaseInsensitive || !_configurationManager.Configuration.EnableCaseSensitiveItemIds)
            {
                key = key.ToLowerInvariant();
            }

            key = type.FullName + key;

            return key.GetMD5();
        }

        public BaseItem? ResolvePath(FileSystemMetadata fileInfo, Folder? parent = null, IDirectoryService? directoryService = null)
            => ResolvePath(fileInfo, directoryService ?? new DirectoryService(_fileSystem), null, parent);

        private BaseItem? ResolvePath(
            FileSystemMetadata fileInfo,
            IDirectoryService directoryService,
            IItemResolver[]? resolvers,
            Folder? parent = null,
            CollectionType? collectionType = null,
            LibraryOptions? libraryOptions = null)
        {
            ArgumentNullException.ThrowIfNull(fileInfo);

            var fullPath = fileInfo.FullName;

            if (collectionType is null && parent is not null)
            {
                collectionType = GetContentTypeOverride(fullPath, true);
            }

            var args = new ItemResolveArgs(_configurationManager.ApplicationPaths, this)
            {
                Parent = parent,
                FileInfo = fileInfo,
                CollectionType = collectionType,
                LibraryOptions = libraryOptions
            };

            // Return null if ignore rules deem that we should do so
            if (IgnoreFile(args.FileInfo, args.Parent))
            {
                return null;
            }

            // Gather child folder and files
            if (args.IsDirectory)
            {
                var isPhysicalRoot = args.IsPhysicalRoot;

                // When resolving the root, we need it's grandchildren (children of user views)
                var flattenFolderDepth = isPhysicalRoot ? 2 : 0;

                FileSystemMetadata[] files;
                var isVf = args.IsVf;

                try
                {
                    files = FileData.GetFilteredFileSystemEntries(directoryService, args.Path, _fileSystem, _appHost, _logger, args, flattenFolderDepth: flattenFolderDepth, resolveShortcuts: isPhysicalRoot || isVf);
                }
                catch (Exception ex)
                {
                    if (parent is not null && parent.IsPhysicalRoot)
                    {
                        _logger.LogError(ex, "Error in GetFilteredFileSystemEntries isPhysicalRoot: {0} IsVf: {1}", isPhysicalRoot, isVf);

                        files = Array.Empty<FileSystemMetadata>();
                    }
                    else
                    {
                        throw;
                    }
                }

                // Need to remove subpaths that may have been resolved from shortcuts
                // Example: if \\server\movies exists, then strip out \\server\movies\action
                if (isPhysicalRoot)
                {
                    files = NormalizeRootPathList(files).ToArray();
                }

                args.FileSystemChildren = files;
            }

            // Check to see if we should resolve based on our contents
            if (args.IsDirectory && !ShouldResolvePathContents(args))
            {
                return null;
            }

            return ResolveItem(args, resolvers);
        }

        public bool IgnoreFile(FileSystemMetadata file, BaseItem? parent)
            => EntityResolutionIgnoreRules.Any(r => r.ShouldIgnore(file, parent));

        public List<FileSystemMetadata> NormalizeRootPathList(IEnumerable<FileSystemMetadata> paths)
        {
            var originalList = paths.ToList();

            var list = originalList.Where(i => i.IsDirectory)
                .Select(i => Path.TrimEndingDirectorySeparator(i.FullName))
                .Distinct(StringComparer.OrdinalIgnoreCase)
                .ToList();

            var dupes = list.Where(subPath => !subPath.EndsWith(":\\", StringComparison.OrdinalIgnoreCase) && list.Any(i => _fileSystem.ContainsSubPath(i, subPath)))
                .ToList();

            foreach (var dupe in dupes)
            {
                _logger.LogInformation("Found duplicate path: {0}", dupe);
            }

            var newList = list.Except(dupes, StringComparer.OrdinalIgnoreCase).Select(_fileSystem.GetDirectoryInfo).ToList();
            newList.AddRange(originalList.Where(i => !i.IsDirectory));
            return newList;
        }

        /// <summary>
        /// Determines whether a path should be ignored based on its contents - called after the contents have been read.
        /// </summary>
        /// <param name="args">The args.</param>
        /// <returns><c>true</c> if XXXX, <c>false</c> otherwise.</returns>
        private static bool ShouldResolvePathContents(ItemResolveArgs args)
        {
            // Ignore any folders containing a file called .ignore
            return !args.ContainsFileSystemEntryByName(".ignore");
        }

        public IEnumerable<BaseItem> ResolvePaths(IEnumerable<FileSystemMetadata> files, IDirectoryService directoryService, Folder parent, LibraryOptions libraryOptions, CollectionType? collectionType = null)
        {
            return ResolvePaths(files, directoryService, parent, libraryOptions, collectionType, EntityResolvers);
        }

        public IEnumerable<BaseItem> ResolvePaths(
            IEnumerable<FileSystemMetadata> files,
            IDirectoryService directoryService,
            Folder parent,
            LibraryOptions libraryOptions,
            CollectionType? collectionType,
            IItemResolver[] resolvers)
        {
            var fileList = files.Where(i => !IgnoreFile(i, parent)).ToList();

            if (parent is not null)
            {
                var multiItemResolvers = resolvers is null ? MultiItemResolvers : resolvers.OfType<IMultiItemResolver>();

                foreach (var resolver in multiItemResolvers)
                {
                    var result = resolver.ResolveMultiple(parent, fileList, collectionType, directoryService);

                    if (result?.Items.Count > 0)
                    {
                        var items = result.Items;
                        items.RemoveAll(item => !ResolverHelper.SetInitialItemValues(item, parent, this, directoryService));
                        items.AddRange(ResolveFileList(result.ExtraFiles, directoryService, parent, collectionType, resolvers, libraryOptions));
                        return items;
                    }
                }
            }

            return ResolveFileList(fileList, directoryService, parent, collectionType, resolvers, libraryOptions);
        }

        private IEnumerable<BaseItem> ResolveFileList(
            IReadOnlyList<FileSystemMetadata> fileList,
            IDirectoryService directoryService,
            Folder? parent,
            CollectionType? collectionType,
            IItemResolver[]? resolvers,
            LibraryOptions libraryOptions)
        {
            // Given that fileList is a list we can save enumerator allocations by indexing
            for (var i = 0; i < fileList.Count; i++)
            {
                var file = fileList[i];
                BaseItem? result = null;
                try
                {
                    result = ResolvePath(file, directoryService, resolvers, parent, collectionType, libraryOptions);
                }
                catch (Exception ex)
                {
                    _logger.LogError(ex, "Error resolving path {Path}", file.FullName);
                }

                if (result is not null)
                {
                    yield return result;
                }
            }
        }

        /// <summary>
        /// Creates the root media folder.
        /// </summary>
        /// <returns>AggregateFolder.</returns>
        /// <exception cref="InvalidOperationException">Cannot create the root folder until plugins have loaded.</exception>
        public AggregateFolder CreateRootFolder()
        {
            var rootFolderPath = _configurationManager.ApplicationPaths.RootFolderPath;

            Directory.CreateDirectory(rootFolderPath);

            var rootFolder = GetItemById(GetNewItemId(rootFolderPath, typeof(AggregateFolder))) as AggregateFolder ??
                             (ResolvePath(_fileSystem.GetDirectoryInfo(rootFolderPath)) as Folder ?? throw new InvalidOperationException("Something went very wong"))
                             .DeepCopy<Folder, AggregateFolder>();

            // In case program data folder was moved
            if (!string.Equals(rootFolder.Path, rootFolderPath, StringComparison.Ordinal))
            {
                _logger.LogInformation("Resetting root folder path to {0}", rootFolderPath);
                rootFolder.Path = rootFolderPath;
            }

            // Add in the plug-in folders
            var path = Path.Combine(_configurationManager.ApplicationPaths.DataPath, "playlists");

            Directory.CreateDirectory(path);

            Folder folder = new PlaylistsFolder
            {
                Path = path
            };

            if (folder.Id.IsEmpty())
            {
                folder.Id = GetNewItemId(folder.Path, folder.GetType());
            }

            var dbItem = GetItemById(folder.Id) as BasePluginFolder;

            if (dbItem is not null && string.Equals(dbItem.Path, folder.Path, StringComparison.OrdinalIgnoreCase))
            {
                folder = dbItem;
            }

            if (!folder.ParentId.Equals(rootFolder.Id))
            {
                folder.ParentId = rootFolder.Id;
                folder.UpdateToRepositoryAsync(ItemUpdateType.MetadataImport, CancellationToken.None).GetAwaiter().GetResult();
            }

            rootFolder.AddVirtualChild(folder);

            RegisterItem(folder);

            return rootFolder;
        }

        public Folder GetUserRootFolder()
        {
            if (_userRootFolder is null)
            {
                lock (_userRootFolderSyncLock)
                {
                    if (_userRootFolder is null)
                    {
                        var userRootPath = _configurationManager.ApplicationPaths.DefaultUserViewsPath;

                        _logger.LogDebug("Creating userRootPath at {Path}", userRootPath);
                        Directory.CreateDirectory(userRootPath);

                        var newItemId = GetNewItemId(userRootPath, typeof(UserRootFolder));
                        UserRootFolder? tmpItem = null;
                        try
                        {
                            tmpItem = GetItemById(newItemId) as UserRootFolder;
                        }
                        catch (Exception ex)
                        {
                            _logger.LogError(ex, "Error creating UserRootFolder {Path}", newItemId);
                        }

                        if (tmpItem is null)
                        {
                            _logger.LogDebug("Creating new userRootFolder with DeepCopy");
                            tmpItem = (ResolvePath(_fileSystem.GetDirectoryInfo(userRootPath)) as Folder ?? throw new InvalidOperationException("Failed to get user root path"))
                                        .DeepCopy<Folder, UserRootFolder>();
                        }

                        // In case program data folder was moved
                        if (!string.Equals(tmpItem.Path, userRootPath, StringComparison.Ordinal))
                        {
                            _logger.LogInformation("Resetting user root folder path to {0}", userRootPath);
                            tmpItem.Path = userRootPath;
                        }

                        _userRootFolder = tmpItem;
                        _logger.LogDebug("Setting userRootFolder: {Folder}", _userRootFolder);
                    }
                }
            }

            return _userRootFolder;
        }

        /// <inheritdoc />
        public BaseItem? FindByPath(string path, bool? isFolder)
        {
            // If this returns multiple items it could be tricky figuring out which one is correct.
            // In most cases, the newest one will be and the others obsolete but not yet cleaned up
            ArgumentException.ThrowIfNullOrEmpty(path);

            var query = new InternalItemsQuery
            {
                Path = path,
                IsFolder = isFolder,
                OrderBy = new[] { (ItemSortBy.DateCreated, SortOrder.Descending) },
                Limit = 1,
                DtoOptions = new DtoOptions(true)
            };

            return GetItemList(query)
                .FirstOrDefault();
        }

        /// <inheritdoc />
        public Person? GetPerson(string name)
        {
            var path = Person.GetPath(name);
            var id = GetItemByNameId<Person>(path);
            if (GetItemById(id) is Person item)
            {
                return item;
            }

            return null;
        }

        /// <summary>
        /// Gets the studio.
        /// </summary>
        /// <param name="name">The name.</param>
        /// <returns>Task{Studio}.</returns>
        public Studio GetStudio(string name)
        {
            return CreateItemByName<Studio>(Studio.GetPath, name, new DtoOptions(true));
        }

        public Guid GetStudioId(string name)
        {
            return GetItemByNameId<Studio>(Studio.GetPath(name));
        }

        public Guid GetGenreId(string name)
        {
            return GetItemByNameId<Genre>(Genre.GetPath(name));
        }

        public Guid GetMusicGenreId(string name)
        {
            return GetItemByNameId<MusicGenre>(MusicGenre.GetPath(name));
        }

        /// <summary>
        /// Gets the genre.
        /// </summary>
        /// <param name="name">The name.</param>
        /// <returns>Task{Genre}.</returns>
        public Genre GetGenre(string name)
        {
            return CreateItemByName<Genre>(Genre.GetPath, name, new DtoOptions(true));
        }

        /// <summary>
        /// Gets the music genre.
        /// </summary>
        /// <param name="name">The name.</param>
        /// <returns>Task{MusicGenre}.</returns>
        public MusicGenre GetMusicGenre(string name)
        {
            return CreateItemByName<MusicGenre>(MusicGenre.GetPath, name, new DtoOptions(true));
        }

        /// <summary>
        /// Gets the year.
        /// </summary>
        /// <param name="value">The value.</param>
        /// <returns>Task{Year}.</returns>
        public Year GetYear(int value)
        {
            if (value <= 0)
            {
                throw new ArgumentOutOfRangeException(nameof(value), "Years less than or equal to 0 are invalid.");
            }

            var name = value.ToString(CultureInfo.InvariantCulture);

            return CreateItemByName<Year>(Year.GetPath, name, new DtoOptions(true));
        }

        /// <summary>
        /// Gets a Genre.
        /// </summary>
        /// <param name="name">The name.</param>
        /// <returns>Task{Genre}.</returns>
        public MusicArtist GetArtist(string name)
        {
            return GetArtist(name, new DtoOptions(true));
        }

        public MusicArtist GetArtist(string name, DtoOptions options)
        {
            return CreateItemByName<MusicArtist>(MusicArtist.GetPath, name, options);
        }

        private T CreateItemByName<T>(Func<string, string> getPathFn, string name, DtoOptions options)
            where T : BaseItem, new()
        {
            if (typeof(T) == typeof(MusicArtist))
            {
                var existing = GetItemList(new InternalItemsQuery
                {
                    IncludeItemTypes = new[] { BaseItemKind.MusicArtist },
                    Name = name,
                    DtoOptions = options
                }).Cast<MusicArtist>()
                .OrderBy(i => i.IsAccessedByName ? 1 : 0)
                .Cast<T>()
                .FirstOrDefault();

                if (existing is not null)
                {
                    return existing;
                }
            }

            var path = getPathFn(name);
            var id = GetItemByNameId<T>(path);
            var item = GetItemById(id) as T;
            if (item is null)
            {
                item = new T
                {
                    Name = name,
                    Id = id,
                    DateCreated = DateTime.UtcNow,
                    DateModified = DateTime.UtcNow,
                    Path = path
                };

                CreateItem(item, null);
            }

            return item;
        }

        private Guid GetItemByNameId<T>(string path)
              where T : BaseItem, new()
        {
            var forceCaseInsensitiveId = _configurationManager.Configuration.EnableNormalizedItemByNameIds;
            return GetNewItemIdInternal(path, typeof(T), forceCaseInsensitiveId);
        }

        /// <inheritdoc />
        public Task ValidatePeopleAsync(IProgress<double> progress, CancellationToken cancellationToken)
        {
            // Ensure the location is available.
            Directory.CreateDirectory(_configurationManager.ApplicationPaths.PeoplePath);

            return new PeopleValidator(this, _logger, _fileSystem).ValidatePeople(cancellationToken, progress);
        }

        /// <summary>
        /// Reloads the root media folder.
        /// </summary>
        /// <param name="progress">The progress.</param>
        /// <param name="cancellationToken">The cancellation token.</param>
        /// <returns>Task.</returns>
        public Task ValidateMediaLibrary(IProgress<double> progress, CancellationToken cancellationToken)
        {
            // Just run the scheduled task so that the user can see it
            _taskManager.CancelIfRunningAndQueue<RefreshMediaLibraryTask>();

            return Task.CompletedTask;
        }

        /// <summary>
        /// Validates the media library internal.
        /// </summary>
        /// <param name="progress">The progress.</param>
        /// <param name="cancellationToken">The cancellation token.</param>
        /// <returns>Task.</returns>
        public async Task ValidateMediaLibraryInternal(IProgress<double> progress, CancellationToken cancellationToken)
        {
            IsScanRunning = true;
            LibraryMonitor.Stop();

            try
            {
                await PerformLibraryValidation(progress, cancellationToken).ConfigureAwait(false);
            }
            finally
            {
                LibraryMonitor.Start();
                IsScanRunning = false;
            }
        }

        public async Task ValidateTopLibraryFolders(CancellationToken cancellationToken, bool removeRoot = false)
        {
            await RootFolder.RefreshMetadata(cancellationToken).ConfigureAwait(false);

            // Start by just validating the children of the root, but go no further
            await RootFolder.ValidateChildren(
                new Progress<double>(),
                new MetadataRefreshOptions(new DirectoryService(_fileSystem)),
                recursive: false,
                allowRemoveRoot: removeRoot,
                cancellationToken: cancellationToken).ConfigureAwait(false);

            await GetUserRootFolder().RefreshMetadata(cancellationToken).ConfigureAwait(false);

            await GetUserRootFolder().ValidateChildren(
                new Progress<double>(),
                new MetadataRefreshOptions(new DirectoryService(_fileSystem)),
                recursive: false,
                allowRemoveRoot: removeRoot,
                cancellationToken: cancellationToken).ConfigureAwait(false);

            // Quickly scan CollectionFolders for changes
            foreach (var child in GetUserRootFolder().Children.OfType<Folder>())
            {
                // If the user has somehow deleted the collection directory, remove the metadata from the database.
                if (child is CollectionFolder collectionFolder && !Directory.Exists(collectionFolder.Path))
                {
                    _itemRepository.DeleteItem(collectionFolder.Id);
                }
                else
                {
                    await child.RefreshMetadata(cancellationToken).ConfigureAwait(false);
                }
            }
        }

        private async Task PerformLibraryValidation(IProgress<double> progress, CancellationToken cancellationToken)
        {
            _logger.LogInformation("Validating media library");

            await ValidateTopLibraryFolders(cancellationToken).ConfigureAwait(false);

            var innerProgress = new Progress<double>(pct => progress.Report(pct * 0.96));

            // Validate the entire media library
            await RootFolder.ValidateChildren(innerProgress, new MetadataRefreshOptions(new DirectoryService(_fileSystem)), recursive: true, cancellationToken: cancellationToken).ConfigureAwait(false);

            progress.Report(96);

            innerProgress = new Progress<double>(pct => progress.Report(96 + (pct * .04)));

            await RunPostScanTasks(innerProgress, cancellationToken).ConfigureAwait(false);

            progress.Report(100);
        }

        /// <summary>
        /// Runs the post scan tasks.
        /// </summary>
        /// <param name="progress">The progress.</param>
        /// <param name="cancellationToken">The cancellation token.</param>
        /// <returns>Task.</returns>
        private async Task RunPostScanTasks(IProgress<double> progress, CancellationToken cancellationToken)
        {
            var tasks = PostscanTasks.ToList();

            var numComplete = 0;
            var numTasks = tasks.Count;

            foreach (var task in tasks)
            {
                // Prevent access to modified closure
                var currentNumComplete = numComplete;

                var innerProgress = new Progress<double>(pct =>
                {
                    double innerPercent = pct;
                    innerPercent /= 100;
                    innerPercent += currentNumComplete;

                    innerPercent /= numTasks;
                    innerPercent *= 100;

                    progress.Report(innerPercent);
                });

                _logger.LogDebug("Running post-scan task {0}", task.GetType().Name);

                try
                {
                    await task.Run(innerProgress, cancellationToken).ConfigureAwait(false);
                }
                catch (OperationCanceledException)
                {
                    _logger.LogInformation("Post-scan task cancelled: {0}", task.GetType().Name);
                    throw;
                }
                catch (Exception ex)
                {
                    _logger.LogError(ex, "Error running post-scan task");
                }

                numComplete++;
                double percent = numComplete;
                percent /= numTasks;
                progress.Report(percent * 100);
            }

            _itemRepository.UpdateInheritedValues();

            progress.Report(100);
        }

        /// <summary>
        /// Gets the default view.
        /// </summary>
        /// <returns>IEnumerable{VirtualFolderInfo}.</returns>
        public List<VirtualFolderInfo> GetVirtualFolders()
        {
            return GetVirtualFolders(false);
        }

        public List<VirtualFolderInfo> GetVirtualFolders(bool includeRefreshState)
        {
            _logger.LogDebug("Getting topLibraryFolders");
            var topLibraryFolders = GetUserRootFolder().Children.ToList();

            _logger.LogDebug("Getting refreshQueue");
            var refreshQueue = includeRefreshState ? ProviderManager.GetRefreshQueue() : null;

            return _fileSystem.GetDirectoryPaths(_configurationManager.ApplicationPaths.DefaultUserViewsPath)
                .Select(dir => GetVirtualFolderInfo(dir, topLibraryFolders, refreshQueue))
                .ToList();
        }

        private VirtualFolderInfo GetVirtualFolderInfo(string dir, List<BaseItem> allCollectionFolders, HashSet<Guid>? refreshQueue)
        {
            var info = new VirtualFolderInfo
            {
                Name = Path.GetFileName(dir),

                Locations = _fileSystem.GetFilePaths(dir, false)
                .Where(i => Path.GetExtension(i.AsSpan()).Equals(ShortcutFileExtension, StringComparison.OrdinalIgnoreCase))
                    .Select(i =>
                    {
                        try
                        {
                            return _appHost.ExpandVirtualPath(_fileSystem.ResolveShortcut(i));
                        }
                        catch (Exception ex)
                        {
                            _logger.LogError(ex, "Error resolving shortcut file {File}", i);
                            return null;
                        }
                    })
                    .Where(i => i is not null)
                    .Order()
                    .ToArray(),

                CollectionType = GetCollectionType(dir)
            };

            var libraryFolder = allCollectionFolders.FirstOrDefault(i => string.Equals(i.Path, dir, StringComparison.OrdinalIgnoreCase));
            if (libraryFolder is not null)
            {
                var libraryFolderId = libraryFolder.Id.ToString("N", CultureInfo.InvariantCulture);
                info.ItemId = libraryFolderId;
                if (libraryFolder.HasImage(ImageType.Primary))
                {
                    info.PrimaryImageItemId = libraryFolderId;
                }

                info.LibraryOptions = GetLibraryOptions(libraryFolder);

                if (refreshQueue is not null)
                {
                    info.RefreshProgress = libraryFolder.GetRefreshProgress();

                    info.RefreshStatus = info.RefreshProgress.HasValue ? "Active" : refreshQueue.Contains(libraryFolder.Id) ? "Queued" : "Idle";
                }
            }

            return info;
        }

        private CollectionTypeOptions? GetCollectionType(string path)
        {
            var files = _fileSystem.GetFilePaths(path, new[] { ".collection" }, true, false);
            foreach (ReadOnlySpan<char> file in files)
            {
                if (Enum.TryParse<CollectionTypeOptions>(Path.GetFileNameWithoutExtension(file), true, out var res))
                {
                    return res;
                }
            }

            return null;
        }

        /// <inheritdoc />
        public BaseItem? GetItemById(Guid id)
        {
            if (id.IsEmpty())
            {
                throw new ArgumentException("Guid can't be empty", nameof(id));
            }

            if (_cache.TryGet(id, out var item))
            {
                return item;
            }

            item = RetrieveItem(id);

            if (item is not null)
            {
                RegisterItem(item);
            }

            return item;
        }

        /// <inheritdoc />
        public T? GetItemById<T>(Guid id)
            where T : BaseItem
        {
            var item = GetItemById(id);
            if (item is T typedItem)
            {
                return typedItem;
            }

            return null;
        }

        /// <inheritdoc />
        public T? GetItemById<T>(Guid id, Guid userId)
            where T : BaseItem
        {
            var user = userId.IsEmpty() ? null : _userManager.GetUserById(userId);
            return GetItemById<T>(id, user);
        }

        /// <inheritdoc />
        public T? GetItemById<T>(Guid id, User? user)
            where T : BaseItem
        {
            var item = GetItemById<T>(id);
            return ItemIsVisible(item, user) ? item : null;
        }

        public IReadOnlyList<BaseItem> GetItemList(InternalItemsQuery query, bool allowExternalContent)
        {
            if (query.Recursive && !query.ParentId.IsEmpty())
            {
                var parent = GetItemById(query.ParentId);
                if (parent is not null)
                {
                    SetTopParentIdsOrAncestors(query, new[] { parent });
                }
            }

            if (query.User is not null)
            {
                AddUserToQuery(query, query.User, allowExternalContent);
            }

            var itemList = _itemRepository.GetItemList(query);
            var user = query.User;
            if (user is not null)
            {
                return itemList.Where(i => i.IsVisible(user)).ToList();
            }

            return itemList;
        }

        public IReadOnlyList<BaseItem> GetItemList(InternalItemsQuery query)
        {
            return GetItemList(query, true);
        }

        public int GetCount(InternalItemsQuery query)
        {
            if (query.Recursive && !query.ParentId.IsEmpty())
            {
                var parent = GetItemById(query.ParentId);
                if (parent is not null)
                {
                    SetTopParentIdsOrAncestors(query, new[] { parent });
                }
            }

            if (query.User is not null)
            {
                AddUserToQuery(query, query.User);
            }

            return _itemRepository.GetCount(query);
        }

        public IReadOnlyList<BaseItem> GetItemList(InternalItemsQuery query, List<BaseItem> parents)
        {
            SetTopParentIdsOrAncestors(query, parents);

            if (query.AncestorIds.Length == 0 && query.TopParentIds.Length == 0)
            {
                if (query.User is not null)
                {
                    AddUserToQuery(query, query.User);
                }
            }

            return _itemRepository.GetItemList(query);
        }

        public QueryResult<BaseItem> QueryItems(InternalItemsQuery query)
        {
            if (query.User is not null)
            {
                AddUserToQuery(query, query.User);
            }

            if (query.EnableTotalRecordCount)
            {
                return _itemRepository.GetItems(query);
            }

            return new QueryResult<BaseItem>(
                query.StartIndex,
                null,
                _itemRepository.GetItemList(query));
        }

        public IReadOnlyList<Guid> GetItemIds(InternalItemsQuery query)
        {
            if (query.User is not null)
            {
                AddUserToQuery(query, query.User);
            }

            return _itemRepository.GetItemIdsList(query);
        }

        public QueryResult<(BaseItem Item, ItemCounts ItemCounts)> GetStudios(InternalItemsQuery query)
        {
            if (query.User is not null)
            {
                AddUserToQuery(query, query.User);
            }

            SetTopParentOrAncestorIds(query);
            return _itemRepository.GetStudios(query);
        }

        public QueryResult<(BaseItem Item, ItemCounts ItemCounts)> GetGenres(InternalItemsQuery query)
        {
            if (query.User is not null)
            {
                AddUserToQuery(query, query.User);
            }

            SetTopParentOrAncestorIds(query);
            return _itemRepository.GetGenres(query);
        }

        public QueryResult<(BaseItem Item, ItemCounts ItemCounts)> GetMusicGenres(InternalItemsQuery query)
        {
            if (query.User is not null)
            {
                AddUserToQuery(query, query.User);
            }

            SetTopParentOrAncestorIds(query);
            return _itemRepository.GetMusicGenres(query);
        }

        public QueryResult<(BaseItem Item, ItemCounts ItemCounts)> GetAllArtists(InternalItemsQuery query)
        {
            if (query.User is not null)
            {
                AddUserToQuery(query, query.User);
            }

            SetTopParentOrAncestorIds(query);
            return _itemRepository.GetAllArtists(query);
        }

        public QueryResult<(BaseItem Item, ItemCounts ItemCounts)> GetArtists(InternalItemsQuery query)
        {
            if (query.User is not null)
            {
                AddUserToQuery(query, query.User);
            }

            SetTopParentOrAncestorIds(query);
            return _itemRepository.GetArtists(query);
        }

        private void SetTopParentOrAncestorIds(InternalItemsQuery query)
        {
            var ancestorIds = query.AncestorIds;
            int len = ancestorIds.Length;
            if (len == 0)
            {
                return;
            }

            var parents = new BaseItem[len];
            for (int i = 0; i < len; i++)
            {
                parents[i] = GetItemById(ancestorIds[i]) ?? throw new ArgumentException($"Failed to find parent with id: {ancestorIds[i]}");
                if (parents[i] is not (ICollectionFolder or UserView))
                {
                    return;
                }
            }

            // Optimize by querying against top level views
            query.TopParentIds = parents.SelectMany(i => GetTopParentIdsForQuery(i, query.User)).ToArray();
            query.AncestorIds = Array.Empty<Guid>();

            // Prevent searching in all libraries due to empty filter
            if (query.TopParentIds.Length == 0)
            {
                query.TopParentIds = [Guid.NewGuid()];
            }
        }

        public QueryResult<(BaseItem Item, ItemCounts ItemCounts)> GetAlbumArtists(InternalItemsQuery query)
        {
            if (query.User is not null)
            {
                AddUserToQuery(query, query.User);
            }

            SetTopParentOrAncestorIds(query);
            return _itemRepository.GetAlbumArtists(query);
        }

        public QueryResult<BaseItem> GetItemsResult(InternalItemsQuery query)
        {
            if (query.Recursive && !query.ParentId.IsEmpty())
            {
                var parent = GetItemById(query.ParentId);
                if (parent is not null)
                {
                    SetTopParentIdsOrAncestors(query, new[] { parent });
                }
            }

            if (query.User is not null)
            {
                AddUserToQuery(query, query.User);
            }

            if (query.EnableTotalRecordCount)
            {
                return _itemRepository.GetItems(query);
            }

            return new QueryResult<BaseItem>(
                query.StartIndex,
                null,
                _itemRepository.GetItemList(query));
        }

        private void SetTopParentIdsOrAncestors(InternalItemsQuery query, IReadOnlyCollection<BaseItem> parents)
        {
            if (parents.All(i => i is ICollectionFolder || i is UserView))
            {
                // Optimize by querying against top level views
                query.TopParentIds = parents.SelectMany(i => GetTopParentIdsForQuery(i, query.User)).ToArray();

                // Prevent searching in all libraries due to empty filter
                if (query.TopParentIds.Length == 0)
                {
                    query.TopParentIds = new[] { Guid.NewGuid() };
                }
            }
            else
            {
                // We need to be able to query from any arbitrary ancestor up the tree
                query.AncestorIds = parents.SelectMany(i => i.GetIdsForAncestorQuery()).ToArray();

                // Prevent searching in all libraries due to empty filter
                if (query.AncestorIds.Length == 0)
                {
                    query.AncestorIds = new[] { Guid.NewGuid() };
                }
            }

            query.Parent = null;
        }

        private void AddUserToQuery(InternalItemsQuery query, User user, bool allowExternalContent = true)
        {
            if (query.AncestorIds.Length == 0 &&
                query.ParentId.IsEmpty() &&
                query.ChannelIds.Count == 0 &&
                query.TopParentIds.Length == 0 &&
                string.IsNullOrEmpty(query.AncestorWithPresentationUniqueKey) &&
                string.IsNullOrEmpty(query.SeriesPresentationUniqueKey) &&
                query.ItemIds.Length == 0)
            {
                var userViews = UserViewManager.GetUserViews(new UserViewQuery
                {
                    User = user,
                    IncludeHidden = true,
                    IncludeExternalContent = allowExternalContent
                });

                query.TopParentIds = userViews.SelectMany(i => GetTopParentIdsForQuery(i, user)).ToArray();

                // Prevent searching in all libraries due to empty filter
                if (query.TopParentIds.Length == 0)
                {
                    query.TopParentIds = new[] { Guid.NewGuid() };
                }
            }
        }

        private IEnumerable<Guid> GetTopParentIdsForQuery(BaseItem item, User? user)
        {
            if (item is UserView view)
            {
                if (view.ViewType == CollectionType.livetv)
                {
                    return new[] { view.Id };
                }

                // Translate view into folders
                if (!view.DisplayParentId.IsEmpty())
                {
                    var displayParent = GetItemById(view.DisplayParentId);
                    if (displayParent is not null)
                    {
                        return GetTopParentIdsForQuery(displayParent, user);
                    }

                    return Array.Empty<Guid>();
                }

                if (!view.ParentId.IsEmpty())
                {
                    var displayParent = GetItemById(view.ParentId);
                    if (displayParent is not null)
                    {
                        return GetTopParentIdsForQuery(displayParent, user);
                    }

                    return Array.Empty<Guid>();
                }

                // Handle grouping
                if (user is not null && view.ViewType != CollectionType.unknown && UserView.IsEligibleForGrouping(view.ViewType)
                    && user.GetPreference(PreferenceKind.GroupedFolders).Length > 0)
                {
                    return GetUserRootFolder()
                        .GetChildren(user, true)
                        .OfType<CollectionFolder>()
                        .Where(i => i.CollectionType is null || i.CollectionType == view.ViewType)
                        .Where(i => user.IsFolderGrouped(i.Id))
                        .SelectMany(i => GetTopParentIdsForQuery(i, user));
                }

                return Array.Empty<Guid>();
            }

            if (item is CollectionFolder collectionFolder)
            {
                return collectionFolder.PhysicalFolderIds;
            }

            var topParent = item.GetTopParent();
            if (topParent is not null)
            {
                return new[] { topParent.Id };
            }

            return Array.Empty<Guid>();
        }

        /// <summary>
        /// Gets the intros.
        /// </summary>
        /// <param name="item">The item.</param>
        /// <param name="user">The user.</param>
        /// <returns>IEnumerable{System.String}.</returns>
        public async Task<IEnumerable<Video>> GetIntros(BaseItem item, User user)
        {
            if (IntroProviders.Length == 0)
            {
                return [];
            }

            var tasks = IntroProviders
                .Select(i => GetIntros(i, item, user));

            var items = await Task.WhenAll(tasks).ConfigureAwait(false);

            return items
                .SelectMany(i => i)
                .Select(ResolveIntro)
                .Where(i => i is not null)!; // null values got filtered out
        }

        /// <summary>
        /// Gets the intros.
        /// </summary>
        /// <param name="provider">The provider.</param>
        /// <param name="item">The item.</param>
        /// <param name="user">The user.</param>
        /// <returns>Task&lt;IEnumerable&lt;IntroInfo&gt;&gt;.</returns>
        private async Task<IEnumerable<IntroInfo>> GetIntros(IIntroProvider provider, BaseItem item, User user)
        {
            try
            {
                return await provider.GetIntros(item, user).ConfigureAwait(false);
            }
            catch (Exception ex)
            {
                _logger.LogError(ex, "Error getting intros");

                return Enumerable.Empty<IntroInfo>();
            }
        }

        /// <summary>
        /// Resolves the intro.
        /// </summary>
        /// <param name="info">The info.</param>
        /// <returns>Video.</returns>
        private Video? ResolveIntro(IntroInfo info)
        {
            Video? video = null;

            if (info.ItemId.HasValue)
            {
                // Get an existing item by Id
                video = GetItemById(info.ItemId.Value) as Video;

                if (video is null)
                {
                    _logger.LogError("Unable to locate item with Id {ID}.", info.ItemId.Value);
                }
            }
            else if (!string.IsNullOrEmpty(info.Path))
            {
                try
                {
                    // Try to resolve the path into a video
                    video = ResolvePath(_fileSystem.GetFileSystemInfo(info.Path)) as Video;

                    if (video is null)
                    {
                        _logger.LogError("Intro resolver returned null for {Path}.", info.Path);
                    }
                    else
                    {
                        // Pull the saved db item that will include metadata
                        var dbItem = GetItemById(video.Id) as Video;

                        if (dbItem is not null)
                        {
                            video = dbItem;
                        }
                        else
                        {
                            return null;
                        }
                    }
                }
                catch (Exception ex)
                {
                    _logger.LogError(ex, "Error resolving path {Path}.", info.Path);
                }
            }
            else
            {
                _logger.LogError("IntroProvider returned an IntroInfo with null Path and ItemId.");
            }

            return video;
        }

        /// <inheritdoc />
        public IEnumerable<BaseItem> Sort(IEnumerable<BaseItem> items, User? user, IEnumerable<ItemSortBy> sortBy, SortOrder sortOrder)
        {
            IOrderedEnumerable<BaseItem>? orderedItems = null;

            foreach (var orderBy in sortBy.Select(o => GetComparer(o, user)).Where(c => c is not null))
            {
                if (orderBy is RandomComparer)
                {
                    var randomItems = items.ToArray();
                    Random.Shared.Shuffle(randomItems);
                    items = randomItems;
                    // Items are no longer ordered at this point, so set orderedItems back to null
                    orderedItems = null;
                }
                else if (orderedItems is null)
                {
                    orderedItems = sortOrder == SortOrder.Descending
                        ? items.OrderByDescending(i => i, orderBy)
                        : items.OrderBy(i => i, orderBy);
                }
                else
                {
                    orderedItems = sortOrder == SortOrder.Descending
                        ? orderedItems!.ThenByDescending(i => i, orderBy)
                        : orderedItems!.ThenBy(i => i, orderBy); // orderedItems is set during the first iteration
                }
            }

            return orderedItems ?? items;
        }

        /// <inheritdoc />
        public IEnumerable<BaseItem> Sort(IEnumerable<BaseItem> items, User? user, IEnumerable<(ItemSortBy OrderBy, SortOrder SortOrder)> orderBy)
        {
            IOrderedEnumerable<BaseItem>? orderedItems = null;

            foreach (var (name, sortOrder) in orderBy)
            {
                var comparer = GetComparer(name, user);
                if (comparer is null)
                {
                    continue;
                }

                if (comparer is RandomComparer)
                {
                    var randomItems = items.ToArray();
                    Random.Shared.Shuffle(randomItems);
                    items = randomItems;
                    // Items are no longer ordered at this point, so set orderedItems back to null
                    orderedItems = null;
                }
                else if (orderedItems is null)
                {
                    orderedItems = sortOrder == SortOrder.Descending
                        ? items.OrderByDescending(i => i, comparer)
                        : items.OrderBy(i => i, comparer);
                }
                else
                {
                    orderedItems = sortOrder == SortOrder.Descending
                        ? orderedItems!.ThenByDescending(i => i, comparer)
                        : orderedItems!.ThenBy(i => i, comparer); // orderedItems is set during the first iteration
                }
            }

            return orderedItems ?? items;
        }

        /// <summary>
        /// Gets the comparer.
        /// </summary>
        /// <param name="name">The name.</param>
        /// <param name="user">The user.</param>
        /// <returns>IBaseItemComparer.</returns>
        private IBaseItemComparer? GetComparer(ItemSortBy name, User? user)
        {
            var comparer = Comparers.FirstOrDefault(c => name == c.Type);

            // If it requires a user, create a new one, and assign the user
            if (comparer is IUserBaseItemComparer)
            {
                var userComparer = (IUserBaseItemComparer)Activator.CreateInstance(comparer.GetType())!; // only null for Nullable<T> instances

                userComparer.User = user;
                userComparer.UserManager = _userManager;
                userComparer.UserDataRepository = _userDataRepository;

                return userComparer;
            }

            return comparer;
        }

        /// <inheritdoc />
        public void CreateItem(BaseItem item, BaseItem? parent)
        {
            CreateItems(new[] { item }, parent, CancellationToken.None);
        }

        /// <inheritdoc />
        public void CreateItems(IReadOnlyList<BaseItem> items, BaseItem? parent, CancellationToken cancellationToken)
        {
            _itemRepository.SaveItems(items, cancellationToken);

            foreach (var item in items)
            {
                RegisterItem(item);
            }

            if (ItemAdded is not null)
            {
                foreach (var item in items)
                {
                    // With the live tv guide this just creates too much noise
                    if (item.SourceType != SourceType.Library)
                    {
                        continue;
                    }

                    try
                    {
                        ItemAdded(
                            this,
                            new ItemChangeEventArgs
                            {
                                Item = item,
                                Parent = parent ?? item.GetParent()
                            });
                    }
                    catch (Exception ex)
                    {
                        _logger.LogError(ex, "Error in ItemAdded event handler");
                    }
                }
            }
        }

        private bool ImageNeedsRefresh(ItemImageInfo image)
        {
            if (image.Path is not null && image.IsLocalFile)
            {
                if (image.Width == 0 || image.Height == 0 || string.IsNullOrEmpty(image.BlurHash))
                {
                    return true;
                }

                try
                {
                    return _fileSystem.GetLastWriteTimeUtc(image.Path) != image.DateModified;
                }
                catch (Exception ex)
                {
                    _logger.LogError(ex, "Cannot get file info for {0}", image.Path);
                    return false;
                }
            }

            return image.Path is not null && !image.IsLocalFile;
        }

        /// <inheritdoc />
        public async Task UpdateImagesAsync(BaseItem item, bool forceUpdate = false)
        {
            ArgumentNullException.ThrowIfNull(item);

            var outdated = forceUpdate
                ? item.ImageInfos.Where(i => i.Path is not null).ToArray()
                : item.ImageInfos.Where(ImageNeedsRefresh).ToArray();
            // Skip image processing if current or live tv source
            if (outdated.Length == 0 || item.SourceType != SourceType.Library)
            {
                RegisterItem(item);
                return;
            }

            foreach (var img in outdated)
            {
                var image = img;
                if (!img.IsLocalFile)
                {
                    try
                    {
                        var index = item.GetImageIndex(img);
                        image = await ConvertImageToLocal(item, img, index, true).ConfigureAwait(false);
                    }
                    catch (ArgumentException)
                    {
                        _logger.LogWarning("Cannot get image index for {ImagePath}", img.Path);
                        continue;
                    }
                    catch (Exception ex) when (ex is InvalidOperationException or IOException)
                    {
                        _logger.LogWarning(ex, "Cannot fetch image from {ImagePath}", img.Path);
                        continue;
                    }
                    catch (HttpRequestException ex)
                    {
                        _logger.LogWarning(ex, "Cannot fetch image from {ImagePath}. Http status code: {HttpStatus}", img.Path, ex.StatusCode);
                        continue;
                    }
                }

                ImageDimensions size;
                try
                {
                    size = _imageProcessor.GetImageDimensions(item, image);
                    image.Width = size.Width;
                    image.Height = size.Height;
                }
                catch (Exception ex)
                {
                    _logger.LogError(ex, "Cannot get image dimensions for {ImagePath}", image.Path);
                    size = default;
                    image.Width = 0;
                    image.Height = 0;
                }

                try
                {
                    image.BlurHash = _imageProcessor.GetImageBlurHash(image.Path, size);
                }
                catch (Exception ex)
                {
                    _logger.LogError(ex, "Cannot compute blurhash for {ImagePath}", image.Path);
                    image.BlurHash = string.Empty;
                }

                try
                {
                    image.DateModified = _fileSystem.GetLastWriteTimeUtc(image.Path);
                }
                catch (Exception ex)
                {
                    _logger.LogError(ex, "Cannot update DateModified for {ImagePath}", image.Path);
                }
            }

            _itemRepository.SaveImages(item);
            RegisterItem(item);
        }

        /// <inheritdoc />
        public async Task UpdateItemsAsync(IReadOnlyList<BaseItem> items, BaseItem parent, ItemUpdateType updateReason, CancellationToken cancellationToken)
        {
            _itemRepository.SaveItems(items, cancellationToken);

            foreach (var item in items)
            {
                await RunMetadataSavers(item, updateReason).ConfigureAwait(false);
            }

            if (ItemUpdated is not null)
            {
                foreach (var item in items)
                {
                    // With the live tv guide this just creates too much noise
                    if (item.SourceType != SourceType.Library)
                    {
                        continue;
                    }

                    try
                    {
                        ItemUpdated(
                            this,
                            new ItemChangeEventArgs
                            {
                                Item = item,
                                Parent = parent,
                                UpdateReason = updateReason
                            });
                    }
                    catch (Exception ex)
                    {
                        _logger.LogError(ex, "Error in ItemUpdated event handler");
                    }
                }
            }
        }

        /// <inheritdoc />
        public Task UpdateItemAsync(BaseItem item, BaseItem parent, ItemUpdateType updateReason, CancellationToken cancellationToken)
            => UpdateItemsAsync(new[] { item }, parent, updateReason, cancellationToken);

        public async Task RunMetadataSavers(BaseItem item, ItemUpdateType updateReason)
        {
            if (item.IsFileProtocol)
            {
                await ProviderManager.SaveMetadataAsync(item, updateReason).ConfigureAwait(false);
            }

            item.DateLastSaved = DateTime.UtcNow;

            await UpdateImagesAsync(item, updateReason >= ItemUpdateType.ImageUpdate).ConfigureAwait(false);
        }

        /// <summary>
        /// Reports the item removed.
        /// </summary>
        /// <param name="item">The item.</param>
        /// <param name="parent">The parent item.</param>
        public void ReportItemRemoved(BaseItem item, BaseItem parent)
        {
            if (ItemRemoved is not null)
            {
                try
                {
                    ItemRemoved(
                        this,
                        new ItemChangeEventArgs
                        {
                            Item = item,
                            Parent = parent
                        });
                }
                catch (Exception ex)
                {
                    _logger.LogError(ex, "Error in ItemRemoved event handler");
                }
            }
        }

        /// <summary>
        /// Retrieves the item.
        /// </summary>
        /// <param name="id">The id.</param>
        /// <returns>BaseItem.</returns>
        public BaseItem RetrieveItem(Guid id)
        {
            return _itemRepository.RetrieveItem(id);
        }

        public List<Folder> GetCollectionFolders(BaseItem item)
        {
            return GetCollectionFolders(item, GetUserRootFolder().Children.OfType<Folder>());
        }

        public List<Folder> GetCollectionFolders(BaseItem item, IEnumerable<Folder> allUserRootChildren)
        {
            while (item is not null)
            {
                var parent = item.GetParent();

                if (parent is AggregateFolder)
                {
                    break;
                }

                if (parent is null)
                {
                    var owner = item.GetOwner();

                    if (owner is null)
                    {
                        break;
                    }

                    item = owner;
                }
                else
                {
                    item = parent;
                }
            }

            if (item is null)
            {
                return new List<Folder>();
            }

            return GetCollectionFoldersInternal(item, allUserRootChildren);
        }

        private static List<Folder> GetCollectionFoldersInternal(BaseItem item, IEnumerable<Folder> allUserRootChildren)
        {
            return allUserRootChildren
                .Where(i => string.Equals(i.Path, item.Path, StringComparison.OrdinalIgnoreCase) || i.PhysicalLocations.Contains(item.Path.AsSpan(), StringComparison.OrdinalIgnoreCase))
                .ToList();
        }

        public LibraryOptions GetLibraryOptions(BaseItem item)
        {
            if (item is CollectionFolder collectionFolder)
            {
                return collectionFolder.GetLibraryOptions();
            }

            // List.Find is more performant than FirstOrDefault due to enumerator allocation
            return GetCollectionFolders(item)
                .Find(folder => folder is CollectionFolder) is CollectionFolder collectionFolder2
                ? collectionFolder2.GetLibraryOptions()
                : new LibraryOptions();
        }

        public CollectionType? GetContentType(BaseItem item)
        {
            var configuredContentType = GetConfiguredContentType(item, false);
            if (configuredContentType is not null)
            {
                return configuredContentType;
            }

            configuredContentType = GetConfiguredContentType(item, true);
            if (configuredContentType is not null)
            {
                return configuredContentType;
            }

            return GetInheritedContentType(item);
        }

        public CollectionType? GetInheritedContentType(BaseItem item)
        {
            var type = GetTopFolderContentType(item);

            if (type is not null)
            {
                return type;
            }

            return item.GetParents()
                .Select(GetConfiguredContentType)
                .LastOrDefault(i => i is not null);
        }

        public CollectionType? GetConfiguredContentType(BaseItem item)
        {
            return GetConfiguredContentType(item, false);
        }

        public CollectionType? GetConfiguredContentType(string path)
        {
            return GetContentTypeOverride(path, false);
        }

        public CollectionType? GetConfiguredContentType(BaseItem item, bool inheritConfiguredPath)
        {
            if (item is ICollectionFolder collectionFolder)
            {
                return collectionFolder.CollectionType;
            }

            return GetContentTypeOverride(item.ContainingFolderPath, inheritConfiguredPath);
        }

        private CollectionType? GetContentTypeOverride(string path, bool inherit)
        {
            var nameValuePair = _configurationManager.Configuration.ContentTypes
                                    .FirstOrDefault(i => _fileSystem.AreEqual(i.Name, path)
                                                         || (inherit && !string.IsNullOrEmpty(i.Name)
                                                                     && _fileSystem.ContainsSubPath(i.Name, path)));
            if (Enum.TryParse<CollectionType>(nameValuePair?.Value, out var collectionType))
            {
                return collectionType;
            }

            return null;
        }

        private CollectionType? GetTopFolderContentType(BaseItem item)
        {
            if (item is null)
            {
                return null;
            }

            while (!item.ParentId.IsEmpty())
            {
                var parent = item.GetParent();
                if (parent is null || parent is AggregateFolder)
                {
                    break;
                }

                item = parent;
            }

            return GetUserRootFolder().Children
                .OfType<ICollectionFolder>()
                .Where(i => string.Equals(i.Path, item.Path, StringComparison.OrdinalIgnoreCase) || i.PhysicalLocations.Contains(item.Path))
                .Select(i => i.CollectionType)
                .FirstOrDefault(i => i is not null);
        }

        public UserView GetNamedView(
            User user,
            string name,
            CollectionType? viewType,
            string sortName)
        {
            return GetNamedView(user, name, Guid.Empty, viewType, sortName);
        }

        public UserView GetNamedView(
            string name,
            CollectionType viewType,
            string sortName)
        {
            var path = Path.Combine(
                _configurationManager.ApplicationPaths.InternalMetadataPath,
                "views",
                _fileSystem.GetValidFilename(viewType.ToString()));

            var id = GetNewItemId(path + "_namedview_" + name, typeof(UserView));

            var item = GetItemById(id) as UserView;

            var refresh = false;

            if (item is null || !string.Equals(item.Path, path, StringComparison.OrdinalIgnoreCase))
            {
                Directory.CreateDirectory(path);

                item = new UserView
                {
                    Path = path,
                    Id = id,
                    DateCreated = DateTime.UtcNow,
                    Name = name,
                    ViewType = viewType,
                    ForcedSortName = sortName
                };

                CreateItem(item, null);

                refresh = true;
            }

            if (refresh)
            {
                item.UpdateToRepositoryAsync(ItemUpdateType.MetadataImport, CancellationToken.None).GetAwaiter().GetResult();
                ProviderManager.QueueRefresh(item.Id, new MetadataRefreshOptions(new DirectoryService(_fileSystem)), RefreshPriority.Normal);
            }

            return item;
        }

        public UserView GetNamedView(
            User user,
            string name,
            Guid parentId,
            CollectionType? viewType,
            string sortName)
        {
            var parentIdString = parentId.IsEmpty()
                ? null
                : parentId.ToString("N", CultureInfo.InvariantCulture);
            var idValues = "38_namedview_" + name + user.Id.ToString("N", CultureInfo.InvariantCulture) + (parentIdString ?? string.Empty) + (viewType?.ToString() ?? string.Empty);

            var id = GetNewItemId(idValues, typeof(UserView));

            var path = Path.Combine(_configurationManager.ApplicationPaths.InternalMetadataPath, "views", id.ToString("N", CultureInfo.InvariantCulture));

            var item = GetItemById(id) as UserView;

            var isNew = false;

            if (item is null)
            {
                Directory.CreateDirectory(path);

                item = new UserView
                {
                    Path = path,
                    Id = id,
                    DateCreated = DateTime.UtcNow,
                    Name = name,
                    ViewType = viewType,
                    ForcedSortName = sortName,
                    UserId = user.Id,
                    DisplayParentId = parentId
                };

                CreateItem(item, null);

                isNew = true;
            }

            var refresh = isNew || DateTime.UtcNow - item.DateLastRefreshed >= _viewRefreshInterval;

            if (!refresh && !item.DisplayParentId.IsEmpty())
            {
                var displayParent = GetItemById(item.DisplayParentId);
                refresh = displayParent is not null && displayParent.DateLastSaved > item.DateLastRefreshed;
            }

            if (refresh)
            {
                ProviderManager.QueueRefresh(
                    item.Id,
                    new MetadataRefreshOptions(new DirectoryService(_fileSystem))
                    {
                        // Need to force save to increment DateLastSaved
                        ForceSave = true
                    },
                    RefreshPriority.Normal);
            }

            return item;
        }

        public UserView GetShadowView(
            BaseItem parent,
            CollectionType? viewType,
            string sortName)
        {
            ArgumentNullException.ThrowIfNull(parent);

            var name = parent.Name;
            var parentId = parent.Id;

            var idValues = "38_namedview_" + name + parentId + (viewType?.ToString() ?? string.Empty);

            var id = GetNewItemId(idValues, typeof(UserView));

            var path = parent.Path;

            var item = GetItemById(id) as UserView;

            var isNew = false;

            if (item is null)
            {
                Directory.CreateDirectory(path);

                item = new UserView
                {
                    Path = path,
                    Id = id,
                    DateCreated = DateTime.UtcNow,
                    Name = name,
                    ViewType = viewType,
                    ForcedSortName = sortName
                };

                item.DisplayParentId = parentId;

                CreateItem(item, null);

                isNew = true;
            }

            var refresh = isNew || DateTime.UtcNow - item.DateLastRefreshed >= _viewRefreshInterval;

            if (!refresh && !item.DisplayParentId.IsEmpty())
            {
                var displayParent = GetItemById(item.DisplayParentId);
                refresh = displayParent is not null && displayParent.DateLastSaved > item.DateLastRefreshed;
            }

            if (refresh)
            {
                ProviderManager.QueueRefresh(
                    item.Id,
                    new MetadataRefreshOptions(new DirectoryService(_fileSystem))
                    {
                        // Need to force save to increment DateLastSaved
                        ForceSave = true
                    },
                    RefreshPriority.Normal);
            }

            return item;
        }

        public UserView GetNamedView(
            string name,
            Guid parentId,
            CollectionType? viewType,
            string sortName,
            string uniqueId)
        {
            ArgumentException.ThrowIfNullOrEmpty(name);

            var parentIdString = parentId.IsEmpty()
                ? null
                : parentId.ToString("N", CultureInfo.InvariantCulture);
            var idValues = "37_namedview_" + name + (parentIdString ?? string.Empty) + (viewType?.ToString() ?? string.Empty);
            if (!string.IsNullOrEmpty(uniqueId))
            {
                idValues += uniqueId;
            }

            var id = GetNewItemId(idValues, typeof(UserView));

            var path = Path.Combine(_configurationManager.ApplicationPaths.InternalMetadataPath, "views", id.ToString("N", CultureInfo.InvariantCulture));

            var item = GetItemById(id) as UserView;

            var isNew = false;

            if (item is null)
            {
                Directory.CreateDirectory(path);

                item = new UserView
                {
                    Path = path,
                    Id = id,
                    DateCreated = DateTime.UtcNow,
                    Name = name,
                    ViewType = viewType,
                    ForcedSortName = sortName
                };

                item.DisplayParentId = parentId;

                CreateItem(item, null);

                isNew = true;
            }

            if (viewType != item.ViewType)
            {
                item.ViewType = viewType;
                item.UpdateToRepositoryAsync(ItemUpdateType.MetadataEdit, CancellationToken.None).GetAwaiter().GetResult();
            }

            var refresh = isNew || DateTime.UtcNow - item.DateLastRefreshed >= _viewRefreshInterval;

            if (!refresh && !item.DisplayParentId.IsEmpty())
            {
                var displayParent = GetItemById(item.DisplayParentId);
                refresh = displayParent is not null && displayParent.DateLastSaved > item.DateLastRefreshed;
            }

            if (refresh)
            {
                ProviderManager.QueueRefresh(
                    item.Id,
                    new MetadataRefreshOptions(new DirectoryService(_fileSystem))
                    {
                        // Need to force save to increment DateLastSaved
                        ForceSave = true
                    },
                    RefreshPriority.Normal);
            }

            return item;
        }

        public BaseItem GetParentItem(Guid? parentId, Guid? userId)
        {
            if (parentId.HasValue)
            {
                return GetItemById(parentId.Value) ?? throw new ArgumentException($"Invalid parent id: {parentId.Value}");
            }

            if (!userId.IsNullOrEmpty())
            {
                return GetUserRootFolder();
            }

            return RootFolder;
        }

        /// <inheritdoc />
        public void QueueLibraryScan()
        {
            _taskManager.QueueScheduledTask<RefreshMediaLibraryTask>();
        }

        /// <inheritdoc />
        public int? GetSeasonNumberFromPath(string path)
            => SeasonPathParser.Parse(path, true, true).SeasonNumber;

        /// <inheritdoc />
        public bool FillMissingEpisodeNumbersFromPath(Episode episode, bool forceRefresh)
        {
            var series = episode.Series;
            bool? isAbsoluteNaming = series is not null && string.Equals(series.DisplayOrder, "absolute", StringComparison.OrdinalIgnoreCase);
            if (!isAbsoluteNaming.Value)
            {
                // In other words, no filter applied
                isAbsoluteNaming = null;
            }

            var resolver = new EpisodeResolver(_namingOptions);

            var isFolder = episode.VideoType == VideoType.BluRay || episode.VideoType == VideoType.Dvd;

            // TODO nullable - what are we trying to do there with empty episodeInfo?
            EpisodeInfo? episodeInfo = null;
            if (episode.IsFileProtocol)
            {
                episodeInfo = resolver.Resolve(episode.Path, isFolder, null, null, isAbsoluteNaming);
                // Resolve from parent folder if it's not the Season folder
                var parent = episode.GetParent();
                if (episodeInfo is null && parent.GetType() == typeof(Folder))
                {
                    episodeInfo = resolver.Resolve(parent.Path, true, null, null, isAbsoluteNaming);
                    if (episodeInfo is not null)
                    {
                        // add the container
                        episodeInfo.Container = Path.GetExtension(episode.Path)?.TrimStart('.');
                    }
                }
            }

            episodeInfo ??= new EpisodeInfo(episode.Path);

            try
            {
                var libraryOptions = GetLibraryOptions(episode);
                if (libraryOptions.EnableEmbeddedEpisodeInfos && string.Equals(episodeInfo.Container, "mp4", StringComparison.OrdinalIgnoreCase))
                {
                    // Read from metadata
                    var mediaInfo = _mediaEncoder.GetMediaInfo(
                        new MediaInfoRequest
                        {
                            MediaSource = episode.GetMediaSources(false)[0],
                            MediaType = DlnaProfileType.Video
                        },
                        CancellationToken.None).GetAwaiter().GetResult();
                    if (mediaInfo.ParentIndexNumber > 0)
                    {
                        episodeInfo.SeasonNumber = mediaInfo.ParentIndexNumber;
                    }

                    if (mediaInfo.IndexNumber > 0)
                    {
                        episodeInfo.EpisodeNumber = mediaInfo.IndexNumber;
                    }

                    if (!string.IsNullOrEmpty(mediaInfo.ShowName))
                    {
                        episodeInfo.SeriesName = mediaInfo.ShowName;
                    }
                }
            }
            catch (Exception ex)
            {
                _logger.LogError(ex, "Error reading the episode information with ffprobe. Episode: {EpisodeInfo}", episodeInfo.Path);
            }

            var changed = false;

            if (episodeInfo.IsByDate)
            {
                if (episode.IndexNumber.HasValue)
                {
                    episode.IndexNumber = null;
                    changed = true;
                }

                if (episode.IndexNumberEnd.HasValue)
                {
                    episode.IndexNumberEnd = null;
                    changed = true;
                }

                if (!episode.PremiereDate.HasValue)
                {
                    if (episodeInfo.Year.HasValue && episodeInfo.Month.HasValue && episodeInfo.Day.HasValue)
                    {
                        episode.PremiereDate = new DateTime(episodeInfo.Year.Value, episodeInfo.Month.Value, episodeInfo.Day.Value).ToUniversalTime();
                    }

                    if (episode.PremiereDate.HasValue)
                    {
                        changed = true;
                    }
                }

                if (!episode.ProductionYear.HasValue)
                {
                    episode.ProductionYear = episodeInfo.Year;

                    if (episode.ProductionYear.HasValue)
                    {
                        changed = true;
                    }
                }
            }
            else
            {
                if (!episode.IndexNumber.HasValue || forceRefresh)
                {
                    if (episode.IndexNumber != episodeInfo.EpisodeNumber)
                    {
                        changed = true;
                    }

                    episode.IndexNumber = episodeInfo.EpisodeNumber;
                }

                if (!episode.IndexNumberEnd.HasValue || forceRefresh)
                {
                    if (episode.IndexNumberEnd != episodeInfo.EndingEpisodeNumber)
                    {
                        changed = true;
                    }

                    episode.IndexNumberEnd = episodeInfo.EndingEpisodeNumber;
                }

                if (!episode.ParentIndexNumber.HasValue || forceRefresh)
                {
                    if (episode.ParentIndexNumber != episodeInfo.SeasonNumber)
                    {
                        changed = true;
                    }

                    episode.ParentIndexNumber = episodeInfo.SeasonNumber;
                }
            }

            if (!episode.ParentIndexNumber.HasValue)
            {
                var season = episode.Season;

                if (season is not null)
                {
                    episode.ParentIndexNumber = season.IndexNumber;
                }

                if (episode.ParentIndexNumber.HasValue)
                {
                    changed = true;
                }
            }

            return changed;
        }

        public ItemLookupInfo ParseName(string name)
        {
            var namingOptions = _namingOptions;
            var result = VideoResolver.CleanDateTime(name, namingOptions);

            return new ItemLookupInfo
            {
                Name = VideoResolver.TryCleanString(result.Name, namingOptions, out var newName) ? newName : result.Name,
                Year = result.Year
            };
        }

        public IEnumerable<BaseItem> FindExtras(BaseItem owner, IReadOnlyList<FileSystemMetadata> fileSystemChildren, IDirectoryService directoryService)
        {
            var ownerVideoInfo = VideoResolver.Resolve(owner.Path, owner.IsFolder, _namingOptions);
            if (ownerVideoInfo is null)
            {
                yield break;
            }

            var count = fileSystemChildren.Count;
            for (var i = 0; i < count; i++)
            {
                var current = fileSystemChildren[i];
                if (current.IsDirectory && _namingOptions.AllExtrasTypesFolderNames.ContainsKey(current.Name))
                {
                    var filesInSubFolder = _fileSystem.GetFiles(current.FullName, null, false, false);
                    foreach (var file in filesInSubFolder)
                    {
                        if (!_extraResolver.TryGetExtraTypeForOwner(file.FullName, ownerVideoInfo, out var extraType))
                        {
                            continue;
                        }

                        var extra = GetExtra(file, extraType.Value);
                        if (extra is not null)
                        {
                            yield return extra;
                        }
                    }
                }
                else if (!current.IsDirectory && _extraResolver.TryGetExtraTypeForOwner(current.FullName, ownerVideoInfo, out var extraType))
                {
                    var extra = GetExtra(current, extraType.Value);
                    if (extra is not null)
                    {
                        yield return extra;
                    }
                }
            }

            BaseItem? GetExtra(FileSystemMetadata file, ExtraType extraType)
            {
                var extra = ResolvePath(_fileSystem.GetFileInfo(file.FullName), directoryService, _extraResolver.GetResolversForExtraType(extraType));
                if (extra is not Video && extra is not Audio)
                {
                    return null;
                }

                // Try to retrieve it from the db. If we don't find it, use the resolved version
                var itemById = GetItemById(extra.Id);
                if (itemById is not null)
                {
                    extra = itemById;
                }

                // Only update extra type if it is more specific then the currently known extra type
                if (extra.ExtraType is null or ExtraType.Unknown || extraType != ExtraType.Unknown)
                {
                    extra.ExtraType = extraType;
                }

                extra.ParentId = Guid.Empty;
                extra.OwnerId = owner.Id;
                return extra;
            }
        }

        public string GetPathAfterNetworkSubstitution(string path, BaseItem? ownerItem)
        {
            foreach (var map in _configurationManager.Configuration.PathSubstitutions)
            {
                if (path.TryReplaceSubPath(map.From, map.To, out var newPath))
                {
                    return newPath;
                }
            }

            return path;
        }

        public IReadOnlyList<PersonInfo> GetPeople(InternalPeopleQuery query)
        {
            return _peopleRepository.GetPeople(query);
        }

        public IReadOnlyList<PersonInfo> GetPeople(BaseItem item)
        {
            if (item.SupportsPeople)
            {
                var people = GetPeople(new InternalPeopleQuery
                {
                    ItemId = item.Id
                });

                if (people.Count > 0)
                {
                    return people;
                }
            }

            return [];
        }

        public IReadOnlyList<Person> GetPeopleItems(InternalPeopleQuery query)
        {
            return _peopleRepository.GetPeopleNames(query)
            .Select(i =>
            {
                try
                {
                    return GetPerson(i);
                }
                catch (Exception ex)
                {
                    _logger.LogError(ex, "Error getting person");
                    return null;
                }
            })
            .Where(i => i is not null)
            .Where(i => query.User is null || i!.IsVisible(query.User))
            .ToList()!; // null values are filtered out
        }

        public IReadOnlyList<string> GetPeopleNames(InternalPeopleQuery query)
        {
            return _peopleRepository.GetPeopleNames(query);
        }

        public void UpdatePeople(BaseItem item, List<PersonInfo> people)
        {
            UpdatePeopleAsync(item, people, CancellationToken.None).GetAwaiter().GetResult();
        }

        /// <inheritdoc />
        public async Task UpdatePeopleAsync(BaseItem item, IReadOnlyList<PersonInfo> people, CancellationToken cancellationToken)
        {
            if (!item.SupportsPeople)
            {
                return;
            }

            if (people is not null)
            {
                people = people.Where(e => e is not null).ToArray();
                _peopleRepository.UpdatePeople(item.Id, people);
                await SavePeopleMetadataAsync(people, cancellationToken).ConfigureAwait(false);
            }
        }

        public async Task<ItemImageInfo> ConvertImageToLocal(BaseItem item, ItemImageInfo image, int imageIndex, bool removeOnFailure)
        {
            foreach (var url in image.Path.Split('|'))
            {
                try
                {
                    _logger.LogDebug("ConvertImageToLocal item {0} - image url: {1}", item.Id, url);

                    await ProviderManager.SaveImage(item, url, image.Type, imageIndex, CancellationToken.None).ConfigureAwait(false);

                    await item.UpdateToRepositoryAsync(ItemUpdateType.ImageUpdate, CancellationToken.None).ConfigureAwait(false);

                    return item.GetImageInfo(image.Type, imageIndex);
                }
                catch (HttpRequestException ex)
                {
                    if (ex.StatusCode.HasValue
                        && (ex.StatusCode.Value == HttpStatusCode.NotFound || ex.StatusCode.Value == HttpStatusCode.Forbidden))
                    {
                        _logger.LogDebug(ex, "Error downloading image {Url}", url);
                        continue;
                    }

                    throw;
                }
            }

            if (removeOnFailure)
            {
                // Remove this image to prevent it from retrying over and over
                item.RemoveImage(image);
                await item.UpdateToRepositoryAsync(ItemUpdateType.ImageUpdate, CancellationToken.None).ConfigureAwait(false);
            }

            throw new InvalidOperationException("Unable to convert any images to local");
        }

        public async Task AddVirtualFolder(string name, CollectionTypeOptions? collectionType, LibraryOptions options, bool refreshLibrary)
        {
            if (string.IsNullOrWhiteSpace(name))
            {
                throw new ArgumentNullException(nameof(name));
            }

            name = _fileSystem.GetValidFilename(name);

            var rootFolderPath = _configurationManager.ApplicationPaths.DefaultUserViewsPath;

            var existingNameCount = 1; // first numbered name will be 2
            var virtualFolderPath = Path.Combine(rootFolderPath, name);
            var originalName = name;
            while (Directory.Exists(virtualFolderPath))
            {
                existingNameCount++;
                name = originalName + existingNameCount;
                virtualFolderPath = Path.Combine(rootFolderPath, name);
            }

            var mediaPathInfos = options.PathInfos;
            if (mediaPathInfos is not null)
            {
                var invalidpath = mediaPathInfos.FirstOrDefault(i => !Directory.Exists(i.Path));
                if (invalidpath is not null)
                {
                    throw new ArgumentException("The specified path does not exist: " + invalidpath.Path + ".");
                }
            }

            LibraryMonitor.Stop();

            try
            {
                Directory.CreateDirectory(virtualFolderPath);

                if (collectionType is not null)
                {
                    var path = Path.Combine(virtualFolderPath, collectionType.ToString()!.ToLowerInvariant() + ".collection"); // Can't be null with legal values?

                    await File.WriteAllBytesAsync(path, Array.Empty<byte>()).ConfigureAwait(false);
                }

                CollectionFolder.SaveLibraryOptions(virtualFolderPath, options);

                if (mediaPathInfos is not null)
                {
                    foreach (var path in mediaPathInfos)
                    {
                        AddMediaPathInternal(name, path, false);
                    }
                }
            }
            finally
            {
                if (refreshLibrary)
                {
                    await ValidateTopLibraryFolders(CancellationToken.None).ConfigureAwait(false);

                    StartScanInBackground();
                }
                else
                {
                    // Need to add a delay here or directory watchers may still pick up the changes
                    await Task.Delay(1000).ConfigureAwait(false);
                    LibraryMonitor.Start();
                }
            }
        }

        private async Task SavePeopleMetadataAsync(IEnumerable<PersonInfo> people, CancellationToken cancellationToken)
        {
            foreach (var person in people)
            {
                cancellationToken.ThrowIfCancellationRequested();

                var itemUpdateType = ItemUpdateType.MetadataDownload;
                var saveEntity = false;
                var createEntity = false;
                var personEntity = GetPerson(person.Name);

                if (personEntity is null)
                {
                    var path = Person.GetPath(person.Name);
                    personEntity = new Person()
                    {
                        Name = person.Name,
                        Id = GetItemByNameId<Person>(path),
                        DateCreated = DateTime.UtcNow,
                        DateModified = DateTime.UtcNow,
                        Path = path
                    };

                    personEntity.PresentationUniqueKey = personEntity.CreatePresentationUniqueKey();
                    saveEntity = true;
                    createEntity = true;
                }

                foreach (var id in person.ProviderIds)
                {
                    if (!string.Equals(personEntity.GetProviderId(id.Key), id.Value, StringComparison.OrdinalIgnoreCase))
                    {
                        personEntity.SetProviderId(id.Key, id.Value);
                        saveEntity = true;
                    }
                }

                if (!string.IsNullOrWhiteSpace(person.ImageUrl) && !personEntity.HasImage(ImageType.Primary))
                {
                    personEntity.SetImage(
                        new ItemImageInfo
                        {
                            Path = person.ImageUrl,
                            Type = ImageType.Primary
                        },
                        0);

                    saveEntity = true;
                    itemUpdateType = ItemUpdateType.ImageUpdate;
                }

                if (saveEntity)
                {
                    if (createEntity)
                    {
                        CreateItems([personEntity], null, CancellationToken.None);
                    }

                    await RunMetadataSavers(personEntity, itemUpdateType).ConfigureAwait(false);
                    CreateItems([personEntity], null, CancellationToken.None);
                }
            }
        }

        private void StartScanInBackground()
        {
            Task.Run(() =>
            {
                // No need to start if scanning the library because it will handle it
                ValidateMediaLibrary(new Progress<double>(), CancellationToken.None);
            });
        }

        public void AddMediaPath(string virtualFolderName, MediaPathInfo mediaPath)
        {
            AddMediaPathInternal(virtualFolderName, mediaPath, true);
        }

        private void AddMediaPathInternal(string virtualFolderName, MediaPathInfo pathInfo, bool saveLibraryOptions)
        {
            ArgumentNullException.ThrowIfNull(pathInfo);

            var path = pathInfo.Path;

            if (string.IsNullOrWhiteSpace(path))
            {
                throw new ArgumentException(nameof(path));
            }

            if (!Directory.Exists(path))
            {
                throw new FileNotFoundException("The path does not exist.");
            }

            var rootFolderPath = _configurationManager.ApplicationPaths.DefaultUserViewsPath;
            var virtualFolderPath = Path.Combine(rootFolderPath, virtualFolderName);

            var shortcutFilename = Path.GetFileNameWithoutExtension(path);

            var lnk = Path.Combine(virtualFolderPath, shortcutFilename + ShortcutFileExtension);

            while (File.Exists(lnk))
            {
                shortcutFilename += "1";
                lnk = Path.Combine(virtualFolderPath, shortcutFilename + ShortcutFileExtension);
            }

            _fileSystem.CreateShortcut(lnk, _appHost.ReverseVirtualPath(path));

            RemoveContentTypeOverrides(path);

            if (saveLibraryOptions)
            {
                var libraryOptions = CollectionFolder.GetLibraryOptions(virtualFolderPath);

                libraryOptions.PathInfos = [.. libraryOptions.PathInfos, pathInfo];

                SyncLibraryOptionsToLocations(virtualFolderPath, libraryOptions);

                CollectionFolder.SaveLibraryOptions(virtualFolderPath, libraryOptions);
            }
        }

        public void UpdateMediaPath(string virtualFolderName, MediaPathInfo mediaPath)
        {
            ArgumentNullException.ThrowIfNull(mediaPath);

            var rootFolderPath = _configurationManager.ApplicationPaths.DefaultUserViewsPath;
            var virtualFolderPath = Path.Combine(rootFolderPath, virtualFolderName);

            var libraryOptions = CollectionFolder.GetLibraryOptions(virtualFolderPath);

            SyncLibraryOptionsToLocations(virtualFolderPath, libraryOptions);

            CollectionFolder.SaveLibraryOptions(virtualFolderPath, libraryOptions);
        }

        private void SyncLibraryOptionsToLocations(string virtualFolderPath, LibraryOptions options)
        {
            var topLibraryFolders = GetUserRootFolder().Children.ToList();
            var info = GetVirtualFolderInfo(virtualFolderPath, topLibraryFolders, null);

            if (info.Locations.Length > 0 && info.Locations.Length != options.PathInfos.Length)
            {
                var list = options.PathInfos.ToList();

                foreach (var location in info.Locations)
                {
                    if (!list.Any(i => string.Equals(i.Path, location, StringComparison.Ordinal)))
                    {
                        list.Add(new MediaPathInfo(location));
                    }
                }

                options.PathInfos = list.ToArray();
            }
        }

        public async Task RemoveVirtualFolder(string name, bool refreshLibrary)
        {
            if (string.IsNullOrWhiteSpace(name))
            {
                throw new ArgumentNullException(nameof(name));
            }

            var rootFolderPath = _configurationManager.ApplicationPaths.DefaultUserViewsPath;

            var path = Path.Combine(rootFolderPath, name);

            if (!Directory.Exists(path))
            {
                throw new FileNotFoundException("The media folder does not exist");
            }

            LibraryMonitor.Stop();

            try
            {
                Directory.Delete(path, true);
            }
            finally
            {
                CollectionFolder.OnCollectionFolderChange();

                if (refreshLibrary)
                {
                    await ValidateTopLibraryFolders(CancellationToken.None, true).ConfigureAwait(false);

                    StartScanInBackground();
                }
                else
                {
                    // Need to add a delay here or directory watchers may still pick up the changes
                    await Task.Delay(1000).ConfigureAwait(false);
                    LibraryMonitor.Start();
                }
            }
        }

        private void RemoveContentTypeOverrides(string path)
        {
            if (string.IsNullOrWhiteSpace(path))
            {
                throw new ArgumentNullException(nameof(path));
            }

            List<NameValuePair>? removeList = null;

            foreach (var contentType in _configurationManager.Configuration.ContentTypes)
            {
                if (string.IsNullOrWhiteSpace(contentType.Name)
                    || _fileSystem.AreEqual(path, contentType.Name)
                    || _fileSystem.ContainsSubPath(path, contentType.Name))
                {
                    (removeList ??= new()).Add(contentType);
                }
            }

            if (removeList is not null)
            {
                _configurationManager.Configuration.ContentTypes = _configurationManager.Configuration.ContentTypes
                    .Except(removeList)
                    .ToArray();

                _configurationManager.SaveConfiguration();
            }
        }

        public void RemoveMediaPath(string virtualFolderName, string mediaPath)
        {
            ArgumentException.ThrowIfNullOrEmpty(mediaPath);

            var rootFolderPath = _configurationManager.ApplicationPaths.DefaultUserViewsPath;
            var virtualFolderPath = Path.Combine(rootFolderPath, virtualFolderName);

            if (!Directory.Exists(virtualFolderPath))
            {
                throw new FileNotFoundException(
                    string.Format(CultureInfo.InvariantCulture, "The media collection {0} does not exist", virtualFolderName));
            }

            var shortcut = _fileSystem.GetFilePaths(virtualFolderPath, true)
                .Where(i => Path.GetExtension(i.AsSpan()).Equals(ShortcutFileExtension, StringComparison.OrdinalIgnoreCase))
                .FirstOrDefault(f => _appHost.ExpandVirtualPath(_fileSystem.ResolveShortcut(f)).Equals(mediaPath, StringComparison.OrdinalIgnoreCase));

            if (!string.IsNullOrEmpty(shortcut))
            {
                _fileSystem.DeleteFile(shortcut);
            }

            var libraryOptions = CollectionFolder.GetLibraryOptions(virtualFolderPath);

            libraryOptions.PathInfos = libraryOptions
                .PathInfos
                .Where(i => !string.Equals(i.Path, mediaPath, StringComparison.Ordinal))
                .ToArray();

            CollectionFolder.SaveLibraryOptions(virtualFolderPath, libraryOptions);
        }

        private static bool ItemIsVisible(BaseItem? item, User? user)
        {
            if (item is null)
            {
                return false;
            }

            if (user is null)
            {
                return true;
            }

            return item is UserRootFolder || item.IsVisibleStandalone(user);
        }
    }
}<|MERGE_RESOLUTION|>--- conflicted
+++ resolved
@@ -463,11 +463,7 @@
             foreach (var child in children)
             {
                 _itemRepository.DeleteItem(child.Id);
-<<<<<<< HEAD
-                _cache.TryRemove(child.Id);
-=======
                 _cache.TryRemove(child.Id, out _);
->>>>>>> 1131b051
             }
 
             ReportItemRemoved(item, parent);
