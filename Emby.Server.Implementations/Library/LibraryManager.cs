--- conflicted
+++ resolved
@@ -3038,13 +3038,9 @@
             {
                 var libraryOptions = CollectionFolder.GetLibraryOptions(virtualFolderPath);
 
-<<<<<<< HEAD
                 var list = libraryOptions.PathInfos.ToList();
                 list.Add(pathInfo);
                 libraryOptions.SetPathInfos(list.ToArray());
-=======
-                libraryOptions.PathInfos = [..libraryOptions.PathInfos, pathInfo];
->>>>>>> 16b2483d
 
                 SyncLibraryOptionsToLocations(virtualFolderPath, libraryOptions);
 
@@ -3072,11 +3068,8 @@
                 }
             }
 
-<<<<<<< HEAD
             libraryOptions.SetPathInfos(list.ToArray());
 
-=======
->>>>>>> 16b2483d
             CollectionFolder.SaveLibraryOptions(virtualFolderPath, libraryOptions);
         }
 
