<Project>
  <PropertyGroup>
    <ManagePackageVersionsCentrally>true</ManagePackageVersionsCentrally>
  </PropertyGroup>

  <!-- Run "dotnet list package (dash,dash)outdated" to see the latest versions of each package.-->

  <ItemGroup Label="Package Dependencies">
    <PackageVersion Include="AutoFixture.AutoMoq" Version="4.18.0" />
    <PackageVersion Include="AutoFixture.Xunit2" Version="4.18.0" />
    <PackageVersion Include="AutoFixture" Version="4.18.0" />
    <PackageVersion Include="BDInfo" Version="0.7.6.2" />
    <PackageVersion Include="BlurHashSharp.SkiaSharp" Version="1.3.0" />
    <PackageVersion Include="BlurHashSharp" Version="1.3.0" />
    <PackageVersion Include="CommandLineParser" Version="2.9.1" />
    <PackageVersion Include="coverlet.collector" Version="6.0.0" />
    <PackageVersion Include="Diacritics" Version="3.3.18" />
    <PackageVersion Include="DiscUtils.Udf" Version="0.16.13" />
    <PackageVersion Include="DotNet.Glob" Version="3.1.3" />
    <PackageVersion Include="EFCoreSecondLevelCacheInterceptor" Version="3.9.2" />
    <PackageVersion Include="FsCheck.Xunit" Version="2.16.6" />
<<<<<<< HEAD
    <PackageVersion Include="HarfBuzzSharp.NativeAssets.Linux" Version="7.3.0" />
=======
    <PackageVersion Include="IDisposableAnalyzers" Version="4.0.7" />
>>>>>>> 25faf8b1
    <PackageVersion Include="Jellyfin.XmlTv" Version="10.8.0" />
    <PackageVersion Include="libse" Version="3.6.13" />
    <PackageVersion Include="LrcParser" Version="2023.524.0" />
    <PackageVersion Include="MetaBrainz.MusicBrainz" Version="5.0.0" />
    <PackageVersion Include="Microsoft.AspNetCore.Authorization" Version="7.0.11" />
    <PackageVersion Include="Microsoft.AspNetCore.HttpOverrides" Version="2.2.0" />
    <PackageVersion Include="Microsoft.AspNetCore.Mvc.Testing" Version="7.0.11" />
    <PackageVersion Include="Microsoft.CodeAnalysis.BannedApiAnalyzers" Version="3.3.4" />
    <PackageVersion Include="Microsoft.Data.Sqlite" Version="7.0.11" />
    <PackageVersion Include="Microsoft.EntityFrameworkCore.Design" Version="7.0.11" />
    <PackageVersion Include="Microsoft.EntityFrameworkCore.Relational" Version="7.0.11" />
    <PackageVersion Include="Microsoft.EntityFrameworkCore.Sqlite" Version="7.0.11" />
    <PackageVersion Include="Microsoft.EntityFrameworkCore.Tools" Version="7.0.11" />
    <PackageVersion Include="Microsoft.Extensions.Caching.Abstractions" Version="7.0.0" />
    <PackageVersion Include="Microsoft.Extensions.Caching.Memory" Version="7.0.0" />
    <PackageVersion Include="Microsoft.Extensions.Configuration.Abstractions" Version="7.0.0" />
    <PackageVersion Include="Microsoft.Extensions.Configuration.Binder" Version="7.0.4" />
    <PackageVersion Include="Microsoft.Extensions.Configuration.EnvironmentVariables" Version="7.0.0" />
    <PackageVersion Include="Microsoft.Extensions.Configuration.Json" Version="7.0.0" />
    <PackageVersion Include="Microsoft.Extensions.DependencyInjection.Abstractions" Version="7.0.0" />
    <PackageVersion Include="Microsoft.Extensions.DependencyInjection" Version="7.0.0" />
    <PackageVersion Include="Microsoft.Extensions.Diagnostics.HealthChecks.EntityFrameworkCore" Version="7.0.11" />
    <PackageVersion Include="Microsoft.Extensions.Diagnostics.HealthChecks" Version="7.0.11" />
    <PackageVersion Include="Microsoft.Extensions.Hosting.Abstractions" Version="7.0.0" />
    <PackageVersion Include="Microsoft.Extensions.Http" Version="7.0.0" />
    <PackageVersion Include="Microsoft.Extensions.Logging.Abstractions" Version="7.0.1" />
    <PackageVersion Include="Microsoft.Extensions.Logging" Version="7.0.0" />
    <PackageVersion Include="Microsoft.Extensions.Options" Version="7.0.1" />
    <PackageVersion Include="Microsoft.NET.Test.Sdk" Version="17.7.2" />
    <PackageVersion Include="Microsoft.SourceLink.GitHub" Version="1.1.1" />
    <PackageVersion Include="MimeTypes" Version="2.4.0" />
    <PackageVersion Include="Mono.Nat" Version="3.0.4" />
    <PackageVersion Include="Moq" Version="4.18.4" />
    <PackageVersion Include="NEbml" Version="0.11.0" />
    <PackageVersion Include="Newtonsoft.Json" Version="13.0.3" />
    <PackageVersion Include="PlaylistsNET" Version="1.4.0" />
    <PackageVersion Include="prometheus-net.AspNetCore" Version="8.0.1" />
    <PackageVersion Include="prometheus-net.DotNetRuntime" Version="4.4.0" />
    <PackageVersion Include="prometheus-net" Version="8.0.1" />
    <PackageVersion Include="Serilog.AspNetCore" Version="7.0.0" />
    <PackageVersion Include="Serilog.Enrichers.Thread" Version="3.1.0" />
    <PackageVersion Include="Serilog.Settings.Configuration" Version="7.0.1" />
    <PackageVersion Include="Serilog.Sinks.Async" Version="1.5.0" />
    <PackageVersion Include="Serilog.Sinks.Console" Version="4.1.0" />
    <PackageVersion Include="Serilog.Sinks.File" Version="5.0.0" />
    <PackageVersion Include="Serilog.Sinks.Graylog" Version="3.0.2" />
    <PackageVersion Include="SerilogAnalyzer" Version="0.15.0" />
    <PackageVersion Include="SharpFuzz" Version="2.1.1" />
    <PackageVersion Include="SkiaSharp" Version="2.88.5" />
    <PackageVersion Include="SkiaSharp.HarfBuzz" Version="2.88.5" />
    <PackageVersion Include="SkiaSharp.NativeAssets.Linux" Version="2.88.5" />
    <PackageVersion Include="SkiaSharp.Svg" Version="1.60.0" />
    <PackageVersion Include="SmartAnalyzers.MultithreadingAnalyzer" Version="1.1.31" />
    <PackageVersion Include="StyleCop.Analyzers" Version="1.2.0-beta.507" />
    <PackageVersion Include="Swashbuckle.AspNetCore.ReDoc" Version="6.5.0" />
    <PackageVersion Include="Swashbuckle.AspNetCore" Version="6.2.3" />
    <PackageVersion Include="System.Globalization" Version="4.3.0" />
    <PackageVersion Include="System.Linq.Async" Version="6.0.1" />
    <PackageVersion Include="System.Text.Encoding.CodePages" Version="7.0.0" />
    <PackageVersion Include="System.Text.Json" Version="7.0.3" />
    <PackageVersion Include="System.Threading.Tasks.Dataflow" Version="7.0.0" />
    <PackageVersion Include="TagLibSharp" Version="2.3.0" />
    <PackageVersion Include="TMDbLib" Version="2.0.0" />
    <PackageVersion Include="UTF.Unknown" Version="2.5.1" />
    <PackageVersion Include="Xunit.Priority" Version="1.1.6" />
    <PackageVersion Include="xunit.runner.visualstudio" Version="2.5.1" />
    <PackageVersion Include="Xunit.SkippableFact" Version="1.4.13" />
    <PackageVersion Include="xunit" Version="2.5.1" />
  </ItemGroup>
</Project><|MERGE_RESOLUTION|>--- conflicted
+++ resolved
@@ -19,11 +19,8 @@
     <PackageVersion Include="DotNet.Glob" Version="3.1.3" />
     <PackageVersion Include="EFCoreSecondLevelCacheInterceptor" Version="3.9.2" />
     <PackageVersion Include="FsCheck.Xunit" Version="2.16.6" />
-<<<<<<< HEAD
     <PackageVersion Include="HarfBuzzSharp.NativeAssets.Linux" Version="7.3.0" />
-=======
     <PackageVersion Include="IDisposableAnalyzers" Version="4.0.7" />
->>>>>>> 25faf8b1
     <PackageVersion Include="Jellyfin.XmlTv" Version="10.8.0" />
     <PackageVersion Include="libse" Version="3.6.13" />
     <PackageVersion Include="LrcParser" Version="2023.524.0" />
